--- conflicted
+++ resolved
@@ -1643,7 +1643,6 @@
 
                     } else if (req.params.endpointType === 'cellphone') {
 
-<<<<<<< HEAD
                         if (compAuthorization.authorizeAdminCallUser(username) === true) {
 
                             logger.info(IDLOG, 'make new call to "' + req.params.number + '" from ' + req.params.endpointType +
@@ -1651,10 +1650,6 @@
                         }
                         // check if the endpoint is owned by the user
                         else if (compAuthorization.verifyUserEndpointCellphone(username, req.params.endpointId) === false) {
-=======
-                        // check if the endpoint is owned by the user
-                        if (compAuthorization.verifyUserEndpointCellphone(username, req.params.endpointId) === false) {
->>>>>>> de925706
 
                             logger.warn(IDLOG, 'make new call to ' + req.params.number + ' failed: ' + req.params.endpointType +
                                                ' "' + req.params.endpointId + '" is not owned by user "' + username + '"');
