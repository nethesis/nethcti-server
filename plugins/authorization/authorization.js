--- conflicted
+++ resolved
@@ -86,34 +86,19 @@
 * **The method can throw an Exception.**
 *
 * @method config
-<<<<<<< HEAD
-* @param {object} data
-*   @param {string} data.file Authorization ini file path. The file must
-* have the authorization name as section and 'users' key with the username
-* list as value. In the case of customer card and streaming sections, the
-* key is the name of customer card or video streaming.
-=======
 * @param {object} data 
 *   @param {string} data.type Authorization ini file path. The file must have the authorization name
 *                             as section and 'users' key with the username list as value. In the case
 *                             of customer card and streaming sections, the key is the name of customer
 *                             card or video streaming.
->>>>>>> 4272b3f1
 */
 function config(data) {
     try {
         // check parameter
-<<<<<<< HEAD
-        if (    typeof data      !== 'object'
-            ||  typeof data.type !== 'string'
-            || (typeof data.type === 'file' && typeof data.path !== 'string')) {
-
-=======
         if (typeof data      !== 'object' ||
             typeof data.type !== 'string' ||
                   (data.type === 'file'   && typeof data.path !== 'string')) {
         
->>>>>>> 4272b3f1
             throw new TypeError('wrong parameter');
         }
 
