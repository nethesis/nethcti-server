/**
* Provides the database functions.
*
* @module dbconn
* @main dbconn
*/

/**
* Provides the database functionalities.
*
* @class dbconn
* @static
*/
<<<<<<< HEAD
var fs        = require('fs');
var moment    = require('moment');
var iniparser = require('iniparser');
var Sequelize = require("sequelize");
var async     = require('async');
=======
var fs           = require('fs');
var moment       = require('moment');
var iniparser    = require('iniparser');
var Sequelize    = require("sequelize");
var EventEmitter = require('events').EventEmitter;
>>>>>>> 638df314

/**
* The module identifier used by the logger.
*
* @property IDLOG
* @type string
* @private
* @final
* @readOnly
* @default [dbconn]
*/
var IDLOG = '[dbconn]';

/**
* The logger. It must have at least three methods: _info, warn and error._
*
* @property logger
* @type object
* @private
* @default console
*/
var logger = console;

/**
* The event emitter.
*
* @property emitter
* @type object
* @private
*/
var emitter = new EventEmitter();

/**
* Fired when a voice message content has been read from the database by the _listenVoiceMessage_ method.
*
* @event listenedVoiceMessage
* @param {object} voicemail The voicemail identifier
*/
/**
* The name of the listened voice message event.
*
* @property EVT_LISTENED_VOICE_MESSAGE
* @type string
* @default "listenedVoiceMessage"
*/
var EVT_LISTENED_VOICE_MESSAGE = 'listenedVoiceMessage';

/**
* Fired when a voice message has been deleted from the database by the _deleteVoiceMessage_ method.
*
* @event deleteVoiceMessage
* @param {object} voicemail The voicemail identifier
*/
/**
* The name of the listened voice message event.
*
* @property EVT_DELETED_VOICE_MESSAGE
* @type string
* @default "deleteVoiceMessage"
*/
var EVT_DELETED_VOICE_MESSAGE = 'deleteVoiceMessage';

/**
* Fired when a post-it has been deleted from the database by the _deletePostit_ method.
*
* @event deletedPostit
* @param {object} user The recipient of the deleted post-it
*/
/**
* The name of the deleted post-it message event.
*
* @property EVT_DELETED_POSTIT
* @type string
* @default "deletedPostit"
*/
var EVT_DELETED_POSTIT = 'deletedPostit';

/**
* Fired when the read status of a post-it has been set in the database by the _updatePostitReadIt_ method.
*
* @event postitReadIt
* @param {object} user The recipient of the read post-it
*/
/**
* The name of the "udpate post-it read it" message event.
*
* @property EVT_POSTIT_READIT
* @type string
* @default "postitReadIt"
*/
var EVT_READ_POSTIT = 'readPostit';

/**
* True if the sequelize library will be logged.
* It's customized by the _config_ method.
*
* @property logSequelize
* @type {boolean}
* @private
* @default false
*/
var logSequelize = false;

/**
* The prefix for all customer card name.
*
* @property CUSTOMER_CARD
* @type {object}
* @private
* @default { PREFIX_NAME: 'customer_card_' }
*/
var CUSTOMER_CARD = {
    PREFIX_NAME: 'customer_card_'
};

/**
* The key names of the JSON files that contains database
* connection informations.
*
* @property JSON_KEYS
* @type {object}
* @private
* @default {
    CEL:           "cel",
    POSTIT:        "postit",
    VOICEMAIL:     "voicemail",
    PHONEBOOK:     "phonebook",
    QUEUE_LOG:     "queue_log",
    SMS_HISTORY:   "sms_history",
    CALLER_NOTE:   "caller_note",
    HISTORY_CALL:  "history_call",
    CTI_PHONEBOOK: "cti_phonebook"
}
*/
var JSON_KEYS = {
    CEL:           'cel',
    POSTIT:        'postit',
    VOICEMAIL:     'voicemail',
    PHONEBOOK:     'phonebook',
    QUEUE_LOG:     'queue_log',
    SMS_HISTORY:   'sms_history',
    CALLER_NOTE:   'caller_note',
    HISTORY_CALL:  'history_call',
    CTI_PHONEBOOK: 'cti_phonebook'
};

/**
* The configurations to be used by database connections.
*
* @property config
* @type object
* @private
* @default {}
*/
var dbConfig = {};

/**
* The database connections.
*
* @property dbConn
* @type object
* @private
* @default {}
*/
var dbConn = {};

/**
* It contains the sequelize models.
*
* @property models
* @type object
* @private
* @default {}
*/
var models = {};

/**
* Set the logger to be used.
*
* @method setLogger
* @param {object} log The logger object. It must have at least
* three methods: _info, warn and error_ as console object.
* @static
*/
function setLogger(log) {
    try {
        if (typeof log === 'object'
            && typeof log.info  === 'function'
            && typeof log.warn  === 'function'
            && typeof log.error === 'function') {

            logger = log;
            logger.info(IDLOG, 'new logger has been set');

        } else {
            throw new Error('wrong logger object');
        }
    } catch (err) {
        logger.error(IDLOG, err.stack);
    }
}

/**
* Sets the log level used to debug the sequelize library.
*
* @method config
* @param {string} path The file path of the static JSON configuration file.
*/
function config(path) {
    try {
        // check parameter
        if (typeof path !== 'string') { throw new Error('wrong parameter'); }

        // check the file existence
        if (!fs.existsSync(path)) { throw new Error(path + ' doesn\'t exist'); }

        var json = require(path); // read the file
        logger.info(IDLOG, 'file ' + path + ' has been read');

        if (typeof json === 'object' && json.loglevel.toLowerCase() === 'info') {
            logSequelize = true;
        }

    } catch (err) {
        logger.error(IDLOG, err.stack);
    }
}

/**
* Sets the static configurations to be use by database connections.
*
* @method configDbStatic
* @param {string} path The file path of the static JSON configuration file.
*/
function configDbStatic(path) {
    try {
        // check parameter
        if (typeof path !== 'string') { throw new Error('wrong parameter'); }

        // check the file existence
        if (!fs.existsSync(path)) { throw new Error(path + ' doesn\'t exist'); }

        var json = require(path); // read the file
        logger.info(IDLOG, 'file ' + path + ' has been read');

        // transfer the file content into the memory
        var k;
        for (k in json) { dbConfig[k] = json[k]; }

    } catch (err) {
        logger.error(IDLOG, err.stack);
    }
}

/**
* Sets the dynamic configurations to be use by database connections.
*
* @method configDbDynamic
* @param {string} path The file path of the dynamic JSON configuration file.
*/
function configDbDynamic(path) {
    try {
        // check parameter
        if (typeof path !== 'string') { throw new Error('wrong parameter'); }

        // check the file existence
        if (!fs.existsSync(path)) {
            logger.info(IDLOG, path + ' doesn\'t exist');

        } else {

            var json = require(path); // read the file
            logger.info(IDLOG, 'file ' + path + ' has been read');

            // transfer the file content into the memory. If the "k" key has
            // already been added by the _configDbStatic_ method, it is not overwritten
            var k;
            for (k in json) {
                if (!dbConfig[k]) { dbConfig[k] = json[k]; }
            }
        }
    } catch (err) {
        logger.error(IDLOG, err.stack);
    }
}

/*
* Start the execution of the module.
*
* @method start
*/
function start() {
    try {
        initConnections();
        logger.info(IDLOG, 'database connections initialized');

        importModels();
        logger.info(IDLOG, 'sequelize models imported');

    } catch (err) {
        logger.error(IDLOG, err.stack);
    }
}

/**
* Saves the new contact in the NethCTI phonebook that is in the
* _nethcti.cti\_phonebook_ database table.
*
* @method saveCtiPbContact
* @param {object} data All the contact information to save in the database
*   @param {string} data.owner_id    The owner of the contact
*   @param {string} data.type        The type
*   @param {string} data.name        The name
*   @param {string} [data.homeemail]
*   @param {string} [data.workemail]
*   @param {string} [data.homephone]
*   @param {string} [data.workphone]
*   @param {string} [data.cellphone]
*   @param {string} [data.fax]
*   @param {string} [data.title]
*   @param {string} [data.company]
*   @param {string} [data.notes]
*   @param {string} [data.homestreet]
*   @param {string} [data.homepob]
*   @param {string} [data.homecity]
*   @param {string} [data.homeprovince]
*   @param {string} [data.homepostalcode]
*   @param {string} [data.homecountry]
*   @param {string} [data.workstreet]
*   @param {string} [data.workpob]
*   @param {string} [data.workcity]
*   @param {string} [data.workprovince]
*   @param {string} [data.workpostalcode]
*   @param {string} [data.workcountry]
*   @param {string} [data.url]
*   @param {string} [data.extension]
*   @param {string} [data.speeddial_num]
* @param {function} cb The callback function
*/
function saveCtiPbContact(data, cb) {
    try {
        // check parameters
        if (typeof    data          !== 'object' || typeof cb     !== 'function'
            || typeof data.type     !== 'string' || data.type     === ''
            || typeof data.owner_id !== 'string' || data.owner_id === ''
            || typeof data.name     !== 'string' || data.name     === '') {

            throw new Error('wrong parameter');
        }

        // get the sequelize model already loaded
        var contact = models[JSON_KEYS.CTI_PHONEBOOK].build(data);

        // save the model into the database
        contact.save()
        .success(function () { // the save was successful
            logger.info(IDLOG, 'cti phonebook contact saved successfully');
            cb();

        }).error(function (err) { // manage the error
            logger.error(IDLOG, 'saving cti phonebook contact: ' + err.toString());
            cb(err.toString());
        });
    } catch (err) {
        logger.error(IDLOG, err.stack);
    }
}

/**
* Save new post-it in the database.
*
* @method savePostit
* @param {string}   creator   The creator name of the post-it
* @param {string}   text      The message text
* @param {string}   recipient The recipient of the message
* @param {function} cb        The callback function
*/
function savePostit(creator, text, recipient, cb) {
    try {
        // check parameters
        if (   typeof creator   !== 'string' || typeof text !== 'string'
            || typeof recipient !== 'string' || typeof cb   !== 'function') {

            throw new Error('wrong parameters');
        }

        // get the sequelize model already loaded
        var postit = models[JSON_KEYS.POSTIT].build({
            text:      text,
            creator:   creator,
            creation:  moment().format('YYYY-MM-DD HH:mm:ss'),
            recipient: recipient
        });

        // save the model into the database
        postit.save()
        .success(function () { // the save was successful
            logger.info(IDLOG, 'postit saved successfully');
            cb();

        }).error(function (err) { // manage the error
            logger.error(IDLOG, 'saving postit: ' + err.toString());
            cb(err.toString());
        });
    } catch (err) {
        logger.error(IDLOG, err.stack);
        cb(err);
    }
}

/**
* Save a successfully sms sending in the _nethcti.sms\_history_ database table.
*
* @method storeSmsSuccess
* @param {string}   username The name of the user who sent the sms
* @param {string}   to       The destination number
* @param {string}   body     The text of the message
* @param {function} cb       The callback function
*/
function storeSmsSuccess(username, to, body, cb) {
    try {
        // check parameters
        if (   typeof username !== 'string' || typeof cb   !== 'function'
            || typeof to       !== 'string' || typeof body !== 'string') {

            throw new Error('wrong parameters');
        }

        // get the sequelize model already loaded
        var smsHistory = models[JSON_KEYS.SMS_HISTORY].build({
            date:        moment().format('YYYY-MM-DD HH:mm:ss'),
            text:        body,
            status:      true,
            sender:      username,
            destination: to
        });

        // save the model into the database
        smsHistory.save()
        .success(function () { // the save was successful
            logger.info(IDLOG, 'sms success from user "' + username + '" to ' + to + ' saved successfully in the database');
            cb();

        }).error(function (err1) { // manage the error
            logger.error(IDLOG, 'saving sms success from user "' + username + '" to ' + to + ': ' + err1.toString());
            cb(err1);
        });
    } catch (err) {
        logger.error(IDLOG, err.stack);
        cb(err);
    }
}

/**
* Save a failure in sms sending in the _nethcti.sms\_history_ database table.
*
* @method storeSmsFailure
* @param {string}   username The name of the user who sent the sms
* @param {string}   to       The destination number
* @param {string}   body     The text of the message
* @param {function} cb       The callback function
*/
function storeSmsFailure(username, to, body, cb) {
    try {
        // check parameters
        if (   typeof username !== 'string' || typeof cb   !== 'function'
            || typeof to       !== 'string' || typeof body !== 'string') {

            throw new Error('wrong parameters');
        }

        // get the sequelize model already loaded
        var smsHistory = models[JSON_KEYS.SMS_HISTORY].build({
            date:        moment().format('YYYY-MM-DD HH:mm:ss'),
            text:        body,
            status:      false,
            sender:      username,
            destination: to
        });

        // save the model into the database
        smsHistory.save()
        .success(function () { // the save was successful
            logger.info(IDLOG, 'sms failure from user "' + username + '" to ' + to + ' saved successfully in the database');
            cb();

        }).error(function (err1) { // manage the error
            logger.error(IDLOG, 'saving sms failure from user "' + username + '" to ' + to + ': ' + err1.toString());
            cb(err1);
        });
    } catch (err) {
        logger.error(IDLOG, err.stack);
        cb(err);
    }
}

/**
* Returns the post-it from the _nethcti.postit_ database table using its unique database identifier.
* Then it sets the status read for the required postit updating the _readdate_ column of the
* _nethcti.postit_ database table.
*
* @method getPostit
* @param {string}   id The post-it unique identifier. It's the _id_ column of the _nethcti.postit_ database table
* @param {function} cb The callback function
*/
function getPostit(id, cb) {
    try {
        // check parameters
        if (typeof id !== 'string' || typeof cb !== 'function') {
            throw new Error('wrong parameters');
        }

        models[JSON_KEYS.POSTIT].find({
            where: [ 'id=?', id  ]

        }).success(function (result) {

            if (result && result.selectedValues) {
                logger.info(IDLOG, 'search postit with db id "' + id + '" has been successful');
                cb(null, result.selectedValues);

            } else {
                logger.info(IDLOG, 'search postit with db id "' + id + '": not found');
                cb(null, {});
            }

        }).error(function (err1) { // manage the error

            logger.error(IDLOG, 'search postit with db id "' + id + '" failed: ' + err1.toString());
            cb(err1.toString());
        });

    } catch (err) {
        logger.error(IDLOG, err.stack);
        cb(err);
    }
}

/**
* Returns all the unread post-it of the recipient user from the _nethcti.postit_ database table.
*
* @method getAllUnreadPostitOfRecipient
* @param {string}   username The username of the recipient
* @param {function} cb       The callback function
*/
function getAllUnreadPostitOfRecipient(username, cb) {
    try {
        // check parameters
        if (typeof username !== 'string' || typeof cb !== 'function') {
            throw new Error('wrong parameters');
        }

        models[JSON_KEYS.POSTIT].findAll({
            where: [ 'recipient=? ' +
            'AND readdate IS NULL',
            username ],
            order: 'creation DESC',
            attributes: [
                [ 'DATE_FORMAT(creation, "%d/%m/%Y")', 'creationdate'],
                [ 'DATE_FORMAT(creation, "%H:%i:%S")', 'creationtime'],
                [ 'DATE_FORMAT(readdate, "%d/%m/%Y")', 'readdate'],
                [ 'DATE_FORMAT(readdate, "%H:%i:%S")', 'timeread'],
                'id', 'text', 'creator', 'recipient'
            ]

        }).success(function (results) {

            // extract results to return in the callback function
            var i;
            for (i = 0; i < results.length; i++) {
                results[i] = results[i].selectedValues;
            }

            logger.info(IDLOG, results.length + ' results by searching all unread postit of the recipient user "' + username + '"');
            cb(null, username, results);

        }).error(function (err1) { // manage the error

            logger.error(IDLOG, 'search all unread postit of the recipient user "' + username + '" failed: ' + err1.toString());
            cb(err1.toString());
        });

    } catch (err) {
        logger.error(IDLOG, err.stack);
        cb(err);
    }
}

/**
* Updates the _readdate_ column of the specified postit with the current date.
*
* @method updatePostitReadIt
* @param {string}  id The post-it unique identifier. It's the _id_ column of the _nethcti.postit_ database table
* @param {funcion} cb The callback function
*/
function updatePostitReadIt(id, cb) {
    try {
        // check parameters
        if (typeof id !== 'string' || typeof cb !== 'function') {
            throw new Error('wrong parameters');
        }

        models[JSON_KEYS.POSTIT].find({
            where: [ 'id=?', id  ]

        }).success(function (task) {

            if (task) {

                task.updateAttributes({
                    readdate: moment().format('YYYY-MM-DD HH:mm:ss')

                }).success(function () {

                    logger.info(IDLOG, 'read date of the postit with db id "' + id + '" has been updated successfully');
                    cb();

                    // emits the event for a read post-it
                    logger.info(IDLOG, 'emit event "' + EVT_READ_POSTIT + '" of post-it with db id ' + id + ' of recipient user ' + task.selectedValues.recipient);
                    emitter.emit(EVT_READ_POSTIT, task.selectedValues.recipient);
                });

            } else {
                var str = 'updating read date of the postit with db id "' + id + '": entry not found';
                logger.warn(IDLOG, str);
                cb(str);
            }

        }).error(function (err1) { // manage the error
            logger.error(IDLOG, 'searching posit with db id "' + data.id + '" to update read date: ' + err1.toString());
            cb(err1);
        });

    } catch (err) {
        logger.error(IDLOG, err.stack);
        cb(err);
    }
}

/**
* Save the the caller note in the database.
*
* @method saveCallerNote
* @param {object} data
*   @param {string}  data.number      The caller/called number that is associated with the note
*   @param {string}  data.creator     The creator of the caller note
*   @param {string}  data.text        The text of the note
*   @param {boolean} data.reservation The reservation option. If the creator has booked the callback from the expressed number
*   @param {boolean} data.public      True if the caller note visibility is public, false otherwise
*   @param {string}  data.expiration  The expiration date and time of the caller note. It must be expressed in YYYY-MM-DD HH:mm:ss format
* @param {function}  cb The callback function
*/
function saveCallerNote(data, cb) {
    try {
        // check parameter
        if (typeof data                   !== 'object'
            || typeof data.creator        !== 'string'  || typeof data.number     !== 'string'
            || typeof data.reservation    !== 'boolean' || typeof data.expiration !== 'string'
            || typeof data.public         !== 'boolean' || typeof data.text       !== 'string') {

            throw new Error('wrong parameter');
        }

        // get the sequelize model already loaded
        var callerNote = models[JSON_KEYS.CALLER_NOTE].build({
            text:        data.text,
            number:      data.number,
            public:      data.public,
            creator:     data.creator,
            creation:    moment().format('YYYY-MM-DD HH:mm:ss'),
            expiration:  data.expiration,
            reservation: data.reservation
        });

        // save the model into the database
        callerNote.save()
        .success(function () { // the save was successful
            logger.info(IDLOG, 'caller note saved successfully');
            cb();

        }).error(function (err) { // manage the error
            logger.error(IDLOG, 'saving caller note: ' + err.toString());
            cb(err.toString());
        });
    } catch (err) {
        logger.error(IDLOG, err.stack);
    }
}

/**
* Load all sequelize models that are present in the default
* directory as a file, one for each model. This method must
* be called after _initConnections_ method.
*
* @method importModels
* @private
*/
function importModels() {
    try {
        var k, path;
        for (k in dbConn) {
            path = __dirname + '/sequelize_models/' + k;
            if (fs.existsSync(path + '.js') === true) {
                models[k] = dbConn[k].import(path);
                logger.info(IDLOG, 'loaded sequelize model ' + path);
            }
        }
        logger.info(IDLOG, 'all sequelize models have been imported');
    } catch (err) {
        logger.error(IDLOG, err.stack);
    }
}

/**
* Initialize all database connections.
*
* @method initConnections
* @private
*/
function initConnections() {
    try {
        var k, sequelize;
        for (k in dbConfig) {

            if (dbConfig[k].dbtype === 'mysql') {

                var config = {
                    port:    dbConfig[k].dbport,
                    host:    dbConfig[k].dbhost,
                    define:  {
                        charset:         'utf8',
                        timestamps:      false,
                        freezeTableName: true
                    },
                    dialect: dbConfig[k].dbtype
                };

                // default sequelize log is console.log
                if (!logSequelize) { config.logging = false; }

                sequelize = new Sequelize(dbConfig[k].dbname, dbConfig[k].dbuser, dbConfig[k].dbpassword, config);

                dbConn[k] = sequelize;
                logger.info(IDLOG, 'initialized db connection with ' + dbConfig[k].dbtype + ' ' + dbConfig[k].dbname + ' ' + dbConfig[k].dbhost + ':' + dbConfig[k].dbport);
            }
        }
    } catch (err) {
        logger.error(IDLOG, err.stack);
    }
}

/**
* Gets the phonebook contacts from the centralized address book.
* The specified term is wrapped with '%' characters, so it search any
* occurrences of the term in the fields: _name, company, workphone, homephone_
* and _cellphone_. It orders the results by _name_ and _company_ ascending.
* The centralized address book is the mysql _phonebook.phonebook_.
*
* @method getPbContactsContains
* @param {string}   term The term to search. It can be a name or a number. It will wrapped
*                        with '%' characters to search any occurrences of the term in the database fields.
* @param {function} cb   The callback function
*/
function getPbContactsContains(term, cb) {
    try {
        // check parameters
        if (typeof term !== 'string' || typeof cb !== 'function') {

            throw new Error('wrong parameters');
        }

        // add '%' to search all terms with any number of characters, even zero characters
        term = '%' + term + '%';

        models[JSON_KEYS.PHONEBOOK].findAll({
            where: [
                'name LIKE ? ' +
                'OR company LIKE ? ' +
                'OR workphone LIKE ? ' +
                'OR homephone LIKE ? ' +
                'OR cellphone LIKE ?',
                term, term, term, term, term
            ],
            order: 'name ASC, company ASC'

        }).success(function (results) {

            // extract results to return in the callback function
            var i;
            for (i = 0; i < results.length; i++) {
                results[i] = results[i].selectedValues;
            }

            logger.info(IDLOG, results.length + ' results by searching centralized phonebook contacts that contains "' + term + '"');
            cb(null, results);

        }).error(function (err) { // manage the error

            logger.error(IDLOG, 'searching centralized phonebook contacts that contains "' + term + '": ' + err.toString());
            cb(err.toString());
        });

    } catch (err) {
        logger.error(IDLOG, err.stack);
        cb(err);
    }
}

/**
* Gets the phonebook contacts from the centralized address book.
* It searches the number in the fields: _workphone, homephone_ and _cellphone_.
* It orders the results by _name_ and _company_ ascending.
* The centralized address book is the mysql _phonebook.phonebook_.
*
* @method getPbContactsByNum
* @param {string}   number The phone number term to search
* @param {function} cb     The callback function
*/
function getPbContactsByNum(number, cb) {
    try {
        // check parameters
        if (typeof number !== 'string' || typeof cb !== 'function') {
            throw new Error('wrong parameters');
        }

        models[JSON_KEYS.PHONEBOOK].findAll({
            where: [
                'workphone=? ' +
                'OR homephone=? ' +
                'OR cellphone=?',
                number, number, number
            ],
            order: 'name ASC, company ASC'

        }).success(function (results) {

            // extract results to return in the callback function
            var i;
            for (i = 0; i < results.length; i++) {
                results[i] = results[i].selectedValues;
            }

            logger.info(IDLOG, results.length + ' results by searching centralized phonebook contacts by number ' + number);
            cb(null, results);

        }).error(function (err) { // manage the error

            logger.error(IDLOG, 'searching centralized phonebook contacts by number ' + number + ': ' + err.toString());
            cb(err.toString());
        });

    } catch (err) {
        logger.error(IDLOG, err.stack);
        cb(err);
    }
}

/**
* Gets the phonebook contacts from the cti address book.
* It searches the number in the fields: _workphone, homephone, cellphone_
* and _extension_. It orders the results by _name_ and _company_ ascending.
* The cti address book is the mysql _nethcti.cti\_phonebook_.
*
* @method getCtiPbContactsByNum
* @param {string}   number The phone number term to search
* @param {function} cb     The callback function
*/
function getCtiPbContactsByNum(number, cb) {
    try {
        // check parameters
        if (typeof number !== 'string' || typeof cb !== 'function') {
            throw new Error('wrong parameters');
        }

        models[JSON_KEYS.CTI_PHONEBOOK].findAll({
            where: [
                'workphone=? ' +
                'OR homephone=? ' +
                'OR cellphone=? ' +
                'OR extension=?',
                number, number, number, number
            ],
            order: 'name ASC, company ASC'

        }).success(function (results) {

            // extract results to return in the callback function
            var i;
            for (i = 0; i < results.length; i++) {
                results[i] = results[i].selectedValues;
            }

            logger.info(IDLOG, results.length + ' results by searching cti phonebook contacts by number ' + number);
            cb(null, results);

        }).error(function (err) { // manage the error

            logger.error(IDLOG, 'searching cti phonebook contacts by number ' + number + ': ' + err.toString());
            cb(err.toString());
        });

    } catch (err) {
        logger.error(IDLOG, err.stack);
        cb(err);
    }
}

/**
* Gets the phonebook contacts from the centralized address book.
* At the end of the specified term is added the '%' character,
* so it searches the entries whose fields _name_ and _company_
* starts with the term. It orders the results by _name_ and _company_ ascending.
* The centralized address book is the mysql _phonebook.phonebook_.
*
* @method getPbContactsStartsWith
* @param {string} term The term to search. It can be a name or a number. It
*   will ended with '%' character to search any contacts with names that starts
*   with the term.
* @param {function} cb The callback function
*/
function getPbContactsStartsWith(term, cb) {
    try {
        // check parameters
        if (typeof term !== 'string' || typeof cb !== 'function') {

            throw new Error('wrong parameters');
        }

        // add '%' to search all terms with any number of characters, even zero characters
        term = term + '%';

        models[JSON_KEYS.PHONEBOOK].findAll({
            where: [
                'name LIKE ? ' +
                'OR company LIKE ?',
                term, term
            ],
            order: 'name ASC, company ASC'

        }).success(function (results) {

            // extract results to return in the callback function
            var i;
            for (i = 0; i < results.length; i++) {
                results[i] = results[i].selectedValues;
            }

            logger.info(IDLOG, results.length + ' results by searching centralized phonebook contacts with names starts with "' + term + '"');
            cb(null, results);

        }).error(function (err) { // manage the error

            logger.error(IDLOG, 'searching centralized phonebook contacts whose names starts with "' + term + '": ' + err.toString());
            cb(err.toString());
        });

    } catch (err) {
        logger.error(IDLOG, err.stack);
    }
}

/**
* Gets the phonebook contacts from the centralized address book.
* It searches the entries whose fields _name_ and _company_
* starts with a digit. It orders the results by _name_ and _company_
* ascending. The centralized address book is the mysql _phonebook.phonebook_.
*
* @method getPbContactsStartsWithDigit
* @param {function} cb The callback function
*/
function getPbContactsStartsWithDigit(cb) {
    try {
        // check parameters
        if (typeof cb !== 'function') { throw new Error('wrong parameters'); }

        models[JSON_KEYS.PHONEBOOK].findAll({
            where: [
                'name REGEXP "^[0-9]" ' +
                'OR company REGEXP "^[0-9]"'
            ],
            order: 'name ASC, company ASC'

        }).success(function (results) {

            // extract results to return in the callback function
            var i;
            for (i = 0; i < results.length; i++) {
                results[i] = results[i].selectedValues;
            }

            logger.info(IDLOG, results.length + ' results by searching centralized phonebook contacts with names starts with a digit');
            cb(null, results);

        }).error(function (err) { // manage the error

            logger.error(IDLOG, 'searching centralized phonebook contacts whose names starts with a digit: ' + err.toString());
            cb(err.toString());
        });

    } catch (err) {
        logger.error(IDLOG, err.stack);
    }
}

/**
* Returns the cti phonebook contact. It searches the _id_ field in the
* _nethcti.cti\_phonebook_ database table.
*
* @method getCtiPbContact
* @param {string}   id The cti database contact identifier
* @param {function} cb The callback function
*/
function getCtiPbContact(id, cb) {
    try {
        // check parameters
        if (typeof id !== 'string' || typeof cb !== 'function') {
            throw new Error('wrong parameters');
        }

        models[JSON_KEYS.CTI_PHONEBOOK].find({
            where: [ 'id=?', id  ]

        }).success(function (result) {

            if (result && result.selectedValues) {
                logger.info(IDLOG, 'search cti phonebook contact with db id "' + id + '" has been successful');
                cb(null, result.selectedValues);

            } else {
                logger.info(IDLOG, 'search cti phonebook contact with db id "' + id + '": not found');
                cb(null, {});
            }

        }).error(function (err1) { // manage the error

            logger.error(IDLOG, 'search cti phonebook contact with db id "' + id + '" failed: ' + err1.toString());
            cb(err1.toString());
        });
    } catch (err) {
        logger.error(IDLOG, err.stack);
        cb(err);
    }
}

/**
* Returns the caller note. It searches the _id_ field in the
* _nethcti.caller\_note_ database table.
*
* @method getCallerNote
* @param {string}   id The caller note identifier
* @param {function} cb The callback function
*/
function getCallerNote(id, cb) {
    try {
        // check parameters
        if (typeof id !== 'string' || typeof cb !== 'function') {
            throw new Error('wrong parameters');
        }

        models[JSON_KEYS.CALLER_NOTE].find({
            where: [ 'id=?', id  ]

        }).success(function (result) {

            if (result && result.selectedValues) {
                logger.info(IDLOG, 'search caller note with db id "' + id + '" has been successful');
                cb(null, result.selectedValues);

            } else {
                logger.info(IDLOG, 'search caller note with db id "' + id + '": not found');
                cb(null, {});
            }

        }).error(function (err1) { // manage the error

            logger.error(IDLOG, 'search caller note with db id "' + id + '" failed: ' + err1.toString());
            cb(err1.toString());
        });
    } catch (err) {
        logger.error(IDLOG, err.stack);
        cb(err);
    }
}

/**
* Deletes the specified phonebook contact from the _nethcti.cti\_phonebook_ database table.
*
* @method deleteCtiPbContact
* @param {string}   id The cti database contact identifier
* @param {function} cb The callback function
*/
function deleteCtiPbContact(id, cb) {
    try {
        // check parameters
        if (typeof id !== 'string' || typeof cb !== 'function') {
            throw new Error('wrong parameters');
        }

        models[JSON_KEYS.CTI_PHONEBOOK].find({
            where: [ 'id=?', id  ]

        }).success(function (task) {

            if (task) {

                task.destroy().success(function () {
                    logger.info(IDLOG, 'cti phonebook contact with db id "' + id + '" has been deleted successfully');
                    cb();
                });

            } else {
                var str = 'deleting cti phonebook contact with db id "' + id + '": entry not found';
                logger.warn(IDLOG, str);
                cb(str);
            }

        }).error(function (err1) { // manage the error

            logger.error(IDLOG, 'searching cti phonebook contact with db id "' + id + '" to delete: ' + err1.toString());
            cb(err1.toString());
        });
    } catch (err) {
        logger.error(IDLOG, err.stack);
        cb(err);
    }
}

/**
* Deletes the specified postit from the _nethcti.cti\postit_ database table.
*
* @method deletePostit
* @param {string}   id The post-it identifier
* @param {function} cb The callback function
*/
function deletePostit(id, cb) {
    try {
        // check parameters
        if (typeof id !== 'string' || typeof cb !== 'function') {
            throw new Error('wrong parameters');
        }

        models[JSON_KEYS.POSTIT].find({
            where: [ 'id=?', id  ]

        }).success(function (task) {

            if (task) {

                task.destroy().success(function () {

                    logger.info(IDLOG, 'post-it with db id "' + id + '" has been deleted successfully');
                    cb();

                    // emits the event for a deleted post-it
                    logger.info(IDLOG, 'emit event "' + EVT_DELETED_POSTIT + '" of post-it with db id ' + id + ' of recipient user ' + task.selectedValues.recipient);
                    emitter.emit(EVT_DELETED_POSTIT, task.selectedValues.recipient);
                });

            } else {
                var str = 'deleting post-it with db id "' + id + '": entry not found';
                logger.warn(IDLOG, str);
                cb(str);
            }

        }).error(function (err1) { // manage the error

            logger.error(IDLOG, 'searching post-it with db id "' + id + '" to delete: ' + err1.toString());
            cb(err1.toString());
        });
    } catch (err) {
        logger.error(IDLOG, err.stack);
        cb(err);
    }
}

/**
* Deletes the specified caller note from the _nethcti.caller\_note_ database table.
*
* @method deleteCallerNote
* @param {string}   id The database caller note identifier
* @param {function} cb The callback function
*/
function deleteCallerNote(id, cb) {
    try {
        // check parameters
        if (typeof id !== 'string' || typeof cb !== 'function') {
            throw new Error('wrong parameters');
        }

        models[JSON_KEYS.CALLER_NOTE].find({
            where: [ 'id=?', id  ]

        }).success(function (task) {

            if (task) {

                task.destroy().success(function () {
                    logger.info(IDLOG, 'caller note with db id "' + id + '" has been deleted successfully');
                    cb();
                });

            } else {
                var str = 'deleting caller note with db id "' + id + '": entry not found';
                logger.warn(IDLOG, str);
                cb(str);
            }

        }).error(function (err1) { // manage the error

            logger.error(IDLOG, 'searching caller note with db id "' + id + '" to delete: ' + err1.toString());
            cb(err1.toString());
        });
    } catch (err) {
        logger.error(IDLOG, err.stack);
        cb(err);
    }
}

/**
* Modify the specified phonebook contact in the _nethcti.cti\_phonebook_ database table.
*
* @method modifyCtiPbContact
* @param {object} data
*   @param {string} data.id     The unique identifier of the contact
*   @param {string} [data.type] The type of the contact
*   @param {string} [data.name] The name of the contact
*   @param {string} [data.homeemail]
*   @param {string} [data.workemail]
*   @param {string} [data.homephone]
*   @param {string} [data.workphone]
*   @param {string} [data.cellphone]
*   @param {string} [data.fax]
*   @param {string} [data.title]
*   @param {string} [data.company]
*   @param {string} [data.notes]
*   @param {string} [data.homestreet]
*   @param {string} [data.homepob]
*   @param {string} [data.homecity]
*   @param {string} [data.homeprovince]
*   @param {string} [data.homepostalcode]
*   @param {string} [data.homecountry]
*   @param {string} [data.workstreet]
*   @param {string} [data.workpob]
*   @param {string} [data.workcity]
*   @param {string} [data.workprovince]
*   @param {string} [data.workpostalcode]
*   @param {string} [data.workcountry]
*   @param {string} [data.url]
*   @param {string} [data.extension]
*   @param {string} [data.speeddial_num]
* @param {function} cb The callback function
*/
function modifyCtiPbContact(data, cb) {
    try {
        // check parameters
        if (   typeof data    !== 'object'
            || typeof data.id !== 'string' || typeof cb !== 'function') {

            throw new Error('wrong parameters');
        }

        models[JSON_KEYS.CTI_PHONEBOOK].find({
            where: [ 'id=?', data.id  ]

        }).success(function (task) {

            if (task) {

                task.updateAttributes(data).success(function () {
                    logger.info(IDLOG, 'cti phonebook contact with db id "' + data.id + '" has been modified successfully');
                    cb();
                });

            } else {
                var str = 'modify cti phonebook contact with db id "' + data.id + '": entry not found';
                logger.warn(IDLOG, str);
                cb(str);
            }

        }).error(function (err1) { // manage the error

            logger.error(IDLOG, 'searching cti phonebook contact with db id "' + data.id + '" to modify: ' + err1.toString());
            cb(err1.toString());
        });
    } catch (err) {
        logger.error(IDLOG, err.stack);
        cb(err);
    }
}

/**
* Modify the specified caller note in the _nethcti.caller\_note_ database table.
*
* @method modifyCallerNote
* @param {object} data
*   @param {string}  data.id            The unique identifier of the caller note in the database
*   @param {string}  [data.number]      The caller/called number that is associated with the note
*   @param {string}  [data.text]        The text of the note
*   @param {boolean} [data.reservation] The reservation option. If the creator has booked the callback from the expressed number
*   @param {boolean} [data.public]      True if the caller note visibility is public, false otherwise
*   @param {string}  [data.expiration]  The expiration date and time of the caller note. It must be expressed in YYYY-MM-DD HH:mm:ss format
* @param {function}  cb The callback function
*/
function modifyCallerNote(data, cb) {
    try {
        // check parameters
        if (   typeof data    !== 'object'
            || typeof data.id !== 'string' || typeof cb !== 'function'
            || (data.number      && typeof data.number      !== 'string' )
            || (data.reservation && typeof data.reservation !== 'boolean')
            || (data.expiration  && typeof data.expiration  !== 'string' )
            || (data.public      && typeof data.public      !== 'boolean')
            || (data.text        && typeof data.text        !== 'string' ) ) {

            throw new Error('wrong parameters');
        }

        models[JSON_KEYS.CALLER_NOTE].find({
            where: [ 'id=?', data.id  ]

        }).success(function (task) {

            if (task) {

                task.updateAttributes(data).success(function () {
                    logger.info(IDLOG, 'caller note with db id "' + data.id + '" has been modified successfully');
                    cb();
                });

            } else {
                var str = 'modify caller note with db id "' + data.id + '": entry not found';
                logger.warn(IDLOG, str);
                cb(str);
            }

        }).error(function (err1) { // manage the error

            logger.error(IDLOG, 'searching caller note with db id "' + data.id + '" to modify: ' + err1.toString());
            cb(err1.toString());
        });
    } catch (err) {
        logger.error(IDLOG, err.stack);
        cb(err);
    }
}

/**
* Gets the phonebook contacts searching in the NethCTI phonebook database.
* The specified term is wrapped with '%' characters, so it searches
* any occurrences of the term in the following fields: _name, company, workphone,
* homephone, cellphone and extension_. It orders the results by _name_ and _company_
* ascending. The NethCTI phonebook is the mysql _nethcti.cti\_phonebook_.
*
* @method getCtiPbContactsContains
* @param {string}   term     The term to search. It can be a name or a number
* @param {string}   username The name of the user used to search contacts
* @param {function} cb       The callback function
*/
function getCtiPbContactsContains(term, username, cb) {
    try {
        // check parameters
        if (   typeof term     !== 'string'
            || typeof username !== 'string' || typeof cb !== 'function') {

            throw new Error('wrong parameters');
        }

        // add '%' to search all terms with any number of characters, even zero characters
        term = '%' + term + '%';

        models[JSON_KEYS.CTI_PHONEBOOK].findAll({
            where: [
                '(owner_id=? OR type="public") ' +
                'AND ' +
                '(' +
                    'name LIKE ? ' +
                    'OR company LIKE ? ' +
                    'OR workphone LIKE ? ' +
                    'OR homephone LIKE ? ' +
                    'OR cellphone LIKE ? ' +
                    'OR extension LIKE ?'  +
                ')',
                username, term, term, term, term, term, term
            ],
            order: 'name ASC, company ASC'

        }).success(function (results) {

            // extract results to return in the callback function
            var i;
            for (i = 0; i < results.length; i++) {
                results[i] = results[i].selectedValues;
            }

            logger.info(IDLOG, results.length + ' results by searching cti phonebook contacts that contains "' + term + '"');
            cb(null, results);

        }).error(function (err) { // manage the error

            logger.error(IDLOG, 'searching cti phonebook contacts that contains "' + term + '": ' + err.toString());
            cb(err.toString());
        });

    } catch (err) {
        logger.error(IDLOG, err.stack);
        cb(err);
    }
}

/**
* Gets all the speeddial contacts of the specified user searching in
* the NethCTI phonebook database. It searches all entries of he user
* where _type_ field is equal to "speeddial". It orders the results by
* _name_ and _company_ ascending. The NethCTI phonebook is the mysql
* _nethcti.cti\_phonebook_.
*
* @method getCtiPbSpeeddialContacts
* @param {string}   username The name of the user used to search speeddial contacts
* @param {function} cb       The callback function
*/
function getCtiPbSpeeddialContacts(username, cb) {
    try {
        // check parameters
        if (typeof username !== 'string' || typeof cb !== 'function') {

            throw new Error('wrong parameters');
        }

        models[JSON_KEYS.CTI_PHONEBOOK].findAll({
            where: [
                'owner_id=? AND type="speeddial"',
                username
            ],
            order: 'name ASC, company ASC'

        }).success(function (results) {

            // extract results to return in the callback function
            var i;
            for (i = 0; i < results.length; i++) {
                results[i] = results[i].selectedValues;
            }

            logger.info(IDLOG, results.length + ' results by searching cti phonebook speeddial contacts of the user "' + username + '"');
            cb(null, results);

        }).error(function (err) { // manage the error

            logger.error(IDLOG, 'searching cti phonebook speeddial contacts of the user "' + username + '": ' + err.toString());
            cb(err.toString());
        });

    } catch (err) {
        logger.error(IDLOG, err.stack);
        cb(err);
    }
}

/**
* Gets the phonebook contacts searching in the NethCTI phonebook database.
* At the end of the specified term is added the '%' character, so it searches
* the entries whose fields _name_ and _company_ starts with the term.
* It orders the results by _name_ and _company_ ascending. The NethCTI phonebook
* is the mysql _nethcti.cti\_phonebook_.
*
* @method getCtiPbContactsStartsWith
* @param {string}   term     The term to search. It can be a name or a number
* @param {string}   username The name of the user used to search contacts
* @param {function} cb       The callback function
*/
function getCtiPbContactsStartsWith(term, username, cb) {
    try {
        // check parameters
        if (   typeof term     !== 'string'
            || typeof username !== 'string' || typeof cb !== 'function') {

            throw new Error('wrong parameters');
        }

        // add '%' to search all contacts whose names starts with the term
        term = term + '%';

        models[JSON_KEYS.CTI_PHONEBOOK].findAll({
            where: [
                '(owner_id=? OR type="public") ' +
                'AND ' +
                '(name LIKE ? OR company LIKE ?)',
                username, term, term
            ],
            order: 'name ASC, company ASC'

        }).success(function (results) {

            // extract results to return in the callback function
            var i;
            for (i = 0; i < results.length; i++) {
                results[i] = results[i].selectedValues;
            }

            logger.info(IDLOG, results.length + ' results by searching cti phonebook contacts whose names starts with "' + term + '"');
            cb(null, results);

        }).error(function (err) { // manage the error

            logger.error(IDLOG, 'searching cti phonebook contacts whose names starts with "' + term + '": ' + err.toString());
            cb(err.toString());
        });

    } catch (err) {
        logger.error(IDLOG, err.stack);
    }
}

/**
* Gets the phonebook contacts searching in the NethCTI phonebook database.
* Tt searches the entries whose fields _name_ and _company_ starts with a digit.
* It orders the results by _name_ and _company_ ascending. The NethCTI
* phonebook is the mysql _nethcti.cti\_phonebook_.
*
* @method getCtiPbContactsStartsWithDigit
* @param {string}   username The name of the user used to search contacts
* @param {function} cb       The callback function
*/
function getCtiPbContactsStartsWithDigit(username, cb) {
    try {
        // check parameters
        if (typeof username !== 'string' || typeof cb !== 'function') {

            throw new Error('wrong parameters');
        }

        models[JSON_KEYS.CTI_PHONEBOOK].findAll({
            where: [
                '(owner_id=? OR type="public") ' +
                'AND ' +
                '(name REGEXP "^[0-9]" OR company REGEXP "^[0-9]")',
                username
            ],
            order: 'name ASC, company ASC'

        }).success(function (results) {

            // extract results to return in the callback function
            var i;
            for (i = 0; i < results.length; i++) {
                results[i] = results[i].selectedValues;
            }

            logger.info(IDLOG, results.length + ' results by searching cti phonebook contacts whose names starts with a digit');
            cb(null, results);

        }).error(function (err) { // manage the error

            logger.error(IDLOG, 'searching cti phonebook contacts whose names starts with a digit: ' + err.toString());
            cb(err.toString());
        });

    } catch (err) {
        logger.error(IDLOG, err.stack);
    }
}

/**
* Get the history call of the specified endpoint into the interval time.
* If the endpoint information is omitted, the results contains the
* history call of all endpoints. Moreover, it can be possible to filter
* the results specifying the filter. It search the results into the
* _asteriskcdrdb.cdr_ database.
*
* @method getHistoryCallInterval
* @param {object} data
*   @param {string}  [data.endpoint] The endpoint involved in the research, e.g. the extesion
*                                    identifier. It is used to filter out the _channel_ and _dstchannel_.
*                                    It is wrapped with '%' characters. If it is omitted the function treats
*                                    it as '%' string. The '%' matches any number of characters, even zero character
*   @param {string}  data.from       The starting date of the interval in the YYYYMMDD format (e.g. 20130521)
*   @param {string}  data.to         The ending date of the interval in the YYYYMMDD format (e.g. 20130528)
*   @param {boolean} data.recording  True if the data about recording audio file must be returned
*   @param {string}  [data.filter]   The filter to be used in the _src, clid_ and _dst_ fields. If it is
*                                    omitted the function treats it as '%' string
* @param {function} cb The callback function
*/
function getHistoryCallInterval(data, cb) {
    try {
        // check parameters
        if (typeof data !== 'object'
            ||  typeof cb            !== 'function' || typeof data.recording !== 'boolean'
            ||  typeof data.to       !== 'string'   || typeof data.from      !== 'string'
            || (typeof data.endpoint !== 'string'   && data.endpoint         !== undefined)
            || (typeof data.filter   !== 'string'   && data.filter           !== undefined)) {

            throw new Error('wrong parameters');
        }

        // check optional parameters
        if (data.filter === undefined) { data.filter = '%'; }
        if (data.endpoint  === undefined) {
            data.endpoint  = '%';
        } else {
            data.endpoint = '%' + data.endpoint + '%';
        }

        // define the mysql field to be returned. The "recordingfile" field
        // is returned only if the "data.recording" argument is true
        var attributes = [
            [ 'DATE_FORMAT(calldate, "%d/%m/%Y")', 'date'],
            [ 'DATE_FORMAT(calldate, "%H:%i:%S")', 'time'],
            'clid', 'src', 'dst', 'channel', 'dstchannel', 'uniqueid',
            'duration', 'billsec', 'disposition', 'dcontext'
        ];
        if (data.recording === true) { attributes.push('recordingfile'); }

        // search
        models[JSON_KEYS.HISTORY_CALL].findAll({
            where: [
                '(channel LIKE ? OR dstchannel LIKE ?) AND ' +
                '(DATE(calldate)>=? AND DATE(calldate)<=?) AND ' +
                '(src LIKE ? OR clid LIKE ? OR dst LIKE ?)',
                data.endpoint, data.endpoint,
                data.from,     data.to,
                data.filter,   data.filter,   data.filter
            ],
            attributes: attributes

        }).success(function (results) {

            // extract results to return in the callback function
            var i;
            for (i = 0; i < results.length; i++) {
                results[i] = results[i].selectedValues;
            }

            logger.info(IDLOG, results.length + ' results searching history call interval between ' +
                               data.from + ' to ' + data.to + ' for endpoint ' + data.endpoint +
                               ' and filter ' + data.filter);
            cb(null, results);

        }).error(function (err) { // manage the error

            logger.error(IDLOG, 'searching history call interval between ' + data.from + ' to ' + data.to +
                                ' for endpoint ' + data.endpoint + ' and filter ' + data.filter + ': ' + err.toString());
            cb(err.toString());
        });
    } catch (err) {
        logger.error(IDLOG, err.stack);
        cb(err.toString());
    }
}

/**
* Checks if at least one of the specified list of extensions is implied in the recorded call.
*
* @method isAtLeastExtenInCall
* @param {string}   uniqueid   The call identifier: is the _uniqueid_ field of the _asteriskcdrdb.cdr_ database table
* @param {array}    extensions The list of the extensions to check
* @param {function} cb         The callback function. If none of the extensions is involved in the call, the callback
*                              is called with a false boolean value. Otherwise it's called with the entry of the database
*/
function isAtLeastExtenInCall(uniqueid, extensions, cb) {
    try {
        // check parameters
        if (   typeof cb       !== 'function'
            || typeof uniqueid !== 'string'   || !(extensions instanceof Array) ) {

            throw new Error('wrong parameters');
        }

        extensions = extensions.join('|');

        // search
        models[JSON_KEYS.HISTORY_CALL].find({
            where: [
                'uniqueid=? AND ' +
                '(channel REGEXP ? OR dstchannel REGEXP ?)',
                uniqueid, extensions, extensions
            ],
            attributes: [
                [ 'DATE_FORMAT(calldate, "%Y")', 'year'  ],
                [ 'DATE_FORMAT(calldate, "%m")', 'month' ],
                [ 'DATE_FORMAT(calldate, "%d")', 'day'   ],
                [ 'recordingfile', 'filename'            ]
            ]

        }).success(function (result) {

            // extract result to return in the callback function
            if (result &&  result.selectedValues) {
                logger.info(IDLOG, 'at least one extensions ' + extensions.toString() + ' is involved in the call with uniqueid ' + uniqueid);
                cb(null, result.selectedValues);

            } else {
                logger.info(IDLOG, 'none of the extensions ' + extensions.toString() + ' is involved in the call with uniqueid ' + uniqueid);
                cb(null, false);
            }

        }).error(function (err) { // manage the error

            logger.error(IDLOG, 'checking if at least one extension of ' + extensions.toString() + ' is involved in the call with uniqueid ' + uniqueid);
            cb(err.toString());
        });
    } catch (err) {
        logger.error(IDLOG, err.stack);
        cb(err.toString());
    }
}

/**
* Returns the data about the call recording audio file as an object, or
* a false value if no data has been found.
*
* @method getCallRecordingFileData
* @param {string}   uniqueid The call identifier in the database
* @param {function} cb       The callback function
*/
function getCallRecordingFileData(uniqueid, cb) {
    try {
        // check parameters
        if (typeof cb !== 'function' || typeof uniqueid !== 'string') {
            throw new Error('wrong parameters');
        }

        // search
        models[JSON_KEYS.HISTORY_CALL].find({
            where: [
                'uniqueid=? AND recordingfile!=""', uniqueid
            ],
            attributes: [
                [ 'DATE_FORMAT(calldate, "%Y")', 'year'  ],
                [ 'DATE_FORMAT(calldate, "%m")', 'month' ],
                [ 'DATE_FORMAT(calldate, "%d")', 'day'   ],
                [ 'recordingfile', 'filename'            ]
            ]

        }).success(function (result) {

            // extract result to return in the callback function
            if (result &&  result.selectedValues) {
                logger.info(IDLOG, 'found data informations about recording call with uniqueid ' + uniqueid);
                cb(null, result.selectedValues);

            } else {
                logger.info(IDLOG, 'no data informations about recording call with uniqueid ' + uniqueid);
                cb(null, false);
            }

        }).error(function (err) { // manage the error

            logger.error(IDLOG, 'getting data informations about recording call with uniqueid ' + uniqueid);
            cb(err.toString());
        });
    } catch (err) {
        logger.error(IDLOG, err.stack);
        cb(err.toString());
    }
}

/**
* Gets all the history post-it of all the users into the interval time.
* It can be possible to filter out the results specifying the filter. It search
* the results into the _nethcti.postit_ database.
*
* @method getAllUserHistoryPostitInterval
* @param {object} data
*   @param {string} data.from       The starting date of the interval in the YYYYMMDD format (e.g. 20130521)
*   @param {string} data.to         The ending date of the interval in the YYYYMMDD format (e.g. 20130528)
*   @param {string} [data.filter]   The filter to be used in the _recipient_ field. If it is
*                                   omitted the function treats it as '%' string
* @param {function} cb The callback function
*/
function getAllUserHistoryPostitInterval(data, cb) {
    try {
        getHistoryPostitInterval(data, cb);
    } catch (err) {
        logger.error(IDLOG, err.stack);
        cb(err);
    }
}

/**
* Gets all the history sms of all the users into the interval time.
* It can be possible to filter out the results specifying the filter. It search
* the results into the _nethcti.sms\_history_ database.
*
* @method getAllUserHistorySmsInterval
* @param {object} data
*   @param {string} data.from       The starting date of the interval in the YYYYMMDD format (e.g. 20130521)
*   @param {string} data.to         The ending date of the interval in the YYYYMMDD format (e.g. 20130528)
*   @param {string} [data.filter]   The filter to be used in the _recipient_ field. If it is
*                                   omitted the function treats it as '%' string
* @param {function} cb The callback function
*/
function getAllUserHistorySmsInterval(data, cb) {
    try {
        getHistorySmsInterval(data, cb);
    } catch (err) {
        logger.error(IDLOG, err.stack);
        cb(err);
    }
}

/**
* Get the history post-it of the specified user into the interval time.
* If the username information is omitted, the results contains the
* history post-it of all users. Moreover, it can be possible to filter
* the results specifying the filter. It search the results into the
* _nethcti.postit_ database.
*
* @method getHistoryPostitInterval
* @param {object} data
*   @param {string} [data.username] The user involved in the research. It is used to filter
*                                   out the _creator_. If it is omitted the function treats it as '%' string. The '%'
*                                   matches any number of characters, even zero character.
*   @param {string} data.from       The starting date of the interval in the YYYYMMDD format (e.g. 20130521)
*   @param {string} data.to         The ending date of the interval in the YYYYMMDD format (e.g. 20130528)
*   @param {string} [data.filter]   The filter to be used in the _recipient_ field. If it is
*                                   omitted the function treats it as '%' string
* @param {function} cb The callback function
*/
function getHistoryPostitInterval(data, cb) {
    try {
        // check parameters
        if (typeof data !== 'object'
            ||  typeof cb            !== 'function'
            ||  typeof data.to       !== 'string'
            ||  typeof data.from     !== 'string'
            || (typeof data.username !== 'string' && data.username !== undefined)
            || (typeof data.filter   !== 'string' && data.filter   !== undefined)) {

            throw new Error('wrong parameters');
        }

        // the mysql operator for the creator field
        var operator = '=';

        // check optional parameters
        if (data.filter   === undefined) { data.filter = '%';   }
        if (data.username === undefined) {
            data.username = '%';
            operator = ' LIKE ';
        }

        // search
        models[JSON_KEYS.POSTIT].findAll({
            where: [
                'creator' + operator + '? AND ' +
                '(DATE(creation)>=? AND DATE(creation)<=?) AND ' +
                '(recipient LIKE ?)',
                data.username,
                data.from, data.to,
                data.filter
            ],
            attributes: [
                [ 'DATE_FORMAT(creation, "%d/%m/%Y")', 'creationdate'],
                [ 'DATE_FORMAT(creation, "%H:%i:%S")', 'creationtime'],
                [ 'DATE_FORMAT(readdate, "%d/%m/%Y")', 'readdate'],
                [ 'DATE_FORMAT(readdate, "%H:%i:%S")', 'timeread'],
                'id', 'text', 'creator', 'recipient'
            ]
        }).success(function (results) {

            // extract results to return in the callback function
            var i;
            for (i = 0; i < results.length; i++) {
                results[i] = results[i].selectedValues;
            }

            logger.info(IDLOG, results.length + ' results searching history post-it interval between ' +
                               data.from + ' to ' + data.to + ' for username "' + data.username + '" and filter ' + data.filter);
            cb(null, results);

        }).error(function (err) { // manage the error

            logger.error(IDLOG, 'searching history post-it interval between ' + data.from + ' to ' + data.to +
                                ' for username "' + data.username + '" and filter ' + data.filter + ': ' + err.toString());
            cb(err.toString());
        });
    } catch (err) {
        logger.error(IDLOG, err.stack);
        cb(err);
    }
}

/**
* Get the history sms sent by the specified user into the interval time.
* If the username information is omitted, the results contains the
* history sms of all users. Moreover, it can be possible to filter
* the results specifying the filter. It search the results into the
* _nethcti.sms_history_ database.
*
* @method getHistorySmsInterval
* @param {object} data
*   @param {string} [data.username] The user involved in the research. It is used to filter
*                                   out the _sender_. If it is omitted the function treats it as '%' string. The '%'
*                                   matches any number of characters, even zero character.
*   @param {string} data.from       The starting date of the interval in the YYYYMMDD format (e.g. 20130521)
*   @param {string} data.to         The ending date of the interval in the YYYYMMDD format (e.g. 20130528)
*   @param {string} [data.filter]   The filter to be used in the _destination_ field. If it is
*                                   omitted the function treats it as '%' string
* @param {function} cb              The callback function
*/
function getHistorySmsInterval(data, cb) {
    try {
        // check parameters
        if (    typeof data          !== 'object'
            ||  typeof cb            !== 'function'
            ||  typeof data.to       !== 'string' || typeof data.from !== 'string'
            || (typeof data.username !== 'string' && data.username    !== undefined)
            || (typeof data.filter   !== 'string' && data.filter      !== undefined)) {

            throw new Error('wrong parameters');
        }

        // the mysql operator for the sender field
        var operator = '=';

        // check optional parameters
        if (data.filter   === undefined) { data.filter = '%';   }
        if (data.username === undefined) {
            data.username = '%';
            operator = ' LIKE ';
        }

        // search
        models[JSON_KEYS.SMS_HISTORY].findAll({
            where: [
                'sender' + operator + '? AND ' +
                '(DATE(date)>=? AND DATE(date)<=?) AND ' +
                '(destination LIKE ?)',
                data.username,
                data.from, data.to,
                data.filter
            ],
            attributes: [
                [ 'DATE_FORMAT(date, "%d/%m/%Y")', 'datesent'],
                [ 'DATE_FORMAT(date, "%H:%i:%S")', 'timesent'],
                'id', 'text', 'status', 'sender', 'destination'
            ]
        }).success(function (results) {

            // extract results to return in the callback function
            var i;
            for (i = 0; i < results.length; i++) {
                results[i] = results[i].selectedValues;
            }

            logger.info(IDLOG, results.length + ' results searching history sms interval between ' +
                               data.from + ' to ' + data.to + ' sent by username "' + data.username + '" and filter ' + data.filter);
            cb(null, results);

        }).error(function (err) { // manage the error

            logger.error(IDLOG, 'searching history sms interval between ' + data.from + ' to ' + data.to +
                                ' sent by username "' + data.username + '" and filter ' + data.filter + ': ' + err.toString());
            cb(err.toString());
        });
    } catch (err) {
        logger.error(IDLOG, err.stack);
        cb(err);
    }
}

/**
* Gets all the voice messages of a voicemail of the specified type. It search the
* results into the _asteriskcdrdb.voicemessages_ database. The type can be "new" or "old".
*
* @method getVoicemailMsg
* @param {string} vmId The voicemail identifier
* @param {string} type The type of the voicemail to retrieve. It can be "new" or "old"
* @param {function} cb The callback function
*/
function getVoicemailMsg(vmId, type, cb) {
    try {
        // check parameters
        if (typeof vmId !== 'string' || typeof cb !== 'function'
            || (   type !== 'old'    && type      !== 'new')) {

            throw new Error('wrong parameters');
        }

        // convert the type if it's a "new" value. This is because the query search
        // on "dir" field that is the filesystem path that can terminate with "Old"
        // or "INBOX" values
        if (type === 'new') { type = 'inbox'; }

        // search
        models[JSON_KEYS.VOICEMAIL].findAll({
            where: [
                'mailboxuser=? AND ' +
                'LOWER(RIGHT(dir, ' + type.length + '))=? ' +
                'ORDER BY origtime DESC',
                vmId, type
            ],
            attributes: [
                [ 'origtime * 1000', 'origtime' ],
                [ 'TIME_FORMAT(SEC_TO_TIME(duration), "%i:%s")', 'duration' ],
                'id', 'dir', 'callerid', 'mailboxuser'
            ]
        }).success(function (results) {

            // extract results to return in the callback function
            var i;
            for (i = 0; i < results.length; i++) {
                results[i] = results[i].selectedValues;
            }

            logger.info(IDLOG, results.length + ' results searching ' + type + ' voice messages of voicemail "' + vmId + '"');
            cb(null, vmId, results);

        }).error(function (err) { // manage the error

            logger.error(IDLOG, 'searching ' + type + ' voice messages of voicemail "' + vmId + '"');
            cb(err.toString());
        });
    } catch (err) {
        logger.error(IDLOG, err.stack);
        cb(err);
    }
}

/**
* Returns the voicemail mailbox from the identifier of the voicemail in the database.
*
* @method getVmMailboxFromDbId
* @param {string}   dbid The voicemail identifier in the database
* @param {function} cb   The callback function
*/
function getVmMailboxFromDbId(dbid, cb) {
    try {
        // check parameters
        if (typeof dbid !== 'string' || typeof cb !== 'function') {
            throw new Error('wrong parameters');
        }

        // search
        models[JSON_KEYS.VOICEMAIL].findAll({
            where:      [ 'id=?', dbid  ],
            attributes: [ 'mailboxuser' ]

        }).success(function (result) {

            if (result instanceof Array && result[0]) {
                logger.info(IDLOG, 'obtained voicemail mailbox "' + result[0].selectedValues.mailboxuser + '" from voicemail db id "' + dbid + '"');
                cb(null, result[0].selectedValues.mailboxuser);

            } else {
                var str = 'getting voicemail mailbox from db voice message id "' + dbid + '"';
                logger.warn(IDLOG, str);
                cb(str);
            }

        }).error(function (err) { // manage the error

            logger.error(IDLOG, 'searching voicemail mailbox from voicemail db id "' + dbid + '"');
            cb(err.toString());
        });
    } catch (err) {
        logger.error(IDLOG, err.stack);
        cb(err);
    }
}


/**
* Returns audio file from the id mailbox.
*
* @method listenVoiceMessage
* @param {string}   dbid The voicemail identifier in the database
* @param {function} cb   The callback function
*/
function listenVoiceMessage(dbid, cb) {
    try {
        // check parameters
        if (typeof dbid !== 'string' || typeof cb !== 'function') {
            throw new Error('wrong parameters');
        }

        // search
        models[JSON_KEYS.VOICEMAIL].find({
            where: [ 'id=?', dbid  ]

        }).success(function (result) {

            if (result && result.selectedValues && result.selectedValues.recording) {

                logger.info(IDLOG, 'obtained voicemail audio file from voicemail db id "' + dbid + '"');
                cb(null, result.selectedValues.recording);

                // if the voice message has never been read, it updates its status as "read".
                // If the message has never been read the "dir" field contains the "INBOX" string.
                // So if it's present it updates the field replacing the "INBOX" string with the "Old" one
                var dir = result.selectedValues.dir;
                if (dir.split('/').pop() === 'INBOX') {

                    result.updateAttributes({
                        dir: dir.substring(0, dir.length - 5) + 'Old'

                    }, [ 'dir' ]).success(function () {

                        logger.info(IDLOG, 'read status of the voice message with db id "' + dbid + '" has been updated successfully');

                        // emits the event for a listened voice message
                        logger.info(IDLOG, 'emit event "' + EVT_LISTENED_VOICE_MESSAGE + '" for voicemail ' + result.selectedValues.mailboxuser);
                        emitter.emit(EVT_LISTENED_VOICE_MESSAGE, result.selectedValues.mailboxuser);
                    });
                }

            } else {
                var str = 'getting voicemail audio file from db voice message id "' + dbid + '"';
                logger.warn(IDLOG, str);
                cb(str);
            }

        }).error(function (err) { // manage the error

            logger.error(IDLOG, 'searching voicemail audio file from voicemail db id "' + dbid + '"');
            cb(err.toString());
        });
    } catch (err) {
        logger.error(IDLOG, err.stack);
        cb(err);
    }
}

/**
* Delete a voice message from the database table _asteriskcdrdb.voicemessages_.
*
* @method deleteVoiceMessage
* @param {string}   dbid The database identifier of the voice message to delete
* @param {function} cb   The callback function
*/
function deleteVoiceMessage(dbid, cb) {
    try {
        // check parameters
        if (typeof dbid !== 'string' || typeof cb !== 'function') {
            throw new Error('wrong parameters');
        }

        // search
        models[JSON_KEYS.VOICEMAIL].find({
            where: [ 'id=?', dbid  ]

        }).success(function (task) {
            try {
                if (task) {

                    task.destroy().success(function () {

                        logger.info(IDLOG, 'voice message with db id "' + dbid + '" has been deleted successfully');
                        cb();

                        // emits the event for a deleted voice message
                        logger.info(IDLOG, 'emit event "' + EVT_DELETED_VOICE_MESSAGE + '" for voicemail ' + task.selectedValues.mailboxuser);
                        emitter.emit(EVT_DELETED_VOICE_MESSAGE, task.selectedValues.mailboxuser);
                    });

                } else {
                    var str = 'deleting voice message with db id "' + dbid + '": entry not found';
                    logger.warn(IDLOG, str);
                    cb(str);
                }

            } catch (error) {
                logger.error(IDLOG, error.stack);
                cb(error);
            }

        }).error(function (err) { // manage the error

            logger.error(IDLOG, 'searching voice message with db id "' + dbid + '" to delete not found: ' + err.toString());
            cb(err.toString());
        });
    } catch (err) {
        logger.error(IDLOG, err.stack);
        cb(err);
    }
}

/**
* Deletes a call recording from the database. It updates the entry of the specified call emptying
* the content of the _recordingfile_ field of the _asteriskcdrdb.cdr_ database table.
*
* @method deleteCallRecording
* @param {string}   uniqueid The database identifier of the call
* @param {function} cb       The callback function
*/
function deleteCallRecording(uniqueid, cb) {
    try {
        // check parameters
        if (typeof uniqueid !== 'string' || typeof cb !== 'function') {
            throw new Error('wrong parameters');
        }

        // search
        models[JSON_KEYS.HISTORY_CALL].find({
            where: [ 'uniqueid=?', uniqueid  ]

        }).success(function (task) {
            try {

                if (task) {

                    // empty the content of the "recordingfile" field
                    task.updateAttributes({ recordingfile: '' }, [ 'recordingfile' ]).success(function () {

                        logger.info(IDLOG, '"recordingfile" field of the call with uniqueid "' + uniqueid + '" has been emptied successfully from asteriskcdrdb.cdr table');
                        cb();
                    });

                } else {
                    var str = 'emptying "recordingfile" of the call with uniqueid "' + uniqueid + '" from asteriskcdrdb.cdr table: entry not found';
                    logger.warn(IDLOG, str);
                    cb(str);
                }

            } catch (error) {
                logger.error(IDLOG, error.stack);
                cb(error);
            }

        }).error(function (err) { // manage the error

            logger.error(IDLOG, 'emptying "recordingfile" of the call with uniqueid "' + uniqueid + '" from asteriskcdrdb.cdr table: not found: ' + err.toString());
            cb(err.toString());
        });
    } catch (err) {
        logger.error(IDLOG, err.stack);
        cb(err);
    }
}

/**
* Gets all the new voice messages of a voicemail. It search the
* results into the _asteriskcdrdb.voicemessages_ database.
*
* @method getVoicemailNewMsg
* @param {string} vmId The voicemail identifier
* @param {function} cb The callback function
*/
function getVoicemailNewMsg(vmId, cb) {
    try {
        // check parameters
        if (typeof vmId !== 'string' || typeof cb !== 'function') {
            throw new Error('wrong parameters');
        }

        getVoicemailMsg(vmId, 'new', cb);

    } catch (err) {
        logger.error(IDLOG, err.stack);
    }
}

/**
* Gets all the old voice messages of a voicemail. It search the
* results into the _asteriskcdrdb.voicemessages_ database.
*
* @method getVoicemailOldMsg
* @param {string} vmId The voicemail identifier
* @param {function} cb The callback function
*/
function getVoicemailOldMsg(vmId, cb) {
    try {
        // check parameters
        if (typeof vmId !== 'string' || typeof cb !== 'function') {
            throw new Error('wrong parameters');
        }

        getVoicemailMsg(vmId, 'old', cb);

    } catch (err) {
        logger.error(IDLOG, err.stack);
        cb(err);
    }
}

/**
* Gets the history caller note of all the users into the interval time.
* It can be possible to filter the results specifying the filter. It search
* the results into the _nethcti.caller\_note_ database.
*
* @method getAllUserHistoryCallerNoteInterval
* @param {object} data
*   @param {string} data.from     The starting date of the interval in the YYYYMMDD format (e.g. 20130521)
*   @param {string} data.to       The ending date of the interval in the YYYYMMDD format (e.g. 20130528)
*   @param {string} [data.filter] The filter to be used in the _number_ field. If it is omitted the
*                                 function treats it as '%' string
* @param {function} cb            The callback function
*/
function getAllUserHistoryCallerNoteInterval(data, cb) {
    try {
        getHistoryCallerNoteInterval(data, cb);
    } catch (err) {
        logger.error(IDLOG, err.stack);
        cb(err);
    }
}

/**
* Gets the history caller note of the specified user into the interval time.
* If the username information is omitted, the results contains the
* history caller note of all users. Moreover, it can be possible to filter
* the results specifying the filter. It search the results into the
* _nethcti.caller\_note_ database.
*
* @method getHistoryCallerNoteInterval
* @param {object} data
*   @param {string} [data.username] The user involved in the research. It is used to filter
*       out the _creator_. If it is omitted the function treats it as '%' string. The '%'
*       matches any number of characters, even zero character.
*   @param {string} data.from The starting date of the interval in the YYYYMMDD format (e.g. 20130521)
*   @param {string} data.to The ending date of the interval in the YYYYMMDD format (e.g. 20130528)
*   @param {string} [data.filter] The filter to be used in the _number_ field. If it is omitted the
*       function treats it as '%' string
* @param {function} cb The callback function
*/
function getHistoryCallerNoteInterval(data, cb) {
    try {
        // check parameters
        if (typeof data !== 'object'
            ||  typeof cb            !== 'function'
            ||  typeof data.to       !== 'string'
            ||  typeof data.from     !== 'string'
            || (typeof data.username !== 'string' && data.username !== undefined)
            || (typeof data.filter   !== 'string' && data.filter   !== undefined)) {

            throw new Error('wrong parameters');
        }

        // the mysql operator for the creator field
        var operator = '=';

        // check optional parameters
        if (data.filter   === undefined) { data.filter = '%';   }
        if (data.username === undefined) {
            data.username = '%';
            operator = ' LIKE ';
        }

        // search
        models[JSON_KEYS.CALLER_NOTE].findAll({
            where: [
                'creator' + operator + '? AND ' +
                '(DATE(creation)>=? AND DATE(creation)<=?) AND ' +
                '(number LIKE ?) AND ' +
                'expiration>=NOW()',
                data.username,
                data.from, data.to,
                data.filter
            ],
            attributes: [
                [ 'DATE_FORMAT(creation,   "%d/%m/%Y")', 'creationdate'   ],
                [ 'DATE_FORMAT(creation,   "%H:%i:%S")', 'creationtime'   ],
                [ 'DATE_FORMAT(expiration, "%d/%m/%Y")', 'expirationdate' ],
                [ 'DATE_FORMAT(expiration, "%H:%i:%S")', 'expirationtime' ],
                'id',     'text',    'creator', 'number',
                'public', 'reservation'
            ]
        }).success(function (results) {

            // extract results to return in the callback function
            var i;
            for (i = 0; i < results.length; i++) {
                results[i] = results[i].selectedValues;
            }

            logger.info(IDLOG, results.length + ' results searching history caller note interval between ' +
                               data.from + ' to ' + data.to + ' for username "' + data.username +
                               '" and filter ' + data.filter);
            cb(null, results);

        }).error(function (err) { // manage the error

            logger.error(IDLOG, 'searching history caller note interval between ' + data.from + ' to ' + data.to +
                                ' for username "' + data.username + '" and filter ' + data.filter + ': ' + err.toString());
            cb(err.toString());
        });
    } catch (err) {
        logger.error(IDLOG, err.stack);
        cb(err);
    }
}

/**
* Gets the data of the more recent started pause of the queue member in the specified
* queue. It searches the results into the _asteriskcdrdb.queue\_log_ database. If the
* queue member has never started a pause, the data values isn't present in the database.
* So, in this case, the method returns some null values.
*
* @method getQueueMemberLastPausedInData
* @param {string}   memberName The queue member name
* @param {string}   queueId    The queue identifier
* @param {string}   memberId   The queue member identifier
* @param {function} cb         The callback function
*/
function getQueueMemberLastPausedInData(memberName, queueId, memberId, cb) {
    try {
        // check parameters
        if (   typeof cb         !== 'function' || typeof memberId !== 'string'
            || typeof memberName !== 'string'   || typeof queueId  !== 'string') {

            throw new Error('wrong parameters');
        }

        models[JSON_KEYS.QUEUE_LOG].find({
            where: [
                'agent=? ' +
                'AND queuename=? ' +
                'AND event=? ' +
                'ORDER BY time DESC',
                memberName, queueId, 'PAUSE'
            ],
            attributes: [
                [ 'time',  'timestamp' ],
                [ 'data1', 'reason'    ]
            ]

        }).success(function (result) {

            if (result && result.selectedValues) {

                logger.info(IDLOG, 'get last "paused in" data of member "' + memberName + '" of the queue "' + queueId + '" has been successful');

                // if the queue member has never started a pause, the timestamp isn't present in the database. So check its presence
                if (result.selectedValues.timestamp) {
                    result.selectedValues.timestamp = new Date(result.selectedValues.timestamp).getTime();
                }

                // add received parameters used by the callback
                result.selectedValues.queueId  = queueId;
                result.selectedValues.memberId = memberId;

                cb(null, result.selectedValues);

            } else {
                logger.info(IDLOG, 'get last "paused in" data of member "' + memberName + '" of the queue "' + queueId + '": not found');
                cb(null, {});
            }

        }).error(function (err1) { // manage the error

            logger.error(IDLOG, 'get last "paused in" data of member "' + memberName + '" of the queue "' + queueId + '" failed: ' + err1.toString());
            cb(err1);
        });

    } catch (err) {
        logger.error(IDLOG, err.stack);
        cb(err);
    }
}

/**
* Gets statistics about queues.
*
* @method getQueuesStats
* @param {string}   day        The query date (YYYYMMDD)
* @param {function} cb         The callback function
*/
function getQueuesStats(day, cb) {
    try {
        // check parameters
        if (typeof cb !== 'function'
            || typeof day !== 'string'
            || (typeof day === 'string' && day.match('/\d{8}/') === null))
            throw new Error('wrong parameters');

        async.parallel({
            general: function(callback) {
                models[JSON_KEYS.QUEUE_LOG].findAll({
                    where: [
                        'event in ("ABANDON","EXITWITHTIMEOUT","COMPLETEAGENT","COMPLETECALLER")'
                        + ' AND DATE_FORMAT(time,"%Y%m%d") = \'' + day + '\''
                        + ' GROUP BY queuename, action, hold'
                    ],
                    attributes: [
                        'id', 'queuename',
                        [ 'IF(event = "COMPLETEAGENT", "ANSWER",'
                            + ' IF(event = "COMPLETECALLER", "ANSWER",'
                            + ' IF(event = "EXITWITHTIMEOUT", "TIMEOUT", event)))',
                            'action' ],
                        [ 'IF(event = "ABANDON", IF(cast(data1 as unsigned) <= 50, "nulled", "failed"), cast(data1 as unsigned))', 'hold' ],
                        [ 'count(id)', 'calls' ]],
                    order: ['queuename', 'action', 'hold']

                }).success(function (results) {

                    if (results) {
                        logger.info(IDLOG, 'get extended queues statistics has been successful');

                        var stats = {};

                        for (var i in results) {
                            if (!(results[i].queuename in stats)) {
                                stats[results[i].queuename] = {
                                    'ANSWER' : {},
                                    'ABANDON' : {},
                                    'TIMEOUT' : 0
                                };
                            }

                            switch (results[i].action) {
                                case 'ANSWER':
                                case 'ABANDON':
                                    stats[results[i].queuename][results[i].action]
                                        [results[i].hold] = results[i].calls;
                                    break;
                                default:
                                    stats[results[i].queuename][results[i].action]
                                        = results[i].calls;
                            }

                        }

                        callback(null, stats);
                    }
                });
            },
            answer : function(callback) {
                models[JSON_KEYS.QUEUE_LOG].findAll({
                    where: [
                        'event in ("COMPLETEAGENT","COMPLETECALLER")'
                        + ' AND DATE_FORMAT(time,"%Y%m%d") = \'' + day + '\''
                        + ' GROUP BY queuename'
                    ],
                    attributes: [
                        'queuename',
                        [ 'count(id)', 'calls' ],
                        [ 'max(cast(data1 as unsigned))', 'max_hold' ],
                        [ 'min(cast(data1 as unsigned))', 'min_hold' ],
                        [ 'avg(cast(data1 as unsigned))', 'avg_hold' ],
                        [ 'max(cast(data2 as unsigned))', 'max_duration' ],
                        [ 'min(cast(data2 as unsigned))', 'min_duration' ],
                        [ 'avg(cast(data2 as unsigned))', 'avg_duration' ]],
                    order: ['queuename']

                }).success(function (results) {

                    if (results) {
                        logger.info(IDLOG, 'get extended queues statistics has been successful');

                        var stats = {};

                        for (var i in results)
                            if (!(results[i].queuename in stats))
                                stats[results[i].queuename] = results[i];

                        callback(null, stats);
                    }
                });
            }
        }, function(err, results) {
            cb(null, results);
        });

    } catch (err) {
        logger.error(IDLOG, err.stack);
        cb(err);
    }
}

/**
* Get answered calls statistics by hold time
*
* @method getQueuesQOS
* @param {string}   day        The query date (YYYYMMDD)
* @param {function} cb         The callback function
*/
function getQueuesQOS(day, cb) {
    try {
        // check parameters
        if (typeof cb !== 'function'
            || typeof day !== 'string'
            || (typeof day === 'string' && day.match('/\d{8}/') === null))
            throw new Error('wrong parameters');

        models[JSON_KEYS.QUEUE_LOG].findAll({
            where: ['event in ("COMPLETEAGENT","COMPLETECALLER")'
                + ' AND DATE_FORMAT(time,"%Y%m%d") = \'' + day + '\''
            ],
            attributes: [
                'agent', [ 'DATE_FORMAT(time,"%d-%m-%Y")', 'period' ], 'queuename',
                [ 'count(id)', 'calls' ],
                [ 'sum(cast(data2 as unsigned))', 'tot_duration' ],
                [ 'max(cast(data2 as unsigned))', 'max_duration' ],
                [ 'min(cast(data2 as unsigned))', 'min_duration' ],
                [ 'avg(cast(data2 as unsigned))', 'avg_duration' ] ],
            group: ['agent', 'queuename'],
            order: ['agent', 'queuename']

        }).success(function (results) {

            if (results) {
                logger.info(IDLOG, 'get queues answered qos has been successful');

                cb(null, results);

            } else {
                logger.info(IDLOG, 'get queues answered qos: not found');
                cb(null, {});
            }

        }).error(function (err1) { // manage the error
            logger.error(IDLOG, 'get queues answered qos: ' + err1.toString());
            cb(err1);
        });

    } catch (err) {
        logger.error(IDLOG, err.stack);
        cb(err);
    }
}

/**
* Get agent statistics about work times
*
* @method getAgentsStats
* @param {string}   day        The query date (YYYYMMDD)
* @param {function} cb         The callback function
*/
function getAgentsStats(day, cb) {
    try {
        // check parameters
        if (typeof cb !== 'function'
            || typeof day !== 'string'
            || (typeof day === 'string' && day.match('/\d{8}/') === null))
            throw new Error('wrong parameters');

        var query = 'SELECT'
                    + ' a.agent AS agent'
                    + ', DATE_FORMAT(a.time, "%k:%i:%s") AS time_in'
                    + ', DATE_FORMAT(MIN(b.time), "%k:%i:%s") AS time_out'
                    + ', UNIX_TIMESTAMP(MIN(b.time))-UNIX_TIMESTAMP(a.time) AS secs'
                    + ', a.data1 AS reason'
                    + ' FROM asteriskcdrdb.queue_log a'
                    + ' LEFT JOIN asteriskcdrdb.queue_log b'
                    + ' ON b.agent = a.agent'
                        + ' AND b.time > a.time'
                        + ' AND $JOINS'
                    + ' WHERE $BINDS'
                    + ' AND DATE_FORMAT(a.time,"%Y%m%d") = \'' + day + '\''
                    + ' GROUP BY agent, a.time';

        // Group results by agent
        var __group = function(rows) {
            var rows_grouped = {};

            for (var i in rows) {
                if (!(rows[i].agent in rows_grouped))
                    rows_grouped[rows[i].agent] = {};

                var agent = rows[i].agent;

                delete rows[i].agent;

                rows_grouped[agent] = rows;
            }

            return rows_grouped;
        }

        // Launch agents queries
        async.parallel({
            pause_unpause : function(callback) {
                var binds = "a.event = 'PAUSE' AND a.callid = 'NONE'";
                var joins = "b.event = 'UNPAUSE' AND b.callid = 'NONE'";
                dbConn[JSON_KEYS.QUEUE_LOG].query(query.replace(/\$BINDS/g, binds)
                    .replace(/\$JOINS/g, joins))
                    .success(function(rows) {
                        callback(null, __group(rows));
                });
            },
            join_leave_queue : function(callback) {
                var binds = "a.event = 'ADDMEMBER' AND a.callid = 'MANAGER'";
                var joins = "b.event = 'REMOVEMEMBER' AND b.callid = 'MANAGER'";
                dbConn[JSON_KEYS.QUEUE_LOG].query(query.replace(/\$BINDS/g, binds)
                    .replace(/\$JOINS/g, joins))
                    .success(function(rows) {
                        callback(null, __group(rows));
                });
            },
            logon_logoff : function(callback) {
                var binds = "a.event = 'AGENTLOGIN'";
                var joins = "b.event = 'AGENTLOGOFF'";
                dbConn[JSON_KEYS.QUEUE_LOG].query(query.replace(/\$BINDS/g, binds)
                    .replace(/\$JOINS/g, joins))
                    .success(function(rows) {
                        callback(null, __group(rows));
                });

            }
        }, function(err, results) {
            cb(null, results);
        });


    } catch (err) {
        logger.error(IDLOG, err.stack);
        cb(err);
    }
}

/**
* Gets the data of the more recent ended pause of the queue member in the specified
* queue. It searches the results into the _asteriskcdrdb.queue\_log_ database. If the
* queue member has never ended a pause, the data values isn't present in the database.
* So, in this case, the method returns some null values.
*
* @method getQueueMemberLastPausedOutData
* @param {string}   memberName The queue member name
* @param {string}   queueId    The queue identifier
* @param {string}   memberId   The queue member identifier
* @param {function} cb         The callback function
*/
function getQueueMemberLastPausedOutData(memberName, queueId, memberId, cb) {
    try {
        // check parameters
        if (   typeof cb         !== 'function' || typeof memberId !== 'string'
            || typeof memberName !== 'string'   || typeof queueId  !== 'string') {

            throw new Error('wrong parameters');
        }

        models[JSON_KEYS.QUEUE_LOG].find({
            where: [
                'agent=? ' +
                'AND queuename=? ' +
                'AND event=? ' +
                'ORDER BY time DESC',
                memberName, queueId, 'UNPAUSE'
            ],
            attributes: [ [ 'time',  'timestamp' ] ]

        }).success(function (result) {

            if (result && result.selectedValues) {

                logger.info(IDLOG, 'get last "paused out" data of member "' + memberName + '" of the queue "' + queueId + '" has been successful');

                // if the queue member has never ended a pause, the timestamp isn't present in the database. So check its presence
                if (result.selectedValues.timestamp) {
                    result.selectedValues.timestamp = new Date(result.selectedValues.timestamp).getTime();
                }

                // add received parameters used by the callback
                result.selectedValues.queueId  = queueId;
                result.selectedValues.memberId = memberId;

                cb(null, result.selectedValues);

            } else {
                logger.info(IDLOG, 'get last "paused out" data of member "' + memberName + '" of the queue "' + queueId + '": not found');
                cb(null, {});
            }

        }).error(function (err1) { // manage the error

            logger.error(IDLOG, 'get last "paused out" data of member "' + memberName + '" of the queue "' + queueId + '" failed: ' + err1.toString());
            cb(err1);
        });

    } catch (err) {
        logger.error(IDLOG, err.stack);
        cb(err);
    }
}

/**
* Gets all the public and private caller notes for the specified number that hasn't expired.
*
* @method getAllValidCallerNotesByNum
* @param {string}   number The phone number used to search the associated caller note
* @param {function} cb     The callback function
*/
function getAllValidCallerNotesByNum(number, cb) {
    try {
        // check parameters
        if (typeof number !== 'string' || typeof cb !== 'function') {
            throw new Error('wrong parameters');
        }

        // search
        models[JSON_KEYS.CALLER_NOTE].findAll({
            where: [
                'number=? AND expiration>=NOW()', number
            ],
            attributes: [
                [ 'DATE_FORMAT(creation,   "%d/%m/%Y")', 'creationdate'   ],
                [ 'DATE_FORMAT(creation,   "%H:%i:%S")', 'creationtime'   ],
                [ 'DATE_FORMAT(expiration, "%d/%m/%Y")', 'expirationdate' ],
                [ 'DATE_FORMAT(expiration, "%H:%i:%S")', 'expirationtime' ],
                'id',     'text',    'creator', 'number',
                'public', 'reservation'
            ]
        }).success(function (results) {

            // extract results to return them in the callback function
            var i;
            for (i = 0; i < results.length; i++) {
                results[i] = results[i].selectedValues;
            }

            logger.info(IDLOG, results.length + ' results searching all public and private valid caller notes for number ' + number);
            cb(null, results);

        }).error(function (err) { // manage the error

            logger.error(IDLOG, 'searching all public and private valid caller notes for number ' + number);
            cb(err.toString());
        });
    } catch (err) {
        logger.error(IDLOG, err.stack);
        cb(err);
    }
}

/**
* Get the customer card of the specified type. It search the results into the
* database specified into the key names of one of the _/etc/nethcti/dbstatic.json_
* or _/etc/nethcti/dbdynamic.json_ files.
*
* @method getCustomerCardByNum
* @param {string}   type The type of the customer card to retrieve
* @param {string}   num  The phone number used to search in _channel_ and _dstchannel_ mysql
*                        fields. It is used to filter. It is preceded by '%' character
* @param {function} cb   The callback function
*/
function getCustomerCardByNum(type, num, cb) {
    try {
        // check parameters
        if (typeof type   !== 'string'
            || typeof num !== 'string'
            || typeof cb  !== 'function') {

            throw new Error('wrong parameters');
        }

        // construct the name of the customer card
        type = CUSTOMER_CARD.PREFIX_NAME + type;

        // check the connection presence
        if (dbConn[type] === undefined) {
            var strError = 'no db connection getting customer card ' + type + ' for num ' + num;
            logger.warn(IDLOG, strError);
            cb(strError);
            return;
        }

        // escape of the number
        num = dbConn[type].getQueryInterface().escape(num); // e.g. num = '123456'
        num = num.substring(1, num.length - 1);             // remove external quote e.g. num = 123456

        // replace the key of the query with paramter
        var query = dbConfig[type].query.replace(/\$EXTEN/g, num);

        dbConn[type].query(query).success(function (results) {

            logger.info(IDLOG, results.length + ' results by searching ' + type + ' by num ' + num);
            cb(null, results);

        }).error(function (err) { // manage the error

            logger.error(IDLOG, 'searching ' + type + ' by num ' + num + ': ' + err.toString());
            cb(err.toString());
        });
    } catch (err) {
        logger.error(IDLOG, err.stack);
        cb(err.toString());
    }
}


/**
* Get call trace of speciefied linkedid. It searches the results into the
* database specified into the key names of one of the _/etc/nethcti/dbstatic.json_
* or _/etc/nethcti/dbdynamic.json_ files.
*
* @method getCallTrace
* @param {string}   link Call linkedid
* @param {function} cb   The callback function
*/
function getCallTrace(linkedid, cb) {
    try {
        // check parameters
        if (typeof linkedid   !== 'string'
            || typeof cb  !== 'function') {

            throw new Error('wrong parameters');
        }

        // search
        models[JSON_KEYS.CEL].findAll({
            where: [
                'linkedid=?', linkedid
            ],
            attributes: [
                'eventtype', 'eventtime',
                [ 'concat(cid_name," ",cid_num)', 'cid' ],
                'exten', 'context', 'channame', 'accountcode'
            ]
        }).success(function (results) {

            // extract results to return in the callback function
            var i;
            for (i = 0; i < results.length; i++) {
                results[i] = results[i].selectedValues;
            }

            logger.info(IDLOG, results.length + ' results searching CEL on linkedid "' + linkedid + '"');
            cb(null, results);

        }).error(function (err) { // manage the error

            logger.error(IDLOG, 'searching CEL on linkedid "' + linkedid + '"');
            cb(err.toString());
        });
    } catch (err) {
        logger.error(IDLOG, err.stack);
        cb(err);
    }
}

/**
* Get call info of speciefied uniqueid. It searches the results into the
* database specified into the key names of one of the _/etc/nethcti/dbstatic.json_
* or _/etc/nethcti/dbdynamic.json_ files.
*
* @method getCallInfo
* @param {string}   link Call uniqueid
* @param {function} cb   The callback function
*/
function getCallInfo(uniqueid, cb) {
    try {
        // check parameters
        if (typeof uniqueid   !== 'string'
            || typeof cb  !== 'function') {

            throw new Error('wrong parameters');
        }

        // search
        models[JSON_KEYS.CEL].findAll({
            where: [
                'uniqueid=?', uniqueid
            ],
            attributes: [
                'eventtype', 'eventtime',
                [ 'concat(cid_name," ",cid_num)', 'cid' ],
                'exten', 'context', 'channame', 'accountcode'
            ]
        }).success(function (results) {

            // extract results to return in the callback function
            var i;
            for (i = 0; i < results.length; i++) {
                results[i] = results[i].selectedValues;
            }

            logger.info(IDLOG, results.length + ' results searching CEL on uniqueid "' + uniqueid + '"');
            cb(null, results);

        }).error(function (err) { // manage the error

            logger.error(IDLOG, 'searching CEL on uniqueid "' + uniqueid + '"');
            cb(err.toString());
        });
    } catch (err) {
        logger.error(IDLOG, err.stack);
        cb(err);
    }
}

/**
* Subscribe a callback function to a custom event fired by this object.
* It's the same of nodejs _events.EventEmitter.on_ method.
*
* @method on
* @param  {string}   type The name of the event
* @param  {function} cb   The callback to execute in response to the event
* @return {object}   A subscription handle capable of detaching that subscription.
*/
function on(type, cb) {
    try {
        return emitter.on(type, cb);
    } catch (err) {
        logger.error(IDLOG, err.stack);
    }
}

// public interface
exports.on                                  = on;
exports.start                               = start;
exports.config                              = config;
exports.setLogger                           = setLogger;
exports.getPostit                           = getPostit;
exports.savePostit                          = savePostit;
exports.getCallInfo                         = getCallInfo;
exports.deletePostit                        = deletePostit;
exports.getCallTrace                        = getCallTrace
exports.getCallerNote                       = getCallerNote;
exports.saveCallerNote                      = saveCallerNote;
exports.configDbStatic                      = configDbStatic;
exports.configDbDynamic                     = configDbDynamic;
exports.storeSmsFailure                     = storeSmsFailure;
exports.getQueuesStats                      = getQueuesStats;
exports.getQueuesQOS                        = getQueuesQOS;
exports.getAgentsStats                      = getAgentsStats;
exports.storeSmsSuccess                     = storeSmsSuccess;
exports.getCtiPbContact                     = getCtiPbContact;
exports.saveCtiPbContact                    = saveCtiPbContact;
exports.deleteCallerNote                    = deleteCallerNote;
exports.modifyCallerNote                    = modifyCallerNote;
exports.getPbContactsByNum                  = getPbContactsByNum;
exports.deleteCtiPbContact                  = deleteCtiPbContact;
exports.updatePostitReadIt                  = updatePostitReadIt;
exports.EVT_DELETED_POSTIT                  = EVT_DELETED_POSTIT;
exports.modifyCtiPbContact                  = modifyCtiPbContact;
exports.deleteVoiceMessage                  = deleteVoiceMessage;
exports.listenVoiceMessage                  = listenVoiceMessage;
exports.getVoicemailNewMsg                  = getVoicemailNewMsg;
exports.getVoicemailOldMsg                  = getVoicemailOldMsg;
exports.deleteCallRecording                 = deleteCallRecording;
exports.getVmMailboxFromDbId                = getVmMailboxFromDbId;
exports.isAtLeastExtenInCall                = isAtLeastExtenInCall;
exports.getCustomerCardByNum                = getCustomerCardByNum;
exports.getHistorySmsInterval               = getHistorySmsInterval;
exports.getPbContactsContains               = getPbContactsContains;
exports.getCtiPbContactsByNum               = getCtiPbContactsByNum;
exports.getHistoryCallInterval              = getHistoryCallInterval;
exports.getPbContactsStartsWith             = getPbContactsStartsWith;
exports.getCallRecordingFileData            = getCallRecordingFileData;
exports.getHistoryPostitInterval            = getHistoryPostitInterval;
exports.getCtiPbContactsContains            = getCtiPbContactsContains;
exports.getCtiPbSpeeddialContacts           = getCtiPbSpeeddialContacts;
exports.EVT_DELETED_VOICE_MESSAGE           = EVT_DELETED_VOICE_MESSAGE;
exports.EVT_LISTENED_VOICE_MESSAGE          = EVT_LISTENED_VOICE_MESSAGE;
exports.getCtiPbContactsStartsWith          = getCtiPbContactsStartsWith;
exports.getAllValidCallerNotesByNum         = getAllValidCallerNotesByNum;
exports.getPbContactsStartsWithDigit        = getPbContactsStartsWithDigit;
exports.getHistoryCallerNoteInterval        = getHistoryCallerNoteInterval;
exports.getAllUserHistorySmsInterval        = getAllUserHistorySmsInterval;
exports.getAllUnreadPostitOfRecipient       = getAllUnreadPostitOfRecipient;
exports.getQueueMemberLastPausedInData      = getQueueMemberLastPausedInData;
exports.getQueueMemberLastPausedOutData     = getQueueMemberLastPausedOutData;
exports.getCtiPbContactsStartsWithDigit     = getCtiPbContactsStartsWithDigit;
exports.getAllUserHistoryPostitInterval     = getAllUserHistoryPostitInterval;
exports.getAllUserHistoryCallerNoteInterval = getAllUserHistoryCallerNoteInterval;<|MERGE_RESOLUTION|>--- conflicted
+++ resolved
@@ -11,19 +11,12 @@
 * @class dbconn
 * @static
 */
-<<<<<<< HEAD
-var fs        = require('fs');
-var moment    = require('moment');
-var iniparser = require('iniparser');
-var Sequelize = require("sequelize");
-var async     = require('async');
-=======
 var fs           = require('fs');
+var async        = require('async');
 var moment       = require('moment');
 var iniparser    = require('iniparser');
 var Sequelize    = require("sequelize");
 var EventEmitter = require('events').EventEmitter;
->>>>>>> 638df314
 
 /**
 * The module identifier used by the logger.
