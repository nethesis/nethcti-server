--- conflicted
+++ resolved
@@ -1,5 +1,5 @@
 /**
-* aaaaaaaaaaaaaaaaaaaaaaaaa.
+* Supply the real time informations about extensions, queues, trunks and parkings.
 *
 * @class arch_com_nethcti_ws
 * @module com_nethcti_ws
@@ -23,27 +23,18 @@
     register();
 
     try {
-<<<<<<< HEAD
         var logger = console;
-=======
-        var logger   = console;
->>>>>>> 66c46ddd
 
         if (imports.logger) { logger = imports.logger; }
 
         comNethctiWs.setLogger(logger);
         comNethctiWs.config('/etc/nethcti/services.json');
         comNethctiWs.setAuthe(imports.authentication);
-<<<<<<< HEAD
         comNethctiWs.setCompUser(imports.user);
-        comNethctiWs.setAstProxy(imports.astProxy);
-        comNethctiWs.setOperator(imports.operator);
-=======
         comNethctiWs.setAstProxy(imports.astProxy);
         comNethctiWs.setOperator(imports.operator);
         comNethctiWs.setCompVoicemail(imports.voicemail);
         comNethctiWs.setCompAuthorization(imports.authorization);
->>>>>>> 66c46ddd
         comNethctiWs.start();
     } catch (err) {
         logger.error(IDLOG, err.stack);
