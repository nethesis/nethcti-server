--- conflicted
+++ resolved
@@ -3,11 +3,7 @@
     "main": "arch_ast_proxy.js",
     "private": true,
     "plugin": {
-<<<<<<< HEAD
-        "consumes": [ "logger"   ],
-=======
         "consumes": [ "logger" ],
->>>>>>> 8fd1cf28
         "provides": [ "astProxy" ]
     }
 }