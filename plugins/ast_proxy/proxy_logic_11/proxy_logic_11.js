/**
* Provides the logic relative to asterisk 11.
*
* @module ast_proxy
* @submodule proxy_logic_11
*/

/**
* This is the asterisk proxy logic linked to version 11
* of the asterisk server.
*
* @class proxy_logic_11
* @static
*/
var path                    = require('path');
var async                   = require('async');
var Queue                   = require('../queue').Queue;
var Trunk                   = require('../trunk').Trunk;
var moment                  = require('moment');
var Channel                 = require('../channel').Channel;
var Parking                 = require('../parking').Parking;
var iniparser               = require('iniparser');
var Extension               = require('../extension').Extension;
var QueueMember             = require('../queueMember').QueueMember;
var EventEmitter            = require('events').EventEmitter;
var ParkedCaller            = require('../parkedCaller').ParkedCaller;
var Conversation            = require('../conversation').Conversation;
var TrunkConversation       = require('../trunkConversation').TrunkConversation;
var QueueWaitingCaller      = require('../queueWaitingCaller').QueueWaitingCaller;
var QUEUE_MEMBER_TYPES_ENUM = require('../queueMember').QUEUE_MEMBER_TYPES_ENUM;

/**
* The module identifier used by the logger.
*
* @property IDLOG
* @type string
* @private
* @final
* @readOnly
* @default [proxy_logic_11]
*/
var IDLOG = '[proxy_logic_11]';

/**
* Fired when something changed in an extension.
*
* @event extenChanged
* @param {object} msg The extension object
*/
/**
* The name of the extension changed event.
*
* @property EVT_EXTEN_CHANGED
* @type string
* @default "extenChanged"
*/
var EVT_EXTEN_CHANGED = 'extenChanged';

/**
* Fired when something changed in an queue member.
*
* @event queueMemberChanged
* @param {object} msg The queue member object
*/
/**
* The name of the queue member changed event.
*
* @property EVT_QUEUE_MEMBER_CHANGED
* @type string
* @default "queueMemberChanged"
*/
var EVT_QUEUE_MEMBER_CHANGED = 'queueMemberChanged';

/**
* Fired when something changed in a trunk.
*
* @event trunkChanged
* @param {object} msg The trunk object
*/
/**
* The name of the trunk changed event.
*
* @property EVT_TRUNK_CHANGED
* @type string
* @default "trunkChanged"
*/
var EVT_TRUNK_CHANGED = 'trunkChanged';

/**
* Fired when an extension ringing.
*
* @event extenDialing
* @param {object} data The caller identity
*/
/**
* The name of the extension dialing event.
*
* @property EVT_EXTEN_DIALING
* @type string
* @default "extenDialing"
*/
var EVT_EXTEN_DIALING = 'extenDialing';

/**
* Fired when something changed in a parking.
*
* @event parkingChanged
* @param {object} msg The parking object
*/
/**
* The name of the parking changed event.
*
* @property EVT_PARKING_CHANGED
* @type string
* @default "parkingChanged"
*/
var EVT_PARKING_CHANGED = 'parkingChanged';

/**
* Fired when something changed in a queue.
*
* @event queueChanged
* @param {object} msg The queue object
*/
/**
* The name of the queue changed event.
*
* @property EVT_QUEUE_CHANGED
* @type string
* @default "queueChanged"
*/
var EVT_QUEUE_CHANGED = 'queueChanged';

/**
* Fired when new voicemail message has been left.
*
* @event newVoiceMessage
* @param {object} msg The data about the voicemail, with the number of new and old messages
*/
/**
* The name of the new voicemail event.
*
* @property EVT_NEW_VOICE_MESSAGE
* @type string
* @default "newVoiceMessage"
*/
var EVT_NEW_VOICE_MESSAGE = 'newVoiceMessage';

/**
* Fired when new call detail records (cdr) has been logged into the call history.
*
* @event newCdr
* @param {object} msg The call detail records.
*/
/**
* The name of the new call detail records (cdr) event.
*
* @property EVT_NEW_CDR
* @type string
* @default "newCdr"
*/
var EVT_NEW_CDR = 'newCdr';

/**
* Something has appen in the voice messages of the voicemail, for example the listen
* of a new voice message from the phone.
*
* @event updateVoiceMessages
* @param {object} msg The data about the voicemail
*/
/**
* The name of the update voice messages event.
*
* @property EVT_UPDATE_VOICE_MESSAGES
* @type string
* @default "updateVoiceMessages"
*/
var EVT_UPDATE_VOICE_MESSAGES = 'updateVoiceMessages';

/**
* The default base path for the recording call audio file.
*
* @property BASE_CALL_REC_AUDIO_PATH
* @type object
* @private
* @default "/var/spool/asterisk/monitor"
*/
var BASE_CALL_REC_AUDIO_PATH = '/var/spool/asterisk/monitor';

/**
* The interval time to update the details of all the queues.
*
* @property INTERVAL_UPDATE_QUEUE_DETAILS
* @type number
* @private
* @final
* @default 60000
*/
var INTERVAL_UPDATE_QUEUE_DETAILS = 60000;

/**
* The logger. It must have at least three methods: _info, warn and error._
*
* @property logger
* @type object
* @private
* @default console
*/
var logger = console;

/**
* The phonebook component.
*
* @property compPhonebook
* @type object
* @private
*/
var compPhonebook;

/**
* The database component.
*
* @property compDbconn
* @type object
* @private
*/
var compDbconn;

/**
* The caller note component.
*
* @property compCallerNote
* @type object
* @private
*/
var compCallerNote;

/**
* The event emitter.
*
* @property emitter
* @type object
* @private
*/
var emitter = new EventEmitter();

/**
* The asterisk proxy.
*
* @property astProxy
* @type object
* @private
*/
var astProxy;

/**
* The prefix number to be used in outgoing call. It is not used in
* internal calls between extensions.
*
* @property prefix
* @type string
* @private
* @default ""
*/
var prefix = '';

/**
* Contains the informations about the caller. The key is the caller
* number and the value is the information object. The data are about
* the created caller notes and the phonebook contacts from the centralized
* and nethcti address book that match on the caller number. The informations
* are retrieved when a _UserEvent_ is received and are used when _Dialing_
* events occurs. This is because when a call is directed to a queue, only
* one _UserEvent_ is emitted and many _Dialing_ events for each members of
* the queue. So it executes only one query per call. Due to asynchronous nature
* of the query, it may happen that when _Dialing_ event occurs the query is
* not completed. In this case the informations of the caller are those returned
* by the asterisk event. In this manner we give more importance to the speed
* rather than to informations completeness.
*
* @property callerIdentityData
* @type object
* @private
* @default {}
*/
var callerIdentityData = {};

/**
* All extensions. The key is the extension number and the value
* is the _Extension_ object.
*
* @property extensions
* @type object
* @private
*/
var extensions = {};

/**
* All trunks. The key is the trunk number and the value
* is the _Trunk_ object.
*
* @property trunks
* @type object
* @private
*/
var trunks = {};

/**
* All queues. The key is the queue number and the value
* is the _Queue_ object.
*
* @property queues
* @type object
* @private
*/
var queues = {};

/**
* All parkings. The key is the parkings number and the value
* is the _Parking_ object.
*
* @property parkings
* @type object
* @private
*/
var parkings = {};

/**
* It is used to store the parked channels to be used in conjunction
* with "listChannels" command plugin to get the number and name
* of the parked channels. The key is the parking number and the value
* is an object with the parked channel informations.
*
* @property parkedChannels
* @type object
* @private
*/
var parkedChannels = {};

/**
* It's the validated content of the asterisk structure ini
* file created by the perl script.
*
* @property struct
* @type {object}
* @readOnly
* @private
*/
var struct;

/**
* Store the recording information about conversations. The key
* is the conversation identifier and the value is an empty string.
* The presence of the key means that the conversation is recording,
* otherwise not. It's necessary because asterisk hasn't the recording
* informations. So, when conversation list is refreshed, it is used to
* set recording status to a conversation.
*
* @property recordingConv
* @type {object}
* @private
*/
var recordingConv = {};

/**
* These are the key names used into the asterisk structure
* file created by the perl script.
*
* @property INI_STRUCT
* @type {object}
* @readOnly
* @private
*/
var INI_STRUCT = {
    TYPE: {
        PARK:  'parking',
        EXTEN: 'extension',
        QUEUE: 'queue',
        TRUNK: 'trunk',
        GROUP: 'group'
    },
    TECH: {
        SIP: 'sip',
        IAX: 'iax'
    }
};

/**
* Sets the logger to be used.
*
* @method setLogger
* @param {object} log The logger object. It must have at least
* three methods: _info, warn and error_ as console object.
* @static
*/
function setLogger(log) {
    try {
        if (typeof log === 'object'
            && typeof log.info  === 'function'
            && typeof log.warn  === 'function'
            && typeof log.error === 'function') {

            logger = log;
            logger.info(IDLOG, 'new logger has been set');

        } else {
            throw new Error('wrong logger object');
        }
    } catch (err) {
        logger.error(IDLOG, err.stack);
    }
}

/**
* Sets the prefix number to be used in all outgoing calls.
* It does not to be used with internal calls between extensions.
*
* @method setPrefix
* @param {string} prefix The prefix number.
* @static
*/
function setPrefix(code) {
    try {
        // check parameter
        if (typeof code !== 'string') { throw new Error('wrong prefix type'); }

        prefix = code;

        logger.info(IDLOG, 'prefix number has been set to "' + prefix + '"');

    } catch (err) {
        logger.error(IDLOG, err.stack);
    }
}

/**
* Returns the prefix number used in all outgoing calls.
* It is not used with internal calls between extensions.
*
* @method getPrefix
* @return {string} prefix The prefix number.
* @static
*/
function getPrefix() {
    try {
        return prefix;
    } catch (err) {
        logger.error(IDLOG, err.stack);
    }
}

/**
* Sets the phonebook architect component.
*
* @method setCompPhonebook
* @param {object} comp The phonebook architect component.
*/
function setCompPhonebook(comp) {
    try {
        compPhonebook = comp;
        logger.info(IDLOG, 'set phonebook architect component');
    } catch (err) {
       logger.error(IDLOG, err.stack);
    }
}

/**
* Sets the database architect component.
*
* @method setCompDbconn
* @param {object} comp The database architect component.
*/
function setCompDbconn(comp) {
    try {
        compDbconn = comp;
        logger.info(IDLOG, 'set database architect component');
    } catch (err) {
       logger.error(IDLOG, err.stack);
    }
}

/**
* Sets the caller note architect component.
*
* @method setCompCallerNote
* @param {object} comp The caller note architect component.
*/
function setCompCallerNote(comp) {
    try {
        compCallerNote = comp;
        logger.info(IDLOG, 'set caller note architect component');
    } catch (err) {
       logger.error(IDLOG, err.stack);
    }
}

/**
* Store the asterisk proxy to visit.
*
* @method visit
* @param {object} ap The asterisk proxy module.
*/
function visit(ap) {
    try {
        // check parameter
        if (!ap || typeof ap !== 'object') {
            throw new Error('wrong parameter');
        }
        astProxy = ap;
    } catch (err) {
        logger.error(IDLOG, err.stack);
    }
}

/**
* Validates all sip extensions of the structure ini file and
* initialize sip _Extension_ objects.
*
* @method sipExtenStructValidation
* @param {object} err  The error received from the command
* @param {array}  resp The response received from the command
* @private
*/
function sipExtenStructValidation(err, resp) {
    try {
        if (err) {
            logger.error(IDLOG, 'validating sip extension structure: ' + err.toString());
            return;
        }

        // creates temporary object used to rapid check the
        // existence of an extension into the asterisk
        var siplist = {};
        var i;
        for (i = 0; i < resp.length; i++) { siplist[resp[i].ext] = ''; }

        // cycles in all elements of the structure ini file to validate
        var k;
        for (k in struct) {

            // validates all sip extensions
            if (struct[k].tech    === INI_STRUCT.TECH.SIP
                && struct[k].type === INI_STRUCT.TYPE.EXTEN) {

                // current extension of the structure ini file isn't present
                // into the asterisk. So remove it from the structure ini file
                if (siplist[struct[k].extension] === undefined) {

                    delete struct[k];
                    logger.warn(IDLOG, 'inconsistency between ini structure file and asterisk for ' + k);
                }
            }
        }
        logger.info(IDLOG, 'all sip extensions have been validated');

        // initialize all sip extensions as 'Extension' objects into the 'extensions' object
        initializeSipExten();

    } catch (error) {
        logger.error(IDLOG, error.stack);
    }
}

/**
* Validates all sip trunks of the structure ini file and
* initialize sip _Trunk_ objects.
*
* @method sipTrunkStructValidation
* @param {object} err  The error received from the command
* @param {array}  resp The response received from the command
* @private
*/
function sipTrunkStructValidation(err, resp) {
    try {
        if (err) {
            logger.error(IDLOG, 'validating sip trunk structure: ' + err.toString());
            return;
        }

        // creates temporary object used to rapid check the
        // existence of a trunk into the asterisk
        var siplist = {};
        var i;
        for (i = 0; i < resp.length; i++) { siplist[resp[i].ext] = ''; }

        // cycles in all elements of the structure ini file to validate
        var k;
        for (k in struct) {

            // validates all sip trunks
            if (struct[k].tech    === INI_STRUCT.TECH.SIP
                && struct[k].type === INI_STRUCT.TYPE.TRUNK) {

                // current trunk of the structure ini file isn't present
                // into the asterisk. So remove it from the structure ini file
                if (siplist[struct[k].extension] === undefined) {

                    delete struct[k];
                    logger.warn(IDLOG, 'inconsistency between ini structure file and asterisk for ' + k);
                }
            }
        }
        logger.info(IDLOG, 'all sip trunks have been validated');

        // initialize all sip trunks as 'Trunk' objects into the 'trunks' property
        initializeSipTrunk();

    } catch (error) {
        logger.error(IDLOG, error.stack);
    }
}

/**
* Validates all iax trunks of the structure ini file and
* initialize iax _Trunk_ objects.
*
* @method iaxTrunkStructValidation
* @param {object} err  The error received from the command
* @param {array}  resp The response received from the command
* @private
*/
function iaxTrunkStructValidation(err, resp) {
    try {
        if (err) {
            logger.error(IDLOG, 'validating iax trunk structure: ' + err.toString());
            return;
        }

        // creates temporary object used to rapid check the
        // existence of a trunk into the asterisk
        var iaxlist = {};
        var i;
        for (i = 0; i < resp.length; i++) { iaxlist[resp[i].exten] = ''; }

        // cycles in all elements of the structure ini file to validate
        var k;
        for (k in struct) {

            // validates all iax trunks
            if (struct[k].tech    === INI_STRUCT.TECH.IAX
                && struct[k].type === INI_STRUCT.TYPE.TRUNK) {

                // current trunk of the structure ini file isn't present
                // into the asterisk. So remove it from the structure ini file
                if (iaxlist[struct[k].extension] === undefined) {

                    delete struct[k];
                    logger.warn(IDLOG, 'inconsistency between ini structure file and asterisk for ' + k);
                }
            }
        }
        logger.info(IDLOG, 'all iax trunks have been validated');

        // initialize all iax trunks as 'Trunk' objects into the 'trunks' property
        initializeIaxTrunk(resp);

    } catch (error) {
        logger.error(IDLOG, error.stack);
    }
}

/**
* Validates all iax extensions of the structure ini file and
* initialize iax _Extension_ objects.
*
* @method iaxExtenStructValidation
* @param {object} err  The error received from the command.
* @param {array}  resp The response received from the command.
* @private
*/
function iaxExtenStructValidation(err, resp) {
    try {
        if (err) {
            logger.error(IDLOG, 'validating iax extension structure: ' + err.toString());
            return;
        }

        // creates temporary object used to rapid check the
        // existence of an extension into the asterisk
        var i;
        var iaxlist = {};
        for (i = 0; i < resp.length; i++) { iaxlist[resp[i].exten] = ''; }

        // cycles in all elements of the structure ini file to validate
        var k;
        for (k in struct) {

            // validates all sip extensions
            if (struct[k].tech    === INI_STRUCT.TECH.IAX
                && struct[k].type === INI_STRUCT.TYPE.EXTEN) {

                // current extension of the structure ini file isn't present
                // into the asterisk. So remove it from the structure ini file
                if (iaxlist[struct[k].extension] === undefined) {

                    delete struct[k];
                    logger.warn(IDLOG, 'inconsistency between ini structure file and asterisk for ' + k);
                }
            }
        }
        logger.info(IDLOG, 'all iax extensions have been validated');

        // initialize all iax extensions as 'Extension' objects into the 'extensions' object
        initializeIaxExten(resp);

    } catch (error) {
        logger.error(IDLOG, error.stack);
    }
}

/**
* Validates all queues of the structure ini file.
*
* @method queueStructValidation
* @param {object} err  The error received from the command.
* @param {array}  resp The response received from the command.
* @private
*/
function queueStructValidation(err, resp) {
    try {
        if (err) {
            logger.error(IDLOG, 'validating queue structure: ' + err.toString());
            return;
        }

        // creates temporary object used to rapid check the
        // existence of a queue into the asterisk
        var qlist = {};
        var i;
        for (i = 0; i < resp.length; i++) { qlist[resp[i].queue] = ''; }

        // cycles in all elements of the structure ini file to validate
        var k;
        for (k in struct) {

            // validates all queues
            if (struct[k].type === INI_STRUCT.TYPE.QUEUE) {

                // current queue of the structure ini file isn't present
                // into the asterisk. So remove it from the structure ini file
                if (qlist[struct[k].queue] === undefined) {

                    delete struct[k];
                    logger.warn(IDLOG, 'inconsistency between ini structure file and asterisk for ' + k);
                }
            }
        }
        logger.info(IDLOG, 'all queues have been validated');

        // initialize all queus as 'Queue' objects into the 'queues' object
        initializeQueues();

    } catch (error) {
        logger.error(IDLOG, error.stack);
    }
}

/**
* Validates all parkings of the structure ini file.
*
* @method parkStructValidation
* @param {object} err  The error received from the command.
* @param {array}  resp The response received from the command.
* @private
*/
function parkStructValidation(err, resp) {
    try {
        if (err) {
            logger.error(IDLOG, 'validating park structure: ' + err.toString());
            return;
        }

        // cycles in all elements of the structure ini file to validate
        var k;
        for (k in struct) {

            // validates all parkings
            if (struct[k].type === INI_STRUCT.TYPE.PARK) {

                // current parking of the structure ini file isn't present
                // into the asterisk. So remove it from the structure ini file
                if (resp[struct[k].extension] === undefined) {

                    delete struct[k];
                    logger.warn(IDLOG, 'inconsistency between ini structure file and asterisk for ' + k + ' or parkings is disabled');
                }
            }
        }
        logger.info(IDLOG, 'all parkings have been validated');

        // initialize all parkings as 'Parking' objects into the 'parkings' object
        initializeParkings();

    } catch (error) {
        logger.error(IDLOG, error.stack);
    }
}

/**
* Validates the asterisk structure of ini file created by the perl script.
* Ini file items that aren't present in the asterisk, will be removed from
* _struct_ property.
*
* @method structValidation
* @private
*/
function structValidation() {
    try {
        logger.info(IDLOG, 'start asterisk structure ini file validation');
        // validates all sip extensions
        astProxy.doCmd({ command: 'listSipPeers' }, sipExtenStructValidation);
        // validates all iax extensions
        astProxy.doCmd({ command: 'listIaxPeers' }, iaxExtenStructValidation);
        // validates all queues
        astProxy.doCmd({ command: 'listQueues'   }, queueStructValidation);
        // validates all parkings
        astProxy.doCmd({ command: 'listParkings' }, parkStructValidation);
        // validates all sip trunks
        astProxy.doCmd({ command: 'listSipPeers' }, sipTrunkStructValidation);
        // validates all iax trunks
        astProxy.doCmd({ command: 'listIaxPeers' }, iaxTrunkStructValidation);

    } catch (err) {
       logger.error(IDLOG, err.stack);
    }
}

/**
* It's called when the asterisk connection is fully booted.
*
* @method start
* @static
*/
function start(inipath) {
    try {
        // check paramter
        if (typeof inipath !== 'string') { throw new Error('wrong parameter'); }

        // parse the ini file
        struct = iniparser.parseSync(inipath);
        // validates the content of the ini file
        structValidation();

    } catch (err) {
        logger.error(IDLOG, err.stack);
    }
}

/**
* Initialize all iax extensions as _Extension_ object into the
* _extensions_ property.
*
* @method initializeIaxExten
* @param {object} resp The response of the _listIaxPeers_ command plugin.
* @private
*/
function initializeIaxExten(resp) {
    try {
        var i, k, exten;
        for (k in struct) {

            if (struct[k].type    === INI_STRUCT.TYPE.EXTEN
                && struct[k].tech === INI_STRUCT.TECH.IAX) { // all iax extensions

                exten = new Extension(struct[k].extension, struct[k].tech);
                extensions[exten.getExten()] = exten;
                extensions[exten.getExten()].setName(struct[k].label);
            }
        }

        // set iax informations
        for (i = 0; i < resp.length; i++) {

            // this check is because some iax trunks can be present in the resp,
            // so in this function trunks are not considered
            if (extensions[resp[i].exten]) {

                extensions[resp[i].exten].setIp(resp[i].ip);
                extensions[resp[i].exten].setPort(resp[i].port);
                logger.info(IDLOG, 'set iax details for ext ' + resp[i].exten);

                // request the extension status
                astProxy.doCmd({ command: 'extenStatus', exten: resp[i].exten }, extenStatus);
            }
        }

        // request all channels
        logger.info(IDLOG, 'requests the channel list to initialize iax extensions');
        astProxy.doCmd({ command: 'listChannels' }, updateConversationsForAllExten);

    } catch (err) {
        logger.error(IDLOG, err.stack);
    }
}

/**
* Sets the details for all iax extension object.
*
* @method listIaxPeers
* @private
*/
function listIaxPeers(resp) {
    try {
        // check parameter
        if (!resp) { throw new Error('wrong parameter'); }

        var i;
        for (i = 0; i < resp.length; i++) {

            extensions[resp[i].ext].setIp(resp[i].ip);
            extensions[resp[i].ext].setPort(resp[i].port);
            logger.info(IDLOG, 'set iax details for ext ' + resp[i].ext);

            // request the extension status
            astProxy.doCmd({ command: 'extenStatus', exten: resp[i].ext }, extenStatus);
        }

        // request all channels
        logger.info(IDLOG, 'requests the channel list to initialize iax extensions');
        astProxy.doCmd({ command: 'listChannels' }, updateConversationsForAllExten);

    } catch (err) {
        logger.error(IDLOG, err.stack);
    }
}

/**
* Initialize all parkings as _Parking_ object into the _parkings_ property.
*
* @method initializeParkings
* @private
*/
function initializeParkings() {
    try {
        var k, p;
        for (k in struct) {

            if (struct[k].type === INI_STRUCT.TYPE.PARK) { // cycle in all parkings
                // new parking object
                p = new Parking(struct[k].extension);
                p.setName(struct[k].label);
                // store it
                parkings[p.getParking()] = p;
            }
        }

        // request all parked channels
        astProxy.doCmd({ command: 'listParkedChannels' }, listParkedChannels);

    } catch (err) {
        logger.error(IDLOG, err.stack);
    }
}

/**
* Store parked channels in memory and launch "listChannel" command plugin
* to get the number and the name of each parked channels.
*
* @method listParkedChannels
* @param {object} err  The error object received from the "listParkedChannels" command plugin
* @param {object} resp The reponse object received from the "listParkedChannels" command plugin
* @private
*/
function listParkedChannels(err, resp) {
    try {
        if (err) {
            logger.error(IDLOG, 'listing parked channels: ' + err.toString());
            return;
        }

        // check the parameter
        if (typeof resp !== 'object') { throw new Error('wrong parameter'); }

        // store parked channels in global variable "parkedChannels"
        parkedChannels = resp;

        // request all channels to get the caller number information for each parked channel
        astProxy.doCmd({ command: 'listChannels' }, updateParkedCallerForAllParkings);

    } catch (error) {
        logger.error(IDLOG, error.stack);
    }
}

/**
* Updates specified parking key of the _parkedChannels_ property with the
* object received from _listParkedChannels_ command plugin.
*
* @method updateParkedChannelOfOneParking
* @param {object} err     The error object received from _listParkedChannels_ command plugin
* @param {object} resp    The response object received from _listParkedChannels_ command plugin
* @param {string} parking The parking identifier
* @private
*/
function updateParkedChannelOfOneParking(err, resp, parking) {
    try {
        if (err) {
            logger.error(IDLOG, 'updating parked channels of one parking ' + parking + ': ' + err.toString());
            return;
        }

        // check the parameters
        if (typeof resp !== 'object' || typeof parking !== 'string') {
            throw new Error('wrong parameters');
        }

        // check if the response contains a parked channel for the specified parking
        // It it's not present, the parking is free
        if (typeof resp[parking] === 'object') {

            // update the parked channel of the parking
            parkedChannels[parking] = resp[parking];

            // request all channels to get the caller number information of
            // the parked channel of the specified parking
            logger.info(IDLOG, 'request all channels to update parked caller informations for parking ' + parking);
            astProxy.doCmd({ command: 'listChannels' }, function (err, resp) {
                // update the parked caller of one parking in "parkings" object list
                updateParkedCallerOfOneParking(err, resp, parking);
            });

        // there isn't a parked caller for the parking
        } else {
            // remove the parked channel from the memory
            delete parkedChannels[parking];
            logger.info(IDLOG, 'removed parked channel from parkedChannels for parking ' + parking);
            // remove the parked caller from the parking object
            parkings[parking].removeParkedCaller();
            logger.info(IDLOG, 'removed parked caller from parking ' + parking);

            // emit the event
            logger.info(IDLOG, 'emit event ' + EVT_PARKING_CHANGED + ' for parking ' + parking);
            astProxy.emit(EVT_PARKING_CHANGED, parkings[parking]);
        }

    } catch (error) {
        logger.error(IDLOG, error.stack);
    }
}

/**
* Update the parked caller of the specified parking.
*
* @method updateParkedCallerOfOneParking
* @param {object} err     The error received from the _listChannels_ command plugin
* @param {object} resp    The response received from the _listChannels_ command plugin
* @param {string} parking The parking identifier
* @private
*/
function updateParkedCallerOfOneParking(err, resp, parking) {
    try {
        if (err) {
            logger.error(IDLOG, 'updating parked caller of one parking ' + parking + ': ' + err.toString());
            return;
        }

        // check parameters
        if (typeof parking !== 'string' || typeof resp !== 'object') {
            throw new Error('wrong parameters');
        }

        // check if the parking exists, otherwise there is some error
        if (parkings[parking]) {

            // get the parked channel of the specified parking
            var ch = parkedChannels[parking].channel;

            if (resp[ch]) { // the channel exists

                // add the caller number information to the response
                // received from the "listParkedChannels" command plugin
                parkedChannels[parking].callerNum = resp[ch].callerNum;
                // add the caller name information for the same reason
                parkedChannels[parking].callerName = resp[ch].callerName;

                // create and store a new parked call object
                pCall = new ParkedCaller(parkedChannels[parking]);
                parkings[parking].addParkedCaller(pCall);
                logger.info(IDLOG, 'updated parked call ' + pCall.getNumber() + ' to parking ' + parking);

                // emit the event
                logger.info(IDLOG, 'emit event ' + EVT_PARKING_CHANGED + ' for parking ' + parking);
                astProxy.emit(EVT_PARKING_CHANGED, parkings[parking]);
            }

        } else {
            logger.warn(IDLOG, 'try to update parked caller of the non existent parking ' + parking);
        }

    } catch (error) {
        logger.error(IDLOG, error.stack);
    }
}

/**
* Updates all parking lost with their relative parked calls,
* if they are present.
*
* @method updateParkedCallerForAllParkings
* @param {object} err  The error object
* @param {object} resp The object received from the "listChannels" command plugin
* @private
*/
function updateParkedCallerForAllParkings(err, resp) {
    try {
        if (err) {
            logger.error(IDLOG, 'updating parked caller for all parkings: ' + err.toString());
            return;
        }

        // cycle in all channels received from "listChannel" command plugin.
        // If a channel is present in "parkedChannels", then it is a parked
        // channel and so add it to relative parking
        var p, ch, pNum;
        for (p in parkedChannels) {

            ch = parkedChannels[p].channel;

            if (resp[ch]) { // the channel exists

                // add the caller number information to the response
                // received from the "listParkedChannels" command plugin
                parkedChannels[p].callerNum = resp[ch].callerNum;
                // add the caller name information for the same reason
                parkedChannels[p].callerName = resp[ch].callerName;

                // create and store a new parked call object
                pCall = new ParkedCaller(parkedChannels[p]);
                parkings[p].addParkedCaller(pCall);
                logger.info(IDLOG, 'added parked call ' + pCall.getNumber() + ' to parking ' + p);
            }
        }
    } catch (error) {
        logger.error(IDLOG, error.stack);
    }
}

/**
* Initialize all queues as _Queue_ object into the _queues_ property.
*
* @method initializeQueues
* @private
*/
function initializeQueues() {
    try {
        var k, q;
        for (k in struct) {

            if (struct[k].type === INI_STRUCT.TYPE.QUEUE) { // cycle in all queues

                q = new Queue(struct[k].queue);
                q.setName(struct[k].label);

                // store the new queue object
                queues[q.getQueue()] = q;

                // request details for the current queue
                astProxy.doCmd({ command: 'queueDetails', queue: q.getQueue() }, queueDetails);
            }
        }

        logger.info(IDLOG, 'start the interval period to update the details of all the queues each ' + INTERVAL_UPDATE_QUEUE_DETAILS + ' msec');
        startIntervalUpdateQueuesDetails(INTERVAL_UPDATE_QUEUE_DETAILS);

    } catch (err) {
        logger.error(IDLOG, err.stack);
    }
}

/**
* Updates the data about all queues each interval of time.
*
* @method startIntervalUpdateQueuesDetails
* @param {number} interval The interval time to update the details of all the queues.
* @private
*/
function startIntervalUpdateQueuesDetails(interval) {
    try {
        // check the parameter
        if (typeof interval !== 'number') { throw new Error('wrong parameter'); }

        setInterval(function () {

            var q;
            for (q in queues) {

                // request details for the current queue
                logger.info(IDLOG, 'update details of queue ' + q);
                astProxy.doCmd({ command: 'queueDetails', queue: q }, queueDetailsUpdate);
            }

        }, interval);

    } catch (err) {
        logger.error(IDLOG, err.stack);
    }
}

/**
* Updates the details for the queue object.
*
* @method queueDetailsUpdate
* @param {object} err  The error response object
* @param {object} resp The queue informations object
* @private
*/
function queueDetailsUpdate(err, resp) {
    try {
        if (err) {
            logger.error(IDLOG, 'updating queue details: ' + err.toString());
            return;
        }

        // check the parameter
        if (typeof resp !== 'object'
            || resp.queue                  === undefined || resp.members                === undefined
            || resp.holdtime               === undefined || resp.talktime               === undefined
            || resp.completedCallsCount    === undefined || resp.abandonedCallsCount    === undefined
            || resp.serviceLevelTimePeriod === undefined || resp.serviceLevelPercentage === undefined) {

            throw new Error('wrong parameter');
        }

        var q = resp.queue; // the queue number

        // check the existence of the queue
        if (!queues[q]) {
            logger.warn(IDLOG, 'try to update details of not existent queue "' + q + '"');
            return;
        }

        // update the queue data
        setQueueData(q, resp);

        // emit the event
        logger.info(IDLOG, 'emit event ' + EVT_QUEUE_CHANGED + ' for queue ' + q);
        astProxy.emit(EVT_QUEUE_CHANGED, queues[q]);

    } catch (error) {
        logger.error(IDLOG, error.stack);
    }
}

/**
* Sets the data for the queue object.
*
* @method setQueueData
* @param {string} q    The queue name
* @param {object} resp The queue informations object
* @private
*/
function setQueueData(q, resp) {
    try {
        // check the parameter
        if (   typeof q                    !== 'string'  || typeof resp                 !== 'object'
            || resp.holdtime               === undefined || resp.talktime               === undefined
            || resp.completedCallsCount    === undefined || resp.abandonedCallsCount    === undefined
            || resp.serviceLevelTimePeriod === undefined || resp.serviceLevelPercentage === undefined) {

            throw new Error('wrong parameter');
        }

        queues[q].setAvgHoldTime(resp.holdtime);
        queues[q].setAvgTalkTime(resp.talktime);
        queues[q].setCompletedCallsCount(resp.completedCallsCount);
        queues[q].setAbandonedCallsCount(resp.abandonedCallsCount);
        queues[q].setServiceLevelTimePeriod(resp.serviceLevelTimePeriod);
        queues[q].setServiceLevelPercentage(resp.serviceLevelPercentage);

    } catch (error) {
        logger.error(IDLOG, error.stack);
    }
}

/**
* Updates waiting callers of the queue object.
*
* @method updateQueueWaitingCallers
* @param {object} err  The error response object
* @param {object} resp The queue informations object
* @private
*/
function updateQueueWaitingCallers(err, resp) {
    try {
        if (err) {
            logger.error(IDLOG, 'updating queue waiting callers: ' + err.toString());
            return;
        }

        // check the parameter
        if (typeof resp !== 'object' || resp.queue === undefined) { throw new Error('wrong parameter'); }

        var q = resp.queue; // the queue number

        // check the existence of the queue
        if (!queues[q]) {
            logger.warn(IDLOG, 'try to update queue waiting callers of the queue "' + q + '"');
            return;
        }

        logger.info(IDLOG, 'update all waiting callers of queue "' + q + '"');

        // remove all current waiting callers
        queues[q].removeAllWaitingCallers();

        // set all waiting callers. If the waiting callers is already present in the queue, it will be
        // overwrite. In this manner the position is updated
        var ch, wCaller;
        for (ch in resp.waitingCallers) {
            wCaller = new QueueWaitingCaller(resp.waitingCallers[ch]);
            queues[q].addWaitingCaller(wCaller);
            logger.info(IDLOG, 'updated waiting caller ' + wCaller.getName() + ' of queue ' + wCaller.getQueue());
        }

        // emit the event
        logger.info(IDLOG, 'emit event ' + EVT_QUEUE_CHANGED + ' for queue ' + q);
        astProxy.emit(EVT_QUEUE_CHANGED, queues[q]);

    } catch (error) {
        logger.error(IDLOG, error.stack);
    }
}

/**
* Sets the details for the queue object. The details include the members and
* the waiting callers.
*
* @method queueDetails
* @param {object} err  The error response object
* @param {object} resp The queue informations object
* @private
*/
function queueDetails(err, resp) {
    try {
        if (err) {
            logger.error(IDLOG, 'setting queue details: ' + err.toString());
            return;
        }

        // check the parameter
        if (typeof resp !== 'object'
            || resp.queue                  === undefined || resp.members             === undefined
            || resp.holdtime               === undefined || resp.talktime            === undefined
            || resp.completedCallsCount    === undefined || resp.abandonedCallsCount === undefined
            || resp.serviceLevelTimePeriod === undefined) {

            throw new Error('wrong parameter');
        }

        var q = resp.queue; // the queue number

        // check the existence of the queue
        if (!queues[q]) {
            logger.warn(IDLOG, 'try to set details of not existent queue "' + q + '"');
            return;
        }

        // set the queue data
        setQueueData(q, resp);

        // add all static and dynamic members that are logged in
        var m;
        for (m in resp.members) {
            addQueueMemberLoggedIn(resp.members[m], q);
        }

        // adds all static and dynamic members that are logged out. To do so it cycle
        // in all elements of the structure ini file getting the dynamic member list from each queue
        // and checking if each member has already been added to the queue. If it's not present means
        // that it's not logged in, becuase asterisk didn't generate the event for the member
        var structKey, structDynMembers, structQueueId;
        for (structKey in struct) {

            // get the "queue" value of the structure json content. If the content isn't of a queue the value is undefined
            structQueueId = struct[structKey].queue;

            if (struct[structKey].type === INI_STRUCT.TYPE.QUEUE && q === structQueueId) {

                // check if the "dynmembers" key exist in the configuration file
                if (struct[structKey].dynmembers === undefined) {
                    logger.warn(IDLOG, 'no "dynmembers" key for "' + structKey + '" in configuration file');
                    continue;
                }

                // check if there is at least one dynamic member. If not exist, the key "dynmembers" is en empty string
                if (struct[structKey].dynmembers === '') {
                    logger.info(IDLOG, 'queue "' + structQueueId + '" does not have dynamic members');
                    continue;
                }

                structDynMembers = struct[structKey].dynmembers.split(',');

                var i, structDynMemberId;
                var allMembersQueue = queues[q].getAllMembers();

                for (i = 0; i < structDynMembers.length; i++) {

                    structDynMemberId = structDynMembers[i];

                    // all the logged in member as already been added to the queue in the above code using
                    // the asterisk events. So if it's not present means that the member isn't logged in and
                    // adds the member to the queue as logged off
                    if (!allMembersQueue[structDynMemberId]) {
                        addQueueMemberLoggedOut(structDynMemberId, q);
                    }
                }
            }
        }

        // set all waiting callers
        var ch, wCaller;
        for (ch in resp.waitingCallers) {
            wCaller = new QueueWaitingCaller(resp.waitingCallers[ch]);
            queues[q].addWaitingCaller(wCaller);
            logger.info(IDLOG, 'added waiting caller ' + wCaller.getName() + ' to queue ' + wCaller.getQueue());
        }

    } catch (error) {
        logger.error(IDLOG, error.stack);
    }
}

/**
* Add a member to a queue with logged status set to out.
*
* @method addQueueMemberLoggedOut
* @param {string} memberId The queue member identifier
* @param {string} queueId  The queue identifier
* @private
*/
function addQueueMemberLoggedOut(memberId, queueId) {
    try {
        // check parameters
        if (typeof memberId !== 'string' || typeof queueId !== 'string') {
            throw new Error('wrong parameters');
        }

        // check the existence of the queue
        if (!queues[queueId]) {
            logger.warn(IDLOG, 'try to add logged out member "' + memberId + '" to the not existent queue "' + queueId + '"');
            return;
        }

        // create new queue member object
        // false value of the third parameter is used as "paused" parameter because asterisk doesn't
        // provides this information. When the queue member logged in the queue a new "QueueMemberAdded"
        // event is generated from the asterisk and so the member is updated with all the updated values
        var member = new QueueMember(memberId, queueId, false, false);
        member.setType(QUEUE_MEMBER_TYPES_ENUM.DYNAMIC);
        // set the member name
        if (extensions[memberId]) { member.setName(extensions[memberId].getName()); }

        // add the member to the queue
        queues[queueId].addMember(member);
        logger.info(IDLOG, 'added logged off member ' + member.getMember() + ' to the queue ' + queueId);

    } catch (error) {
        logger.error(IDLOG, error.stack);
    }
}

/**
* Add a member to the queue with logged status set to in.
*
* @method addQueueMemberLoggedIn
* @param {object} data
*    @param {string}  data.member            The member identifier
*    @param {boolean} data.paused            The paused status of the member
*    @param {string}  data.name              The name of the member
*    @param {string}  data.type              The type of the member (dynamic, static, realtime)
*    @param {number}  data.callsTakenCount   The number of the taken calls
*    @param {number}  data.lastCallTimestamp The timestamp of the last call received by the member
* @param {string} queueId The queue identifier
* @private
*/
function addQueueMemberLoggedIn(data, queueId) {
    try {
        // check parameters
        if (   typeof data                 !== 'object' || typeof queueId                !== 'string'
            || typeof data.member          !== 'string' || typeof data.paused            !== 'boolean'
            || typeof data.name            !== 'string' || typeof data.type              !== 'string'
            || typeof data.callsTakenCount !== 'number' || typeof data.lastCallTimestamp !== 'number') {

            throw new Error('wrong parameters');
        }

        if (!queues[queueId]) {
            logger.warn(IDLOG, 'try to add the queue member "' + data.member + '" to a not existent queue "' + queueId + '"');
            return;
        }

        // create new queue member object
        var member = new QueueMember(data.member, queueId, data.paused, true);
        member.setName(data.name);
        member.setType(data.type);
        member.setCallsTakenCount(data.callsTakenCount);
        member.setLastCallTimestamp(data.lastCallTimestamp);

        // add the member to the queue
        queues[queueId].addMember(member);
        logger.info(IDLOG, 'added member ' + member.getMember() + ' to the queue ' + queueId);

        // set the last pause data to the member
        updateQueueMemberLastPauseData(member.getName(), data.member, queueId);

    } catch (error) {
        logger.error(IDLOG, error.stack);
    }
}

/**
* Sets the "last started pause" and the "last ended pause" data to the member.
*
* @method updateQueueMemberLastPauseData
* @param {string} memberName The queue member name
* @param {string} memberId   The queue member identifier
* @param {string} queueId    The queue identifier
* @private
*/
function updateQueueMemberLastPauseData(memberName, memberId, queueId) {
    try {
        // check parameters
        if (   typeof memberName !== 'string'
            || typeof memberId   !== 'string' || typeof queueId !== 'string') {

            throw new Error('wrong parameters');
        }

        if (!queues[queueId]) {
            logger.warn(IDLOG, 'try to update "last pause" data for the queue member "' + memberId + '" to a not existent queue "' + queueId + '"');
            return;
        }

        async.parallel([

            function (callback) {

                // set the last started pause data of the member
                compDbconn.getQueueMemberLastPausedInData(memberName, queueId, memberId, function (err1, result) {
                    try {
                        if (err1) { throw err1; }

                        // if the queue member has never paused, the timestamp is null
                        if (result.queueId && result.memberId && result.timestamp) {
                            queues[result.queueId].getMember(result.memberId).setLastPausedInData(result.timestamp, result.reason);
                        }
                        callback();

                    } catch (err2) {
                        logger.error(IDLOG, err2.stack);
                        callback(err2);
                    }
                });
            },
            function (callback) {

                // set the last ended pause data of the member
                compDbconn.getQueueMemberLastPausedOutData(memberName, queueId, memberId, function (err3, result3) {
                    try {
                        if (err3) { throw err3; }

                        // if the queue member has never paused, the timestamp is null
                        if (result3.queueId && result3.memberId && result3.timestamp) {
                            queues[result3.queueId].getMember(result3.memberId).setLastPausedOutData(result3.timestamp);
                        }
                        callback();

                    } catch (err4) {
                        logger.error(IDLOG, err4.stack);
                        callback(err4);
                    }
                });
            }

        ], function (err) {

            if (err) { logger.error(IDLOG, err); }
            else {

                logger.info(IDLOG, 'set "last paused in" and "last paused out" data of the member "' + memberId + '" of queue "' + queueId + '"');

                // emit the event
                logger.info(IDLOG, 'emit event ' + EVT_QUEUE_MEMBER_CHANGED + ' for member ' + memberId + ' of queue ' + queueId);
                astProxy.emit(EVT_QUEUE_MEMBER_CHANGED, queues[queueId].getMember(memberId));
            }
        });
    } catch (error) {
        logger.error(IDLOG, error.stack);
    }
}

/**
* Return the JSON representation of extended queue statistics.
*
* @method getJSONQueuesStats
* @param  {string}   day      The day expressed in YYYYMMDD format
* @param  {function} callback The callback function
* @return {object}   The JSON representation of extended queue statistics.
*/
function getJSONQueuesStats(day, callback) {
    try {
        // check parameters
        if (typeof day !== 'string' || typeof callback !== 'function') {
            throw new Error('wrong parameters');
        }

        compDbconn.getQueuesStats(day, function (err1, result) {
            callback(err1, result);
        });

    } catch (error) {
        logger.error(IDLOG, error.stack);
        callback(error);
    }
}

/**
* Return the JSON representation of queues QOS.
*
* @method getJSONQueuesQOS
* @param  {string}   day      The day expressed in YYYYMMDD format
* @param  {function} callback The callback function
* @return {object}   The JSON representation of queues QOS.
*/
function getJSONQueuesQOS(day, callback) {
    try {
        // check parameters
        if (typeof day !== 'string' || typeof callback !== 'function') {
            throw new Error('wrong parameters');
        }

        compDbconn.getQueuesQOS(day, function (err1, result) {
            callback(err1, result);
        });

    } catch (error) {
        logger.error(IDLOG, error.stack);
        callback(error);
    }
}

/**
* Return the JSON representation of agent stats.
*
* @method getJSONAgentsStats
* @param  {string}   day      The day expressed in YYYYMMDD format
* @param  {function} callback The callback function
* @return {object}   The JSON representation of agent stats.
*/
function getJSONAgentsStats(day, callback) {
    try {
        // check parameters
        if (typeof day !== 'string' || typeof callback !== 'function') {
            throw new Error('wrong parameters');
        }

        compDbconn.getAgentsStats(day, function (err1, result) {
            callback(err1, result);
        });

    } catch (error) {
        logger.error(IDLOG, error.stack);
        callback(error);
    }
}

/**
* Returns the JSON representation of all queues.
*
* @method getJSONQueues
* @param  {string} [privacyStr] If it's specified, it hides the last digits of the phone number
* @return {object} The JSON representation of all queues.
*/
function getJSONQueues(privacyStr) {
    try {
        var qliteral = {};
        var q;
        for (q in queues) { qliteral[q] = queues[q].toJSON(privacyStr); }
        return qliteral;

    } catch (err) {
        logger.error(IDLOG, err.stack);
    }
}

/**
* Returns the JSON representation of all trunks.
*
* @method getJSONTrunks
* @param  {string} [privacyStr] If it's specified, it hides the last digits of the phone number
* @return {object} The JSON representation of all trunks.
*/
function getJSONTrunks(privacyStr) {
    try {
        var tliteral = {};
        var t;
        for (t in trunks) { tliteral[t] = trunks[t].toJSON(privacyStr); }
        return tliteral;

    } catch (err) {
        logger.error(IDLOG, err.stack);
    }
}

/**
* Returns the JSON representation of all parkings.
*
* @method getJSONParkings
* @param  {string} [privacyStr] If it's specified, it hides the last digits of the phone number
* @return {object} The JSON representation of all parkings.
*/
function getJSONParkings(privacyStr) {
    try {
        var p;
        var pliteral = {};
        for (p in parkings) { pliteral[p] = parkings[p].toJSON(privacyStr); }
        return pliteral;

    } catch (err) {
        logger.error(IDLOG, err.stack);
    }
}

/**
* Returns the JSON representation of all the extensions. If some error occurs it returns an empty object.
*
* @method getJSONExtensions
* @param  {string} [privacyStrOutQueue] If it is specified, it obfuscates the number of all calls that does not pass through a queue
* @param  {string} [privacyStrInQueue]  If it is specified, it obfuscates the number of all calls that pass through a queue
* @return {object} The JSON representation of the all extensions.
*/
function getJSONExtensions(privacyStrOutQueue, privacyStrInQueue) {
    try {
        var eliteral = {};
        var ext;
        for (ext in extensions) { eliteral[ext] = extensions[ext].toJSON(privacyStrOutQueue, privacyStrInQueue); }
        return eliteral;

    } catch (err) {
        logger.error(IDLOG, err.stack);
        return {};
    }
}

/**
* Returns the JSON representation of the extension. If some error
* occurs it returns an empty object.
*
* @method getJSONExtension
* @param  {string} exten                The extension identifier
* @param  {string} [privacyStrOutQueue] If it is specified, it obfuscates the number of all calls that does not pass through a queue
* @param  {string} [privacyStrInQueue]  If it is specified, it obfuscates the number of all calls that pass through a queue
* @return {object} The JSON representation of the extension.
*/
function getJSONExtension(exten, privacyStrOutQueue, privacyStrInQueue) {
    try {
        // check the parameter
        if (typeof exten !== 'string') { throw new Error('wrong parameter'); }

        return extensions[exten].toJSON(privacyStrOutQueue, privacyStrInQueue);

    } catch (err) {
        logger.error(IDLOG, err.stack);
        return {};
    }
}

/**
* Returns the IP address of the extension.
*
* @method getExtensionIp
* @param  {string} exten The extension identifier
* @return {string} The IP address of the extension.
*/
function getExtensionIp(exten) {
    try {
        // check the parameter
        if (typeof exten !== 'string') { throw new Error('wrong parameter'); }

        return extensions[exten].getIp();

    } catch (err) {
        logger.error(IDLOG, err.stack);
        return '';
    }
}

/**
* Returns the extension user agent.
*
* @method getExtensionAgent
* @param  {string} exten The extension identifier
* @return {string} The extension user agent.
*/
function getExtensionAgent(exten) {
    try {
        // check the parameter
        if (typeof exten !== 'string') { throw new Error('wrong parameter'); }

        return extensions[exten].getUserAgent();

    } catch (err) {
        logger.error(IDLOG, err.stack);
        return '';
    }
}

/**
* Initialize all sip extensions as _Extension_ object into the
* _extensions_ property.
*
* @method initializeSipExten
* @private
*/
function initializeSipExten() {
    try {
        var k, exten;
        for (k in struct) {

            if (struct[k].type    === INI_STRUCT.TYPE.EXTEN
                && struct[k].tech === INI_STRUCT.TECH.SIP) { // all sip extensions

                exten = new Extension(struct[k].extension, struct[k].tech);
                extensions[exten.getExten()] = exten;

                // set extension websocket transport usage
                if (struct[k].transport.indexOf('ws') > -1) {
                    exten.useWebsocket(true);
                } else {
                    exten.useWebsocket(false);
                }

                // request sip details for current extension
                astProxy.doCmd({ command: 'sipDetails', exten: exten.getExten() }, extSipDetails);
                // request the extension status
                astProxy.doCmd({ command: 'extenStatus', exten: exten.getExten() }, extenStatus);
                // get the dnd status
                astProxy.doCmd({ command: 'dndGet', exten: exten.getExten() }, setDndStatus);
                // get the call forward status
                astProxy.doCmd({ command: 'cfGet', exten: exten.getExten() }, setCfStatus);
                // get the call forward to voicemail status
                astProxy.doCmd({ command: 'cfVmGet', exten: exten.getExten() }, setCfVmStatus);
            }
        }
        // request all channels
        logger.info(IDLOG, 'requests the channel list to initialize sip extensions');
        astProxy.doCmd({ command: 'listChannels' }, updateConversationsForAllExten);

    } catch (err) {
        logger.error(IDLOG, err.stack);
    }
}

/**
* Initialize all sip trunks as _Trunk_ object into the
* _trunks_ property.
*
* @method initializeSipTrunk
* @private
*/
function initializeSipTrunk() {
    try {
        var k, trunk;
        for (k in struct) {

            if (struct[k].type    === INI_STRUCT.TYPE.TRUNK
                && struct[k].tech === INI_STRUCT.TECH.SIP) { // all sip trunks

                trunk = new Trunk(struct[k].extension, struct[k].tech, struct[k].max_channels);
                trunks[trunk.getExten()] = trunk;

                // request sip details for current trunk
                astProxy.doCmd({ command: 'sipDetails', exten: trunk.getExten() }, trunkSipDetails);

                // request the trunk status
                astProxy.doCmd({ command: 'sipTrunkStatus', trunk: trunk.getExten() }, sipTrunkStatus);
            }
        }

        // request all channels
        logger.info(IDLOG, 'requests the channel list to initialize sip trunks');
        astProxy.doCmd({ command: 'listChannels' }, updateConversationsForAllTrunk);

    } catch (err) {
        logger.error(IDLOG, err.stack);
    }
}

/**
* Initialize all iax trunks as _Trunk_ object into the _trunks_ property.
*
* @method initializeIaxTrunk
* @param {object} resp The response of the _listIaxPeers_ command plugin.
* @private
*/
function initializeIaxTrunk(resp) {
    try {
        var k, trunk;
        for (k in struct) {

            if (struct[k].type    === INI_STRUCT.TYPE.TRUNK
                && struct[k].tech === INI_STRUCT.TECH.IAX) { // all iax trunks

                trunk = new Trunk(struct[k].extension, struct[k].tech, struct[k].max_channels);
                trunks[trunk.getExten()] = trunk;
                trunks[trunk.getExten()].setName(struct[k].label);
            }
        }

        // set iax informations
        for (i = 0; i < resp.length; i++) {

            // this check is because some iax extensions can be present in the resp,
            // so in this function extensions are not considered
            if (trunks[resp[i].exten]) {

                trunks[resp[i].exten].setIp(resp[i].ip);
                trunks[resp[i].exten].setPort(resp[i].port);
                trunks[resp[i].exten].setStatus(resp[i].status);
                logger.info(IDLOG, 'set iax details for trunk ' + resp[i].exten);
            }
        }

        // request all channels
        logger.info(IDLOG, 'requests the channel list to initialize sip trunks');
        astProxy.doCmd({ command: 'listChannels' }, updateConversationsForAllTrunk);

    } catch (err) {
        logger.error(IDLOG, err.stack);
    }
}

/**
* Set the call forward status of the extension.
*
* @method setCfStatus
* @param {object} err  The error object of the _cfGet_ command plugin.
* @param {object} resp The response object of the _cfGet_ command plugin.
* @private
*/
function setCfStatus(err, resp) {
    try {
        // check the error
        if (err) { throw err; }

        // check parameter
        if (   typeof resp       !== 'object'
            || typeof resp.exten !== 'string' || typeof resp.status !== 'string') {

            throw new Error('wrong parameter');
        }

        if (extensions[resp.exten]) { // the extension exists

            if (resp.status === 'on') {
                extensions[resp.exten].setCf(resp.to);
                logger.info(IDLOG, 'set extension ' + resp.exten + ' cf enable to ' + resp.to);

            } else {
                extensions[resp.exten].disableCf();
                logger.info(IDLOG, 'set extension ' + resp.exten + ' cf disable');
            }

        } else {
            logger.warn(IDLOG, 'request cf for not existing extension ' + resp.exten);
        }

    } catch (error) {
        logger.error(IDLOG, error.stack);
    }
}

/**
* Sets the call forward to voicemail status of the extension.
*
* @method setCfVmStatus
* @param {object} err  The error object of the _cfVmGet_ command plugin.
* @param {object} resp The response object of the _cfVmGet_ command plugin.
* @private
*/
function setCfVmStatus(err, resp) {
    try {
        // check the error
        if (err) { throw err; }

        // check parameter
        if (   typeof resp       !== 'object'
            || typeof resp.exten !== 'string' || typeof resp.status !== 'string') {

            throw new Error('wrong parameter');
        }

        if (extensions[resp.exten]) { // the extension exists

            if (resp.status === 'on') {
                extensions[resp.exten].setCfVm(resp.to);
                logger.info(IDLOG, 'set extension ' + resp.exten + ' cfvm enable to ' + resp.to);

            } else {
                extensions[resp.exten].disableCfVm();
                logger.info(IDLOG, 'set extension ' + resp.exten + ' cfvm disabled');
            }

        } else {
            logger.warn(IDLOG, 'request cfvm for not existing extension ' + resp.exten);
        }

    } catch (error) {
        logger.error(IDLOG, error.stack);
    }
}

/**
* Set the don't disturb status of the extension.
*
* @method setDndStatus
* @param {object} err  The error object of the _dndGet_ command plugin.
* @param {object} resp The response object of the _dndGet_ command plugin.
* @private
*/
function setDndStatus(err, resp) {
    try {
        // check the error
        if (err) { throw err; }

        // check parameter
        if (typeof resp !== 'object' || typeof resp.exten !== 'string') { throw new Error('wrong parameter'); }

        if (extensions[resp.exten]) { // the extension exists

            if (resp.dnd === 'on') {
                extensions[resp.exten].setDnd(true);
                logger.info(IDLOG, 'set extension ' + resp.exten + ' dnd true');

            } else {
                extensions[resp.exten].setDnd(false);
                logger.info(IDLOG, 'set extension ' + resp.exten + ' dnd false');
            }

        } else {
            logger.warn(IDLOG, 'request dnd for not existing extension ' + resp.exten);
        }
    } catch (error) {
        logger.error(IDLOG, error.stack);
    }
}

/**
* Sets the details for the sip extension object.
*
* @method extSipDetails
* @param {object} err  The error object
* @param {object} resp The extension informations object
* @private
*/
function extSipDetails(err, resp) {
    try {
        if (err) {
            logger.error(IDLOG, 'setting sip extension details: ' + err.toString());
            return;
        }

        // check parameter
        if (!resp) { throw new Error('wrong parameter'); }

        // extract extension object from the response
        var data = resp.exten;

        // set the extension informations
        extensions[data.exten].setIp(data.ip);
        extensions[data.exten].setPort(data.port);
        extensions[data.exten].setName(data.name);
        extensions[data.exten].setSipUserAgent(data.sipuseragent);
        logger.info(IDLOG, 'set sip details for ext ' + data.exten);

    } catch (error) {
        logger.error(IDLOG, error.stack);
    }
}

/**
* Sets the details for the sip trunk object.
*
* @method trunkSipDetails
* @param {object} err  The error object
* @param {object} resp The trunk informations object
* @private
*/
function trunkSipDetails(err, resp) {
    try {
        if (err) {
            logger.error(IDLOG, 'setting sip trunk details: ' + err.toString());
            return;
        }

        // check parameter
        if (!resp) { throw new Error('wrong parameter'); }

        // extract extension object from the response
        var data = resp.exten;

        // set the extension informations
        trunks[data.exten].setIp(data.ip);
        trunks[data.exten].setPort(data.port);
        trunks[data.exten].setName(data.name);
        trunks[data.exten].setSipUserAgent(data.sipuseragent);
        logger.info(IDLOG, 'set sip details for trunk ' + data.exten);

    } catch (error) {
        logger.error(IDLOG, error.stack);
    }
}

/**
* Update iax extension information and emit _EVT\_EXTEN\_CHANGED_ event.
*
* @method updateExtIaxDetails
* @param {object} err  The error object
* @param {object} resp The iax extension informations object
* @private
*/
function updateExtIaxDetails(err, resp) {
    try {
        if (err) {
            logger.error(IDLOG, 'updating iax extension details: ' + err.toString());
            return;
        }

        // set extension informations
        extIaxDetails(resp);

        // emit the event
        logger.info(IDLOG, 'emit event ' + EVT_EXTEN_CHANGED + ' for iax extension ' + resp.exten);
        astProxy.emit(EVT_EXTEN_CHANGED, extensions[resp.exten]);

    } catch (error) {
        logger.error(IDLOG, error.stack);
    }
}

/**
* Sets the details for the iax extension object.
*
* @method extIaxDetails
* @param {object} resp The extension informations object
* @private
*/
function extIaxDetails(resp) {
    try {
        // check parameter
        if (typeof resp !== 'object') { throw new Error('wrong parameter'); }

        // set the extension informations
        extensions[resp.exten].setIp(resp.ip);
        extensions[resp.exten].setPort(resp.port);
        extensions[resp.exten].setIp(resp.ip);
        logger.info(IDLOG, 'set iax details for ext ' + resp.exten);

    } catch (err) {
        logger.error(IDLOG, err.stack);
    }
}

/**
* Update extension information and emit _EVT\_EXTEN\_CHANGED_ event.
*
* @method updateExtSipDetails
* @param {object} err  The error object
* @param {object} resp The extension informations object
* @private
*/
function updateExtSipDetails(err, resp) {
    try {
        if (err) {
            logger.error(IDLOG, 'updating sip extension details: ' + err.toString());
            return;
        }

        // set extension informations
        extSipDetails(null, resp);

        // emit the event
        logger.info(IDLOG, 'emit event ' + EVT_EXTEN_CHANGED + ' for sip extension ' + resp.exten.exten);
        astProxy.emit(EVT_EXTEN_CHANGED, extensions[resp.exten.exten]);

    } catch (error) {
        logger.error(IDLOG, error.stack);
    }
}

/**
* Updates the conversations for all extensions.
*
* @method updateConversationsForAllExten
* @param {object} err  The error object
* @param {object} resp The channel list as received by the _listChannels_ command plugin.
* @private
*/
function updateConversationsForAllExten(err, resp) {
    try {
        if (err) {
            logger.error(IDLOG, 'updating conversation for all extensions: ' + err.toString());
            return;
        }

        // check parameter
        if (!resp) { throw new Error('wrong parameter'); }

        // removes all conversations of all extensions
        var ext;
        for (ext in extensions) { extensions[ext].removeAllConversations(); }

        // cycle in all received channels
        var chid;
        for (chid in resp) {

            ext = resp[chid].channelExten;

            // add new conversation to the extension. Queue channel is not considered,
            // otherwise an extension has also wrong conversation (e.g. 214 has the
            // conversation SIP/221-00000592>Local/221@from-queue-000009dc;2)
            if (chid.indexOf('Local')    === -1
                && chid.indexOf('@from') === -1
                && extensions[ext]) { // the extension exists

                addConversationToExten(ext, resp, chid);

                // emit the event
                logger.info(IDLOG, 'emit event ' + EVT_EXTEN_CHANGED + ' for extension ' + ext);
                astProxy.emit(EVT_EXTEN_CHANGED, extensions[ext]);
            }
        }
    } catch (error) {
        logger.error(IDLOG, error.stack);
    }
}

/**
* Updates the conversations for all trunks.
*
* @method updateConversationsForAllTrunk
* @param {object} err  The error object
* @param {object} resp The channel list as received by the _listChannels_ command plugin.
* @private
*/
function updateConversationsForAllTrunk(err, resp) {
    try {
        if (err) {
            logger.error(IDLOG, 'updating conversations of all trunk: ' + err.toString());
            return;
        }

        // check parameter
        if (!resp) { throw new Error('wrong parameter'); }

        // removes all conversations of all trunks
        var trunk;
        for (trunk in trunks) { trunks[trunk].removeAllConversations(); }

        // cycle in all received channels
        var chid;
        for (chid in resp) {

            trunk = resp[chid].channelExten;

            // add new conversation to the trunk. Queue channel is not considered,
            // otherwise a trunk has also wrong conversation (e.g. 3001 has the
            // conversation SIP/3001-00000592>Local/221@from-queue-000009dc;1)
            if (chid.indexOf('Local')    === -1
                && chid.indexOf('@from') === -1
                && trunks[trunk]) { // the trunk exists

                addConversationToTrunk(trunk, resp, chid);
            }
        }

    } catch (error) {
        logger.error(IDLOG, error.stack);
    }
}

/**
* Update the conversations of the extension.
*
* @method updateExtenConversations
* @param {object} err   The error object received by the _listChannels_ command plugin
* @param {object} resp  The object received by the _listChannels_ command plugin
* @param {string} exten The extension number
* @private
*/
function updateExtenConversations(err, resp, exten) {
    try {
        if (err) {
            logger.error(IDLOG, 'updating conversations of extension ' + exten + ': ' + err.toString());
            return;
        }

        // check parameters
        if (typeof exten !== 'string' || !resp) { throw new Error('wrong parameters'); }

        // check if the extension exists, otherwise there is some error
        if (extensions[exten]) {

            // reset all conversations of the extension
            extensions[exten].removeAllConversations();
            logger.info(IDLOG, 'reset all conversations of the extension ' + exten);

            // cycle in all received channels
            var ext, chid;
            for (chid in resp) {

                // current extension of the channel
                ext = resp[chid].channelExten;

                // add new conversation to the extension. Queue channel is not considered,
                // otherwise an extension has also wrong conversation (e.g. 214 has the
                // conversation SIP/221-00000592>Local/221@from-queue-000009dc;2)
                if (chid.indexOf('Local')    === -1
                    && chid.indexOf('@from') === -1
                    && ext === exten) { // the current extension is of interest

                    addConversationToExten(ext, resp, chid);
                }
            }

            // emit the event
            logger.info(IDLOG, 'emit event ' + EVT_EXTEN_CHANGED + ' for extension ' + exten);
            astProxy.emit(EVT_EXTEN_CHANGED, extensions[exten]);

        } else {
            logger.warn(IDLOG, 'try to update channel list of the non existent extension ' + exten);
        }

    } catch (error) {
        logger.error(IDLOG, error.stack);
    }
}

/**
* Update the conversations of the extension.
*
* @method updateTrunkConversations
* @param {object} err   The error object received by the _listChannels_ command plugin
* @param {object} resp  The object received by the _listChannels_ command plugin
* @param {string} trunk The trunk number
* @private
*/
function updateTrunkConversations(err, resp, trunk) {
    try {
        if (err) {
            logger.error(IDLOG, 'updating conversations of trunk ' + trunk + ': ' + err.toString());
            return;
        }

        // check parameters
        if (typeof trunk !== 'string' || !resp) { throw new Error('wrong parameters'); }

        // check if the extension exists, otherwise there is some error
        if (trunks[trunk]) {

            // reset all conversations of the trunk
            trunks[trunk].removeAllConversations();
            logger.info(IDLOG, 'reset all conversations of the trunk ' + trunk);

            // cycle in all received channels
            var trunkid, chid;
            for (chid in resp) {

                // current trunk of the channel
                trunkid = resp[chid].channelExten;

                // add new conversation to the trunk. Queue channel is not considered,
                // otherwise a trunk has also wrong conversation (e.g. 3001 has the
                // conversation SIP/3001-00000592>Local/221@from-queue-000009dc;2)
                if (chid.indexOf('Local')    === -1
                    && chid.indexOf('@from') === -1
                    && trunkid === trunk) { // the current trunk is of interest

                    addConversationToTrunk(trunkid, resp, chid);
                }
            }

            // emit the event
            logger.info(IDLOG, 'emit event ' + EVT_TRUNK_CHANGED + ' for trunk ' + trunk);
            astProxy.emit(EVT_TRUNK_CHANGED, trunks[trunk]);

        } else {
            logger.warn(IDLOG, 'try to update channel list of the non existent trunk ' + trunk);
        }

    } catch (error) {
        logger.error(IDLOG, error.stack);
    }
}

/**
* Add new conversation to the extension.
*
* @method addConversationToExten
* @param {string} exten The extension number
* @param {object} resp The channel list object received by the _listChannels_ command plugin
* @param {string} chid The channel identifier
* @private
*/
function addConversationToExten(exten, resp, chid) {
    try {
        // check parameters
        if (typeof exten !== 'string'
            || typeof resp !== 'object'
            || typeof chid !== 'string') {

            throw new Error('wrong parameters');
        }

        if (extensions[exten]) {

            var chDest, chSource, chBridged;

            // creates the source and destination channels
            var ch = new Channel(resp[chid]);
            if (ch.isSource()) {

                chSource = ch;
                chBridged = resp[chid].bridgedChannel;
                if (resp[chBridged]) { // the call is connected
                    chDest = new Channel(resp[chBridged]);
                }

            } else {

                chDest = ch;
                chBridged = resp[chid].bridgedChannel;
                if (resp[chBridged]) { // the call is connected
                    chSource = new Channel(resp[chBridged]);
                }
            }

            var queue;
            if (   resp[chid].bridgedChannel.slice(-2) === ';2'
                && resp[chid].bridgedChannel.indexOf('Local/')      !== -1
                && resp[chid].bridgedChannel.indexOf('@from-queue') !== -1) {

                var tempChid = resp[chid].bridgedChannel.substring(0, resp[chid].bridgedChannel.length - 2) + ';1';
                queue        = resp[tempChid].queue;
            }

            // create a new conversation
            var conv = new Conversation(exten, chSource, chDest, queue);
            var convid = conv.getId();

            // if the conversation is recording, sets its recording status
            if (recordingConv[convid] !== undefined) {
                conv.setRecording(true);
                logger.info(IDLOG, 'set recording status to conversation ' + convid);
            }

            // add the created conversation to the extension
            extensions[exten].addConversation(conv);
            logger.info(IDLOG, 'the conversation ' + convid + ' has been added to exten ' + exten);

        } else {
            logger.warn(IDLOG, 'try to add new conversation to a non existent extension ' + exten);
        }

    } catch (err) {
        logger.error(IDLOG, err.stack);
    }
}

/**
* Add new conversation to the trunk.
*
* @method addConversationToTrunk
* @param {string} trunk The trunk number
* @param {object} resp  The channel list object received by the _listChannels_ command plugin
* @param {string} chid  The channel identifier
* @private
*/
function addConversationToTrunk(trunk, resp, chid) {
    try {
        // check parameters
        if (   typeof trunk !== 'string'
            || typeof resp  !== 'object'
            || typeof chid  !== 'string') {

            throw new Error('wrong parameters');
        }

        if (trunks[trunk]) {

            var chDest, chSource, chBridged;

            // creates the source and destination channels
            var ch = new Channel(resp[chid]);

            if (ch.isSource()) {

                chSource = ch;
                chBridged = resp[chid].bridgedChannel;
                if (resp[chBridged]) { // the call is connected
                    chDest = new Channel(resp[chBridged]);
                }

            } else {

                chDest = ch;
                chBridged = resp[chid].bridgedChannel;
                if (resp[chBridged]) { // the call is connected
                    chSource = new Channel(resp[chBridged]);
                }
            }

            // create a new conversation
            var conv = new TrunkConversation(trunk, chSource, chDest);
            var convid = conv.getId();

            // check if the name of the internal extension involved in the conversation is empty.
            // In that case get the name and set it
            if (conv.getInternalName() === "") {

                var internalNum = conv.getInternalNum();

                if (extensions[internalNum]) {
                    var name = extensions[internalNum].getName();
                    conv.setInternalName(name);
                }
            }

            // if the conversation is recording, sets its recording status
            if (recordingConv[convid] !== undefined) {
                conv.setRecording(true);
                logger.info(IDLOG, 'set recording status to conversation ' + convid);
            }

            // add the created conversation to the trunk
            trunks[trunk].addConversation(conv);
            logger.info(IDLOG, 'the conversation ' + convid + ' has been added to trunk ' + trunk);

            // emit the event
            logger.info(IDLOG, 'emit event ' + EVT_TRUNK_CHANGED + ' for trunk ' + trunk);
            astProxy.emit(EVT_TRUNK_CHANGED, trunks[trunk]);

        } else {
            logger.warn(IDLOG, 'try to add new conversation to a non existent trunk ' + trunk);
        }

    } catch (err) {
        logger.error(IDLOG, err.stack);
    }
}

/**
* Sets the extension status received.
*
* @method extenStatus
* @param {object} err  The received error object
* @param {object} resp The received response object
* @private
*/
function extenStatus(err, resp) {
    try {
        if (err) {
            logger.error(IDLOG, 'setting extension status: ' + err.toString());
            return;
        }

        extensions[resp.exten].setStatus(resp.status);
        logger.info(IDLOG, 'sets status ' + resp.status + ' for extension ' + resp.exten);

    } catch (error) {
        logger.error(IDLOG, error.stack);
    }
}

/**
* Sets the sip trunk status received.
*
* @method sipTrunkStatus
* @param {object} err  The received error object
* @param {object} resp The received response object
* @private
*/
function sipTrunkStatus(err, resp) {
    try {
        if (err) {
            logger.error(IDLOG, 'setting trunk status: ' + err.toString());
            return;
        }

        trunks[resp.trunk].setStatus(resp.status);
        logger.info(IDLOG, 'sets status ' + resp.status + ' for trunk ' + resp.trunk);

    } catch (error) {
        logger.error(IDLOG, error.stack);
    }
}

/**
* Subscribe a callback function to a custom event fired by this object.
* It's the same of nodejs _events.EventEmitter.on._
*
* @method on
* @param {string} type The name of the event
* @param {function} cb The callback to execute in response to the event
* @return {object} A subscription handle capable of detaching that subscription.
*/
function on(type, cb) {
    try {
        return emitter.on(type, cb);
    } catch (err) {
        logger.error(IDLOG, err.stack);
    }
}

/**
* Return the extension list.
*
* @method getExtensions
* @return {object} The _extensions_ object.
*/
function getExtensions() {
    try {
        return extensions;
    } catch (err) {
        logger.error(IDLOG, err.stack);
    }
}

/**
* Updates the extension status and any other information except
* the channel list. To update the channel list it request all channels
* to analize through "listChannels" command plugin.
*
* @method evtExtenStatusChanged
* @param {string} exten The extension number
* @param {string} statusCode The numeric status code as arrived from asterisk
* @private
*/
function evtExtenStatusChanged(exten, status) {
    try {
        // check parameters
        if (typeof exten !== 'string' || typeof status !== 'string') {
            throw new Error('wrong parameters');
        }

        if (extensions[exten]) { // the exten is an extension

            // request sip details for current extension
            extensions[exten].setStatus(status);
            logger.info(IDLOG, 'set status ' + status + ' for extension ' + exten);

            // update extension informations. This is because when the extension becomes
            // offline/online ip, port and other informations needs to be updated
            if (extensions[exten].getChanType() === 'sip') {

                astProxy.doCmd({ command: 'sipDetails', exten: exten }, updateExtSipDetails);

            } else if (extensions[exten].getChanType() === 'iax') {

                astProxy.doCmd({ command: 'iaxDetails', exten: exten }, updateExtIaxDetails);
            }

        } else if (parkings[exten]) { // the exten is a parking

            var parking = exten; // to better understand the code

            // request all parked channels
            logger.info(IDLOG, 'requests all parked channels to update the parking ' + parking);
            astProxy.doCmd({ command: 'listParkedChannels' }, function (err, resp) {
                // update the parked channel of one parking in "parkedChannels"
                updateParkedChannelOfOneParking(err, resp, parking);
            });
        }

    } catch (err) {
        logger.error(IDLOG, err.stack);
    }
}

/**
* Updates the queue member paused status and it start time.
*
* @method evtQueueMemberPausedChanged
* @param {string}  queueId  The queue identifier
* @param {string}  memberId The queue member identifier
* @param {boolean} paused   True if the extension has been paused from the queue
* @param {string}  reason   True reason description of the pause
* @private
*/
function evtQueueMemberPausedChanged(queueId, memberId, paused, reason) {
    try {
        // check parameters
        if (   typeof queueId  !== 'string' || typeof reason !== 'string'
            || typeof memberId !== 'string' || typeof paused !== 'boolean') {

            throw new Error('wrong parameters');
        }

        if (!queues[queueId]) {
            logger.warn(IDLOG, 'received event queue member paused changed for not existent queue "' + queueId + '"');
            return;
        }

        // get the queue member object and set its "paused" status
        var member = queues[queueId].getMember(memberId);

        if (member) {

            member.setPaused(paused, reason);
            logger.info(IDLOG, 'paused status of queue member "' + memberId + '" of queue "' + queueId + '" has been changed to "' + paused + '"');

            // emit the event
            logger.info(IDLOG, 'emit event ' + EVT_QUEUE_MEMBER_CHANGED + ' for queue member ' + memberId + ' of queue ' + queueId);
            astProxy.emit(EVT_QUEUE_MEMBER_CHANGED, member);

        } else {
            logger.warn(IDLOG, 'received event queue member paused changed for non existent member "' + memberId + '"');
        }
    } catch (err) {
        logger.error(IDLOG, err.stack);
    }
}

/**
* An event about queue member status has been received from the asterisk.
* It updates the data about the queue member.
*
* @method evtQueueMemberStatus
* @param {object} data
*   @param {string}  data.type              The membership type (static or dynamic)
*   @param {string}  data.name              The name of the member
*   @param {string}  data.queueId           The queue identifier
*   @param {string}  data.member            The queue member identifier
*   @param {boolean} data.paused            True if the extension has been paused from the queue
*   @param {number}  data.lastCallTimestamp The timestamp of the last call received by the member
*   @param {number}  data.callsTakenCount   The number of the taken calls
* @private
*/
function evtQueueMemberStatus(data) {
    try {
        // check parameters
        if (   typeof data           !== 'object'  || typeof data.type              !== 'string'
            || typeof data.queueId   !== 'string'  || typeof data.lastCallTimestamp !== 'number'
            || typeof data.member    !== 'string'  || typeof data.callsTakenCount   !== 'number'
            || typeof data.paused    !== 'boolean' || typeof data.name              !== 'string') {

            throw new Error('wrong parameters');
        }

        if (!queues[data.queueId]) {
            logger.warn(IDLOG, 'received event queue member status (' + data.member + ') for not existent queue "' + queueId + '"');
            return;
        }

        // the update of the data is done by two steps:
        // 1. removing the current member
        // 2. creating a new one
        // The alternative could be to update the data of the already present member, or to create a new one
        // if it is not present. But this is more error prone, especially for the future development if some
        // data is added: the developer should modify more code
        queues[data.queueId].removeMember(data.member);
        // add the new member to the queue
        addQueueMemberLoggedIn(data, data.queueId);

    } catch (err) {
        logger.error(IDLOG, err.stack);
    }
}

/**
* An event about queue member added has been received from the asterisk.
*
* @method evtQueueMemberAdded
* @param {object} data
*   @param {string}  data.type              The membership type (static or dynamic)
*   @param {string}  data.name              The name of the member
*   @param {string}  data.queueId           The queue identifier
*   @param {string}  data.member            The queue member identifier
*   @param {boolean} data.paused            True if the extension has been paused from the queue
*   @param {number}  data.lastCallTimestamp The timestamp of the last call received by the member
*   @param {number}  data.callsTakenCount   The number of the taken calls
* @private
*/
function evtQueueMemberAdded(data) {
    try {
        // check parameters
        if (   typeof data           !== 'object'  || typeof data.type              !== 'string'
            || typeof data.queueId   !== 'string'  || typeof data.lastCallTimestamp !== 'number'
            || typeof data.member    !== 'string'  || typeof data.callsTakenCount   !== 'number'
            || typeof data.paused    !== 'boolean' || typeof data.name              !== 'string') {

            throw new Error('wrong parameters');
        }

        if (!queues[data.queueId]) {
            logger.warn(IDLOG, 'received event queue member added for not existent queue "' + queueId + '"');
            return;
        }

        // add the new member to the queue
        addQueueMemberLoggedIn(data, data.queueId);

    } catch (err) {
        logger.error(IDLOG, err.stack);
    }
}

/**
* An event about channel renaming has been received from the asterisk. It updates
* the waiting callers of all queues.
*
* @method evtRename
* @private
*/
function evtRename() {
    try {
        // request details for the current queue to update the waiting callers. This is done
        // because during a transfer ("Rename" event) the names changing
        var q;
        for (q in queues) { astProxy.doCmd({ command: 'queueDetails', queue: q }, updateQueueWaitingCallers); }

        // request all channels to update the conversations of all extensions
        logger.info(IDLOG, 'requests the channel list to update the conversations of all extensions');
        astProxy.doCmd({ command: 'listChannels' }, updateConversationsForAllExten);

        // request all channels to update the conversations of all trunks
        logger.info(IDLOG, 'requests the channel list to update the conversations of all trunks');
        astProxy.doCmd({ command: 'listChannels' }, updateConversationsForAllTrunk);

    } catch (err) {
        logger.error(IDLOG, err.stack);
    }
}

/**
* An event about queue member removed has been received from the asterisk.
* So updates the queue member status.
*
* @method evtQueueMemberRemoved
* @param {object} data
*   @param {string} data.queueId The queue identifier
*   @param {string} data.member  The queue member identifier
* @private
*/
function evtQueueMemberRemoved(data) {
    try {
        // check parameters
        if (   typeof data         !== 'object'
            || typeof data.queueId !== 'string' || typeof data.member !== 'string') {

            throw new Error('wrong parameters');
        }

        if (!queues[data.queueId]) {
            logger.warn(IDLOG, 'received event queue member removed for not existent queue "' + queueId + '"');
            return;
        }

        // update the logged in status of the member
        var member = queues[data.queueId].getMember(data.member);

        if (!member) {
            logger.warn(IDLOG, 'try to set logged in status to "false" of not existent member "' + data.member + '" of queue "' + data.queueId + '"');
            return;
        }

        member.setLoggedIn(false);
        logger.info(IDLOG, 'set the member "' + data.member + '" of queue "' + data.queueId + '" to logged off');

        member.setPaused(false);
        logger.info(IDLOG, 'set the member "' + data.member + '" of queue "' + data.queueId + '" to paused false');

        // emit the event
        logger.info(IDLOG, 'emit event ' + EVT_QUEUE_MEMBER_CHANGED + ' for queue member ' + data.member + ' of queue ' + data.queueId);
        astProxy.emit(EVT_QUEUE_MEMBER_CHANGED, member);

    } catch (err) {
        logger.error(IDLOG, err.stack);
    }
}

/**
* A new external call is received. So it retrieves the data about the caller.
* It gets the created caller notes for the specified number and the central and
* cti phonebook contacts. Then add the data into the _callerIdentityData_ property
* to use it when _Dialing_ events are received. This method is called by the
* _plugins\_event\_11/userevent.js_.
*
* @method evtNewExternalCall
* @param {string} number The caller number
*/
function evtNewExternalCall(number) {
    try {
        // check parameter
        if (typeof number !== 'string') { throw new Error('wrong parameter'); }

        logger.info(IDLOG, 'new external call from number ' + number + ': get data about the caller');

        // initialize the caller data object. Due to asy
        if (callerIdentityData[number] === undefined) { callerIdentityData[number] = {}; }

        // get the caller notes data
        compCallerNote.getAllValidCallerNotesByNum(number, function (err, results) {
            try {
                if (err) {
                    logger.warn(IDLOG, 'retrieving caller notes data for new external call from number ' + number);

                } else {
                    logger.info(IDLOG, 'add caller notes data for new external call from number ' + number);
                    callerIdentityData[number].callerNotes = results;
                }
            } catch (err) {
                logger.error(IDLOG, err.stack);
            }
        });

        // get the phonebook contacts
        compPhonebook.getPbContactsByNum(number, function (err, results) {
            try {
                if (err) {
                    logger.warn(IDLOG, 'retrieving phonebook contacts data for new external call from number ' + number);

                } else {
                    logger.info(IDLOG, 'add phonebook contacts data for new external call from number ' + number);
                    callerIdentityData[number].pbContacts = results;
                }
            } catch (err) {
                logger.error(IDLOG, err.stack);
            }
        });

    } catch (err) {
        logger.error(IDLOG, err.stack);
    }
}

/**
* Updates the extension dnd status.
*
* @method evtExtenDndChanged
* @param {string}  exten   The extension number
* @param {boolean} enabled True if the dnd is enabled
* @private
*/
function evtExtenDndChanged(exten, enabled) {
    try {
        // check parameters
        if (typeof exten !== 'string' && typeof enabled !== 'boolean') {
            throw new Error('wrong parameters');
        }

        if (extensions[exten]) { // the exten is an extension

            extensions[exten].setDnd(enabled);
            logger.info(IDLOG, 'set dnd status to ' + enabled + ' for extension ' + exten);

            // emit the event
            logger.info(IDLOG, 'emit event ' + EVT_EXTEN_CHANGED + ' for extension ' + exten);
            astProxy.emit(EVT_EXTEN_CHANGED, extensions[exten]);

        } else {
            logger.warn(IDLOG, 'try to set dnd status of non existent extension ' + exten);
        }

    } catch (err) {
        logger.error(IDLOG, err.stack);
    }
}

/**
* Updates the extension unconditional call forward status.
*
* @method evtExtenUnconditionalCfChanged
* @param {string}  exten   The extension number
* @param {boolean} enabled True if the call forward is enabled
* @param {string}  [to]    The destination number of the call forward
* @private
*/
function evtExtenUnconditionalCfChanged(exten, enabled, to) {
    try {
        // check parameters
        if (typeof exten !== 'string' && typeof enabled !== 'boolean') {
            throw new Error('wrong parameters');
        }

        if (extensions[exten]) { // the exten is an extension

            if (enabled) {
                logger.info(IDLOG, 'set cf status to ' + enabled + ' for extension ' + exten + ' to ' + to);
                extensions[exten].setCf(to);

                // disable the call forward to voicemail because the call forward set the same property in the database
                evtExtenUnconditionalCfVmChanged(exten, false);

            } else {
                logger.info(IDLOG, 'set cf status to ' + enabled + ' for extension ' + exten);
                extensions[exten].disableCf();
            }

            // emit the event
            logger.info(IDLOG, 'emit event ' + EVT_EXTEN_CHANGED + ' for extension ' + exten);
            astProxy.emit(EVT_EXTEN_CHANGED, extensions[exten]);

        } else {
            logger.warn(IDLOG, 'try to set call forward status of non existent extension ' + exten);
        }

    } catch (err) {
        logger.error(IDLOG, err.stack);
    }
}

/**
* Updates the extension unconditional call forward to voicemail status.
*
* @method evtExtenUnconditionalCfVmChanged
* @param {string}  exten   The extension number
* @param {boolean} enabled True if the call forward to voicemail is enabled
* @param {string}  [vm]    The destination voicemail number of the call forward
* @private
*/
function evtExtenUnconditionalCfVmChanged(exten, enabled, vm) {
    try {
        // check parameters
        if (typeof exten !== 'string' && typeof enabled !== 'boolean') {
            throw new Error('wrong parameters');
        }

        if (extensions[exten]) { // the exten is an extension

            if (enabled) {
                logger.info(IDLOG, 'set cfvm status to ' + enabled + ' for extension ' + exten + ' to voicemail ' + vm);
                extensions[exten].setCfVm(vm);

                // disable the call forward because the call forward to voicemail set the same property in the database
                evtExtenUnconditionalCfChanged(exten, false);

            } else {
                logger.info(IDLOG, 'set cfvm status to ' + enabled + ' for extension ' + exten);
                extensions[exten].disableCfVm();
            }

            // emit the event
            logger.info(IDLOG, 'emit event ' + EVT_EXTEN_CHANGED + ' for extension ' + exten);
            astProxy.emit(EVT_EXTEN_CHANGED, extensions[exten]);

        } else {
            logger.warn(IDLOG, 'try to set call forward to voicemail status of non existent extension ' + exten);
        }

    } catch (err) {
        logger.error(IDLOG, err.stack);
    }
}

/**
* Enable/disable the do not disturb status of the endpoint.
* The used plugin command _dndSet_ does not generate any
* asterisk events, so simulates it.
*
* @method setDnd
* @param {string}   exten    The extension number
* @param {boolean}  activate True if the dnd must be enabled
* @param {function} cb       The callback function
*/
function setDnd(exten, activate, cb) {
    try {
        // check parameters
        if (typeof exten !== 'string' && typeof activate !== 'boolean') {
            throw new Error('wrong parameters');
        }

        if (extensions[exten]) { // the exten is an extension

            // this command doesn't generate any asterisk event, so if it's successful, it simulate the event
            astProxy.doCmd({ command: 'dndSet', exten: exten, activate: activate }, function (err) {

                cb(err);
                if (err === null) { evtExtenDndChanged(exten, activate); }
            });

        } else {
            var str = 'try to set dnd status of non existent extension ' + exten;
            logger.warn(IDLOG, str);
            cb(str);
        }

    } catch (err) {
        logger.error(IDLOG, err.stack);
        cb(err);
    }
}

/**
* Enable/disable the unconditional call forward status of the endpoint. The used plugin command _cfSet_
* doesn't generate any asterisk events, so simulates it.
*
* @method setUnconditionalCf
* @param {string}   exten    The extension number
* @param {boolean}  activate True if the call forward must be enabled
* @param {string}   [to]     The destination number of the call forward to be set
* @param {function} cb       The callback function
*/
function setUnconditionalCf(exten, activate, to, cb) {
    try {
        // check parameters
        if (typeof exten !== 'string' && typeof activate !== 'boolean') {
            throw new Error('wrong parameters');
        }

        if (extensions[exten]) { // the exten is an extension

            // this command doesn't generate any asterisk event, so if it's successful, it simulate the event
            astProxy.doCmd({ command: 'cfSet', exten: exten, activate: activate, val: to }, function (err, resp) {

                cb(err, resp);
                if (err === null) { evtExtenUnconditionalCfChanged(exten, activate, to); }
            });

        } else {
            var str = 'try to set unconditional call forward status of non existent extension ' + exten;
            logger.warn(IDLOG, str);
            cb(str);
        }

    } catch (err) {
        logger.error(IDLOG, err.stack);
        cb(err);
    }
}

/**
* Enable/disable the call forward to voicemail status of the endpoint. The used plugin command _cfVmSet_
* doesn't generate any asterisk events, so simulates it.
*
* @method setUnconditionalCfVm
* @param {string}   exten    The extension number
* @param {boolean}  activate True if the call forward to voicemail must be enabled
* @param {string}   [to]     The destination voicemail identifier of the call forward to be set
* @param {function} cb       The callback function
*/
function setUnconditionalCfVm(exten, activate, to, cb) {
    try {
        // check parameters
        if (typeof exten !== 'string' && typeof activate !== 'boolean') {
            throw new Error('wrong parameters');
        }

        if (extensions[exten]) { // the exten is an extension

            // this command doesn't generate any asterisk event, so if it's successful, it simulate the event
            astProxy.doCmd({ command: 'cfVmSet', exten: exten, activate: activate, val: to }, function (err, resp) {

                cb(err, resp);
                if (err === null) { evtExtenUnconditionalCfVmChanged(exten, activate, to); }
            });

        } else {
            var str = 'try to set call forward to voicemail of non existent extension ' + exten;
            logger.warn(IDLOG, str);
            cb(str);
        }

    } catch (err) {
        logger.error(IDLOG, err.stack);
        cb(err);
    }
}

/**
* New voice messages has been left. So it emits the _EVT\_NEW\_VOICEMAIL_ event.
*
* @method evtNewVoicemailMessage
* @param {object} data
*  @param {string} data.context   The context of the voicemail extension
*  @param {string} data.countNew  The number of the new voicemail messages
*  @param {string} data.countOld  The number of the old voicemail messages
*  @param {string} data.voicemail The voicemail identifier who received the voice message
* @private
*/
function evtNewVoicemailMessage(data) {
    try {
        // check parameter
        if (   typeof data           !== 'object'
            && typeof data.voicemail !== 'string' && typeof data.context  !== 'string'
            && typeof data.countOld  !== 'string' && typeof data.countNew !== 'string') {

            throw new Error('wrong parameter');
        }

        // emit the event
        logger.info(IDLOG, 'emit event ' + EVT_NEW_VOICE_MESSAGE + ' in voicemail ' + data.voicemail + ' with context ' + data.context);
        astProxy.emit(EVT_NEW_VOICE_MESSAGE, data);

    } catch (err) {
        logger.error(IDLOG, err.stack);
    }
}

/**
* New call detail records (cdr) has been logged into the call history. So it emits the _EVT\_NEW\_CDR_ event.
*
* @method evtNewCdr
* @param {object} data
*  @param {string} data.source             The calling party’s caller ID number
*  @param {string} data.channel            The calling party’s channel
*  @param {string} data.endtime            The end time of the call
*  @param {string} data.duration           The number of seconds between the start and end times for the call
*  @param {string} data.amaflags           The Automatic Message Accounting (AMA) flag associated with this call. This may be one of the following: OMIT, BILLING, DOCUMENTATION, or Unknown
*  @param {string} data.uniqueid           The unique ID for the src channel
*  @param {string} data.callerid           The full caller ID, including the name, of the calling party
*  @param {string} data.starttime          The start time of the call
*  @param {string} data.answertime         The answered time of the call
*  @param {string} data.destination        The destination extension for the call
*  @param {string} data.disposition        An indication of what happened to the call. This may be NO ANSWER, FAILED, BUSY, ANSWERED, or UNKNOWN
*  @param {string} data.lastapplication    The last dialplan application that was executed
*  @param {string} data.billableseconds    The number of seconds between the answer and end times for the call
*  @param {string} data.destinationcontext The destination context for the call
*  @param {string} data.destinationchannel The called party’s channel
* @private
*/
function evtNewCdr(data) {
    try {
        // check parameter
        if (   typeof data                    !== 'object'
            && typeof data.source             !== 'string' && typeof data.channel            !== 'string'
            && typeof data.endtime            !== 'string' && typeof data.duration           !== 'string'
            && typeof data.amaflags           !== 'string' && typeof data.uniqueid           !== 'string'
            && typeof data.callerid           !== 'string' && typeof data.starttime          !== 'string'
            && typeof data.answertime         !== 'string' && typeof data.destination        !== 'string'
            && typeof data.disposition        !== 'string' && typeof data.lastapplication    !== 'string'
            && typeof data.billableseconds    !== 'string' && typeof data.destinationcontext !== 'string'
            && typeof data.destinationchannel !== 'string') {

            throw new Error('wrong parameter');
        }

        // emit the event
        logger.info(IDLOG, 'emit event ' + EVT_NEW_CDR + ' with uniqueid "' + data.uniqueid + '"');
        astProxy.emit(EVT_NEW_CDR, data);

    } catch (err) {
        logger.error(IDLOG, err.stack);
    }
}

/**
* Something has appens in the voice messages of the voicemail, for example the listen
* of a new voice message from the phone. So it emits the _EVT\_UPDATE\_VOICE\_MESSAGES_ event.
*
* @method evtUpdateVoicemailMessages
* @param {object} data
*  @param {string} data.context   The context of the voicemail extension
*  @param {string} data.voicemail The voicemail identifier who received the voice message
* @private
*/
function evtUpdateVoicemailMessages(data) {
    try {
        // check parameter
        if (   typeof data           !== 'object'
            && typeof data.voicemail !== 'string' && typeof data.context  !== 'string') {

            throw new Error('wrong parameter');
        }

        // emit the event
        logger.info(IDLOG, 'emit event ' + EVT_UPDATE_VOICE_MESSAGES + ' of voicemail ' + data.voicemail + ' with context ' + data.context);
        astProxy.emit(EVT_UPDATE_VOICE_MESSAGES, data);

    } catch (err) {
        logger.error(IDLOG, err.stack);
    }
}

/**
* A queue waiting caller has left the queue. So update all queue waiting callers.
*
* @method evtRemoveQueueWaitingCaller
* @param {object} data The response object received from the event plugin _leave_.
*/
function evtRemoveQueueWaitingCaller(data) {
    try {
        // check parameter
        if (typeof data !== 'object' || typeof data.queue !== 'string') {
            throw new Error('wrong parameter');
        }

        logger.info(IDLOG, 'queue waiting caller ' + data.channel + ' has left the queue ' + data.queue);

        // request details for the current queue to update the waiting callers.
        // This is done to remove the current one and update the position of the remaining waiting callers
        astProxy.doCmd({ command: 'queueDetails', queue: data.queue }, updateQueueWaitingCallers);

    } catch (err) {
        logger.error(IDLOG, err.stack);
    }
}

/**
* Adds a new waiting caller to a queue.
*
* @method evtNewQueueWaitingCaller
* @param {object} data The response object received from the event plugin _join_.
*/
function evtNewQueueWaitingCaller(data) {
    try {
        // check parameter
        if (typeof data !== 'object') { throw new Error('wrong parameter'); }

        // create new waiting caller and add it to relative queue
        var wCaller = new QueueWaitingCaller(data);
        var q = wCaller.getQueue();
        queues[q].addWaitingCaller(wCaller);
        logger.info(IDLOG, 'added new queue waiting caller ' + wCaller.getNumber() + ' to queue ' + q);

        // request all channels
        logger.info(IDLOG, 'update conversations of all trunks');
        astProxy.doCmd({ command: 'listChannels' }, updateConversationsForAllTrunk);

        // emit the event
        logger.info(IDLOG, 'emit event ' + EVT_QUEUE_CHANGED + ' for queue ' + q);
        astProxy.emit(EVT_QUEUE_CHANGED, queues[q]);

    } catch (err) {
        logger.error(IDLOG, err.stack);
    }
}

/**
* If the involved spier is an extensions, it updates its conversations.
*
* @method evtSpyStartConversation
* @param {object} data The data received from the __ event plugin
*/
function evtSpyStartConversation(data) {
    try {
        // check parameter
        if (typeof data !== 'object' && typeof data.spierId !== 'string') { throw new Error('wrong parameter'); }

        astProxy.doCmd({ command: 'listChannels' }, function (err, resp) {

            // update the conversations of the spier
            if (extensions[data.spierId]) { updateExtenConversations(err, resp, data.spierId); }
        });

    } catch (err) {
        logger.error(IDLOG, err.stack);
    }
}

/**
* If the involved numbers are extensions, it updates their conversations. If the called
* is an extension it emits a dialing event to him with caller identity.
*
* @method evtConversationDialing
* @param {object} data The data received from the _dial_ event plugin
*/
function evtConversationDialing(data) {
    try {
        // check parameter
        if (typeof data !== 'object'
            && typeof data.chDest        !== 'string'
            && typeof data.chSource      !== 'string'
            && typeof data.callerNum     !== 'string'
            && typeof data.chDestExten   !== 'string'
            && typeof data.chSourceExten !== 'string') {

            throw new Error('wrong parameter');
        }

        // if the destination is an extension, it emits the dialing event with caller
        // identity data. If the call is an external call, an _UserEvent_ has occured
        // and the identity data could be present in the _callerIdentityData_ object if
        // the query was successful before this event. If the data isn't present or the
        // call isn't an external call, the used identity data are those present in the
        // event itself

        // check if the destination is an extension
        if (extensions[data.chDestExten]) {

            var obj;
            var callerNum    = data.callerNum;
            var dialingExten = data.chDestExten;

            if (callerIdentityData[callerNum]) {
                obj = callerIdentityData[callerNum];

            } else {
                obj = {};
            }

            // add data about the caller and the called
            obj.numCalled  = data.chDestExten;
            obj.callerNum  = data.callerNum;
            obj.callerName = data.callerName;

            // emit the event
            logger.info(IDLOG, 'emit event ' + EVT_EXTEN_DIALING + ' for extension ' + dialingExten + ' with caller identity');
            astProxy.emit(EVT_EXTEN_DIALING, { dialingExten: dialingExten, callerIdentity: obj });
        }

        // when dialing each channel received from listChannels command
        // plugin hasn't the information about the bridgedChannel. So add
        // it in the following manner
        astProxy.doCmd({ command: 'listChannels' }, function (err, resp) {
            try {
                if (resp[data.chDest])   { resp[data.chDest].bridgedChannel   = data.chSource; }
                if (resp[data.chSource]) { resp[data.chSource].bridgedChannel = data.chDest;   }

                // update the conversations of the extensions
                if (extensions[data.chSourceExten]) { updateExtenConversations(err, resp, data.chSourceExten); }
                if (extensions[data.chDestExten])   { updateExtenConversations(err, resp, data.chDestExten);   }

                // update conversations of all trunks
                logger.info(IDLOG, 'update conversations of all trunks');
                updateConversationsForAllTrunk(err, resp);

            } catch (err1) {
                logger.error(IDLOG, err1.stack);
            }
        });

    } catch (error) {
        logger.error(IDLOG, error.stack);
    }
}

/**
* If the involved numbers are extensions, it updates their conversations.
*
* @method evtConversationConnected
* @param {string} num1 One of the two connected numbers
* @param {string} num2 The other of the two connected numbers
*/
function evtConversationConnected(num1, num2) {
    try {
        // check parameters
        if (typeof num1 !== 'string' || typeof num2 !== 'string') {
            throw new Error('wrong parameters');
        }

        // check if num1 is an extension
        if (extensions[num1]) {

            // request all channels
            logger.info(IDLOG, 'requests the channel list to update the extension ' + num1);
            astProxy.doCmd({ command: 'listChannels' }, function (err, resp) {
                // update the conversations of the extension
                updateExtenConversations(err, resp, num1);
            });
        }

        // check if num1 is a trunk
        if (trunks[num1]) {

            // request all channels
            logger.info(IDLOG, 'requests the channel list to update the trunk ' + num1);
            astProxy.doCmd({ command: 'listChannels' }, function (err, resp) {
                // update the conversations of the trunk
                updateTrunkConversations(err, resp, num1);
            });
        }

        // check if num2 is an extension
        if (extensions[num2]) {

            // request all channels
            logger.info(IDLOG, 'requests the channel list to update the extension ' + num2);
            astProxy.doCmd({ command: 'listChannels' }, function (err, resp) {
                // update the conversations of the extension
                updateExtenConversations(err, resp, num2);
            });
        }

        // check if num2 is a trunk
        if (trunks[num2]) {

            // request all channels
            logger.info(IDLOG, 'requests the channel list to update the trunk ' + num2);
            astProxy.doCmd({ command: 'listChannels' }, function (err, resp) {
                // update the conversations of the trunk
                updateTrunkConversations(err, resp, num2);
            });
        }
    } catch (err) {
        logger.error(IDLOG, err.stack);
    }
}

/**
* Returns the name of the audio file to record the conversation of the specified extension.
*
* @method getRecordFilename
* @param  {string} exten  The extension number
* @param  {string} convid The conversation identifier
* @param  {object} now    A date object
* @return {string} The name of the audio file or undefined value if it is not present.
* @private
*/
function getRecordFilename(exten, convid, now) {
    try {
        // check the extension existence
        if (!extensions[exten]) { return; }

        // get the conversation
        var conv = extensions[exten].getConversation(convid);

        if (!conv) { return; }

        var YYYYMMDD = moment(now).format('YYYYMMDD');
        var HHmmss   = moment(now).format('HHmmss');
        var msec     = now.getMilliseconds();

        if (conv.isIncoming()) {
            return 'exten-' + exten + '-' + conv.getCounterpartNum() + '-' + YYYYMMDD + '-' + HHmmss + '-' + msec + '.wav';
        } else {
            return 'exten-' + conv.getCounterpartNum() + '-' + exten + '-' + YYYYMMDD + '-' + HHmmss + '-' + msec + '.wav';
        }

    } catch (err) {
        logger.error(IDLOG, err.stack);
    }
}

/**
* Returns the path of the audio file to record the conversation of the specified extension.
*
* @method getRecordFilepath
* @param  {string} exten  The extension number
* @param  {string} convid The conversation identifier
* @param  {object} now    A date object
* @return {string} The path of the audio file or undefined value if it is not present.
* @private
*/
function getRecordFilepath(exten, convid, now) {
    try {
        // check the extension existence
        if (!extensions[exten]) { return; }

        // get the conversation
        var conv = extensions[exten].getConversation(convid);
        if (!conv) { return; }

        var filename = getRecordFilename(exten, convid, now);
        var YYYYMMDD = moment(now).format('YYYY' + path.sep + 'MM' + path.sep + 'DD');
        return YYYYMMDD + path.sep + filename;

    } catch (err) {
        logger.error(IDLOG, err.stack);
    }
}

/**
* Return the source channel of the conversation of the specified extension.
* If the source channel isn't present, undefined will be returned. It is
* useful for those operation in which the channel type is important. For example
* the start and stop record call must be executed on the same channel.
*
* @method getExtenSourceChannelConversation
* @param {string} exten The extension number
* @param {string} convid The conversation identifier
* @return {object} The source channel or undefined value if it's not present.
* @private
*/
function getExtenSourceChannelConversation(exten, convid) {
    try {
        // check the extension existence
        if (!extensions[exten]) { return; }

        // get the conversation
        var conv = extensions[exten].getConversation(convid);

        if (!conv) { return; }

        var chSource = conv.getSourceChannel();
        var ch;

        if (chSource) { return chSource; }

    } catch (err) {
        logger.error(IDLOG, err.stack);
    }
}

/**
* Return the identifier of the source channel of the conversation of the specified
* extension. If the source channel isn't present, undefined will be returned. It is
* useful for those operation in which the channel type is important. For example
* the start and stop record call must be executed on the same channel.
*
* @method getExtenIdSourceChannelConversation
* @param {string} exten The extension number
* @param {string} convid The conversation identifier
* @return {object} The identifier of the source channel or undefined value if it's not present.
* @private
*/
function getExtenIdSourceChannelConversation(exten, convid) {
    try {
        // get the source channel
        var ch = getExtenSourceChannelConversation(exten, convid);
        if (ch) { return ch.getChannel(); }

    } catch (err) {
        logger.error(IDLOG, err.stack);
    }
}

/**
* Return a channel identifier of the conversation of the specified extension. If the
* source channel is present it will returned its id, otherwise the destination channel
* id will be returned. It is useful for those operation in which the channel type is not
* important (e.g. the hangup operation).
*
* @method getExtenIdChannelConversation
* @param {string} exten The extension number
* @param {string} convid The conversation identifier
* @return {string} The channel identifier or undefined value if it's not present.
* @private
*/
function getExtenIdChannelConversation(exten, convid) {
    try {
        // check the extension existence
        if (!extensions[exten]) { return undefined; }

        // get the conversation
        var conv = extensions[exten].getConversation(convid);

        if (!conv) { return; }

        var chDest   = conv.getDestinationChannel();
        var chSource = conv.getSourceChannel();

        // get the channel of the extension "exten"
        if (chSource && chSource.isExtension(exten) === true) {
            return chSource.getChannel();
        }

        if (chDest && chDest.isExtension(exten) === true) {
            return chDest.getChannel();
        }

    } catch (err) {
        logger.error(IDLOG, err.stack);
    }
}

/**
* Adds a prefix to the number only if it is not already present and if
* it is not an extension.
*
* @method addPrefix
* @param  {string} num The number to call
* @return {string} The number to call
*/
function addPrefix(num) {
    try {
        // check parameter
        if (typeof num !== 'string') { throw new Error('wrong parameter'); }

        // replace plus sign used in prefix with the '00' sequence
        if (num.substring(0, 1) === '+') { num = num.replace('+', '00'); }

        // check if the prefix is to be added. It is added only for outgoing calls and not
        // between extensions. So checks if the destination is an extension and add the prefix
        // only in negative case and if it does not already contain it
        if (!extensions[num] &&             // the destination is not an extension
            num.substring(0, 2) !== '00') { // it does not contain the prefix

            num = prefix + num;
        }
        return num;

    } catch (err) {
        logger.error(IDLOG, err.stack);
        return num;
    }
}

/**
* Make a new call.
*
* @method call
* @param {string}   endpointType The type of the endpoint (e.g. extension, queue, parking, trunk...)
* @param {string}   endpointId   The endpoint identifier (e.g. the extension number)
* @param {string}   to           The destination number
* @param {function} cb           The callback function
*/
function call(endpointType, endpointId, to, cb) {
    try {
        // check parameters
        if (   typeof cb           !== 'function'
            || typeof to           !== 'string'
            || typeof endpointId   !== 'string'
            || typeof endpointType !== 'string') {

            throw new Error('wrong parameters');
        }

        if (endpointType === 'extension' && !extensions[endpointId]) {
            var err = 'making new call from non existent extension ' + endpointId;
<<<<<<< HEAD
=======
            logger.warn(IDLOG, err);
            cb(err);
            return;
        }

        to = addPrefix(to);

        logger.info(IDLOG, 'execute call from ' + endpointId + ' to ' + to);
        astProxy.doCmd({ command: 'call', from: endpointId, to: to }, function (error) {
            cb(error);
            callCb(error);
        });

    } catch (err) {
        logger.error(IDLOG, err.stack);
        cb(err);
    }
}

/**
* Mute a call.
*
* @method muteConversation
* @param {string}   endpointType The type of the endpoint (e.g. extension, queue, parking, trunk...)
* @param {string}   endpointId   The endpoint identifier (e.g. the extension number)
* @param {string}   convid       The conversation identifier to be muted
* @param {function} cb           The callback function
*/
function muteConversation(endpointType, endpointId, convid, cb) {
    try {
        // check parameters
        if (   typeof cb           !== 'function'
            || typeof convid       !== 'string'
            || typeof endpointId   !== 'string'
            || typeof endpointType !== 'string') {

            throw new Error('wrong parameters');
        }

        // check the endpoint existence
        if (endpointType === 'extension' && extensions[endpointId]) {

            // get the channel to mute
            var ch = getExtenIdChannelConversation(endpointId, convid);

            logger.info(IDLOG, 'execute mute of convid "' + convid + '" by "' + endpointType + '" "' + endpointId + '"');
            astProxy.doCmd({ command: 'mute', channel: ch }, function (error) {
                cb(error);
                muteCb(error);
            });

        } else {
            var err = 'muting conversation "' + convid + '" by a non existent extension ' + endpointId;
            logger.warn(IDLOG, err);
            cb(err);
        }

    } catch (err) {
        logger.error(IDLOG, err.stack);
        cb(err);
    }
}

/**
* Unmute a call.
*
* @method unmuteConversation
* @param {string}   endpointType The type of the endpoint (e.g. extension, queue, parking, trunk...)
* @param {string}   endpointId   The endpoint identifier (e.g. the extension number)
* @param {string}   convid       The conversation identifier to be unmuted
* @param {function} cb           The callback function
*/
function unmuteConversation(endpointType, endpointId, convid, cb) {
    try {
        // check parameters
        if (   typeof cb           !== 'function'
            || typeof convid       !== 'string'
            || typeof endpointId   !== 'string'
            || typeof endpointType !== 'string') {

            throw new Error('wrong parameters');
        }

        // check the endpoint existence
        if (endpointType === 'extension' && extensions[endpointId]) {

            // get the channel to mute
            var ch = getExtenIdChannelConversation(endpointId, convid);

            logger.info(IDLOG, 'execute unmute of convid "' + convid + '" by "' + endpointType + '" "' + endpointId + '"');
            astProxy.doCmd({ command: 'unmute', channel: ch }, function (error) {
                cb(error);
                muteCb(error);
            });

        } else {
            var err = 'unmuting conversation "' + convid + '" by a non existent extension ' + endpointId;
>>>>>>> de925706
            logger.warn(IDLOG, err);
            cb(err);
            return;
        }

        to = addPrefix(to);

        logger.info(IDLOG, 'execute call from ' + endpointId + ' to ' + to);
        astProxy.doCmd({ command: 'call', from: endpointId, to: to }, function (error) {
            cb(error);
            callCb(error);
        });

    } catch (err) {
        logger.error(IDLOG, err.stack);
        cb(err);
    }
}

/**
* Sends the dtmf tone to the conversation destination.
*
* @method sendDtmfToConversation
* @param {string}   endpointType The type of the endpoint (e.g. extension)
* @param {string}   endpointId   The endpoint identifier (e.g. the extension number)
* @param {string}   convid       The conversation identifier
* @param {string}   tone         The dtmf tone to send
* @param {function} cb           The callback function
*/
function sendDtmfToConversation(endpointType, endpointId, convid, tone, cb) {
    try {
        // check parameters
        if (   typeof cb         !== 'function'
            || typeof tone       !== 'string'   || typeof convid       !== 'string'
            || typeof endpointId !== 'string'   || typeof endpointType !== 'string') {

            throw new Error('wrong parameters');
        }

        // check the endpoint existence
        if (endpointType === 'extension' && extensions[endpointId]) {

            var conv           = extensions[endpointId].getConversation(convid);
            var srcChannel     = conv.getSourceChannel();
            var counterpartNum = conv.getCounterpartNum();
            var chToSend       = ( srcChannel.getCallerNum() === counterpartNum ? srcChannel.getChannel() : srcChannel.getBridgedChannel() );

            logger.info(IDLOG, 'send dtmf tone "' + tone + '" from exten "' + endpointId + '" to channel "' + chToSend + '" of convid "' + convid + '"');
            astProxy.doCmd({ command: 'playDTMF', channel: chToSend, digit: tone }, function (error) {
                if (error) { logger.warn(IDLOG, 'play dtmf tone "' + tone + '" to channel "' + chToSend + '" has been failed: ' + error.message); }
                else       { logger.info(IDLOG, 'played dtmf tone "' + tone + '" to channel "' + chToSend + '" succesfully');              }
                cb(error);
            });

        } else {
            var err = 'sending dtmf tone "' + tone + '" from a non existent extension ' + endpointId;
            logger.warn(IDLOG, err);
            cb(err);
        }
    } catch (err) {
        logger.error(IDLOG, err.stack);
        cb(err);
    }
}

/**
* Pickup a parked caller.
*
* @method pickupParking
* @param {string} parking The number of the parking
* @param {string} destType The endpoint type that pickup the conversation
* @param {string} destId The endpoint identifier that pickup the conversation
* @param {function} cb The callback function
*/
function pickupParking(parking, destType, destId, cb) {
    try {
        // check parameters
        if (typeof cb          !== 'function'
            || typeof destId   !== 'string'
            || typeof parking  !== 'string'
            || typeof destType !== 'string') {

            throw new Error('wrong parameters');
        }

        var ch = parkings[parking].getParkedCaller().getChannel();

        if (destType === 'extension' && extensions[destId] && ch !== undefined) {

            // the pickup operation is made by redirect operation
            logger.info(IDLOG, 'pickup from ' + destType + ' ' + destId + ' of the channel ' + ch + ' of parking ' + parking);
            astProxy.doCmd({ command: 'redirectChannel', chToRedirect: ch, to: destId }, function (err) {
               cb(err);
               redirectConvCb(err);
            });

        } else {
            var str = 'pickup parking from ' + destType + ' ' + destId + ' of parking ' + parking;
            logger.error(IDLOG, str);
            cb(str);
        }
    } catch (err) {
        logger.error(IDLOG, err.stack);
        cb(err);
    }
}

/**
* Pickup a conversation.
*
* @method pickupConversation
* @param {string}   endpointType The type of the endpoint (e.g. extension, queue, parking, trunk...)
* @param {string}   endpointId   The endpoint identifier (e.g. the extension number)
* @param {string}   convid       The conversation identifier
* @param {string}   destType     The endpoint type that pickup the conversation
* @param {string}   destId       The endpoint identifier that pickup the conversation
* @param {function} cb           The callback function
*/
function pickupConversation(endpointType, endpointId, convid, destType, destId, cb) {
    try {
        // check parameters
        if (typeof convid !== 'string'
            || typeof cb           !== 'function'
            || typeof destId       !== 'string'
            || typeof destType     !== 'string'
            || typeof endpointId   !== 'string'
            || typeof endpointType !== 'string') {

            throw new Error('wrong parameters');
        }

        // check the endpoint existence
        if (endpointType === 'extension' && extensions[endpointId]
            && destType  === 'extension' && extensions[destId]) {

            var chToRedirect;
            var convs      = extensions[endpointId].getAllConversations();
            var conv       = convs[convid];
            var ch         = conv.getDestinationChannel();
            var callerNum  = ch.getCallerNum();
            var bridgedNum = ch.getBridgedNum();

            // get the channel to redirect
            if (callerNum === endpointId) {
                chToRedirect = ch.getBridgedChannel();

            } else if (bridgedNum === endpointId) {
                chToRedirect = ch.getChannel();
            }

            if (chToRedirect !== undefined) {

                // the pickup operation is made by redirect operation
                logger.info(IDLOG, 'pickup from ' + destType + ' ' + destId + ' of the channel ' + chToRedirect + ' of ' + endpointType + ' ' + endpointId);
                astProxy.doCmd({ command: 'redirectChannel', chToRedirect: chToRedirect, to: destId }, function (err) {
                    cb(err);
                    redirectConvCb(err);
                });

            } else {
                var str = 'pickup conversation of ' + endpointType + ' ' + endpointId + ' from ' + destType + ' ' + destId;
                logger.error(IDLOG, str);
                cb(str);
            }
        }
    } catch (err) {
        logger.error(IDLOG, err.stack);
        cb(err);
    }
}

/**
* It's called when an Hangup event is raised from the asterisk. It is
* called from the _hangup_ event plugin.
*
* @method evtHangupConversation
* @param {object} data The data received from _hangup_ event plugin
*/
function evtHangupConversation(data) {
    try {
        // check parameter
        if (   typeof data              !== 'object'
            || typeof data.channel      !== 'string'
            || typeof data.channelExten !== 'string') {

            throw new Error('wrong parameter');
        }

        // check the extension existence
        if (extensions[data.channelExten]) {

            // request all channel list and update channels of extension
            astProxy.doCmd({ command: 'listChannels' }, function (err, resp) {

                // update the conversations of the extension
                updateExtenConversations(err, resp, data.channelExten);
            });
        }

        // check the trunk existence
        if (trunks[data.channelExten]) {

            // request all channel list and update channels of trunk
            astProxy.doCmd({ command: 'listChannels' }, function (err, resp) {

                // update the conversations of the trunk
                updateTrunkConversations(err, resp, data.channelExten);
            });
        }

    } catch (err) {
        logger.error(IDLOG, err.stack);
    }
}

/**
* Hangup the conversation of the endpoint.
*
* @method hangupConversation
* @param {string}   endpointType The type of the endpoint (e.g. extension, queue, parking, trunk...)
* @param {string}   endpointId   The endpoint identifier (e.g. the extension number)
* @param {string}   convid       The conversation identifier
* @param {function} cb           The callback function
*/
function hangupConversation(endpointType, endpointId, convid, cb) {
    try {
        // check parameters
        if (   typeof convid       !== 'string' || typeof cb           !== 'function'
            || typeof endpointId   !== 'string' || typeof endpointType !== 'string') {

            throw new Error('wrong parameters');
        }

        // check the endpoint existence
        if (endpointType === 'extension' && extensions[endpointId]) {

            // get the channel to hangup
            var ch = getExtenIdChannelConversation(endpointId, convid);

            if (ch) {
                // execute the hangup
                logger.info(IDLOG, 'execute hangup of the channel ' + ch + ' of exten ' + endpointId);
                astProxy.doCmd({ command: 'hangup', channel: ch }, function (err) {
                    cb(err);
                    hangupConvCb(err);
                });

            } else {
                var err = 'no channel to hangup of conversation ' + convid + ' of exten ' + endpointId;
                logger.warn(IDLOG, err);
                cb(err);
            }

        } else {
            var err = 'try to hangup conversation for the non existent endpoint ' + endpointType + ' ' + endpointId;
            logger.warn(IDLOG, err);
            cb(err);
        }

    } catch (err) {
        logger.error(IDLOG, err.stack);
        cb(err);
    }
}

/**
* This is the callback of the _redirectChannel_ command plugin.
*
* @method redirectConvCb
* @param {object} err The error object of the operation
* @private
*/
function redirectConvCb(err) {
    try {
        if (err) { logger.error(IDLOG, 'redirect channel failed: ' + err.toString()); }
        else     { logger.info(IDLOG, 'redirect channel succesfully');                     }

    } catch (error) {
       logger.error(IDLOG, error.stack);
    }
}

/**
* This is the callback of _attendedTransfer_ command plugin.
*
* @method attendedTransferConvCb
* @param {object} err The error object of the operation
* @private
*/
function attendedTransferConvCb(err) {
    try {
        if (err) { logger.error(IDLOG, 'attended transfer conversation failed: ' + err.toString()); }
        else     { logger.info(IDLOG, 'attended transfer channel successfully');                    }

    } catch (error) {
       logger.error(IDLOG, error.stack);
    }
}

/**
* This is the callback of _transferToVoicemail_ command plugin.
*
* @method transferConvToVoicemailCb
* @param {object} err The error object of the operation
* @private
*/
function transferConvToVoicemailCb(err) {
    try {
        if (err) { logger.error(IDLOG, 'transfer channel to voicemail failed: ' + err.toString()); }
        else     { logger.info(IDLOG, 'transfer channel to voicemail successfully');               }

    } catch (error) {
       logger.error(IDLOG, error.stack);
    }
}

/**
* This is the callback of the call command plugin.
*
* @method callCb
* @param {object} error The error object of the operation
* @private
*/
function callCb(error) {
    try {
        if (error) { logger.warn(IDLOG, 'call failed: ' + error.message); }
        else       { logger.info(IDLOG, 'call succesfully');              }

    } catch (err) {
       logger.error(IDLOG, err.stack);
    }
}

/**
* This is the callback of the mute command plugin.
*
* @method muteCb
* @param {object} error The error object of the operation
* @private
*/
function muteCb(error) {
    try {
        if (error) { logger.warn(IDLOG, 'mute failed: ' + error.message); }
        else       { logger.info(IDLOG, 'mute succesfully');              }

    } catch (err) {
       logger.error(IDLOG, err.stack);
    }
}

/**
* This is the callback of the spy command plugin with speaking.
*
* @method startSpySpeakConvCb
* @param {object} err    The error object of the operation
* @param {string} convid The conversation identifier
* @private
*/
function startSpySpeakConvCb(err, convid) {
    try {
        if (err) { logger.error(IDLOG, 'start spy speak convid ' + convid + ' with speaking failed: ' + err.toString()); }
        else     { logger.info(IDLOG, 'start spy speak convid ' + convid + ' with speaking succesfully');                }

    } catch (error) {
       logger.error(IDLOG, error.stack);
    }
}

/**
* This is the callback of the spy command plugin with only listening.
*
* @method startSpyListenConvCb
* @param {object} err    The error object of the operation
* @param {string} convid The conversation identifier
* @private
*/
function startSpyListenConvCb(err, convid) {
    try {
        if (err) { logger.error(IDLOG, 'start spy listen convid ' + convid + ' with only listening failed: ' + err.toString()); }
        else     { logger.info(IDLOG, 'start spy listen convid ' + convid + ' with only listening succesfully');                }

    } catch (error) {
       logger.error(IDLOG, error.stack);
    }
}

/**
* This is the callback of the hangup command plugin.
*
* @method hangupConvCb
* @param {object} err The error object of the operation
* @private
*/
function hangupConvCb(err) {
    try {
        if (err) { logger.warn(IDLOG, 'hangup channel failed' + err.toString()); }
        else     { logger.info(IDLOG, 'hangup channel succesfully');             }

    } catch (error) {
       logger.error(IDLOG, error.stack);
    }
}

/**
* Redirect the conversation.
*
* @method redirectConversation
* @param {string} endpointType The type of the endpoint (e.g. extension, queue, parking, trunk...)
* @param {string} endpointId The endpoint identifier (e.g. the extension number)
* @param {string} convid The conversation identifier
* @param {string} to The destination number to redirect the conversation
* @param {function} cb The callback function
*/
function redirectConversation(endpointType, endpointId, convid, to, cb) {
    try {
        // check parameters
        if (typeof convid !== 'string'
            || typeof cb           !== 'function'
            || typeof to           !== 'string'
            || typeof endpointId   !== 'string'
            || typeof endpointType !== 'string') {

            throw new Error('wrong parameters');
        }

        // check the endpoint existence
        if (endpointType === 'extension' && extensions[endpointId]) {

            var convs      = extensions[endpointId].getAllConversations();
            var conv       = convs[convid];
            var chSource   = conv.getSourceChannel();
            var callerNum  = chSource.getCallerNum();
            var bridgedNum = chSource.getBridgedNum();

            // redirect is only possible on own calls. So when the endpointId is the caller, the
            // channel to redirect is the destination channel. It's the source channel otherwise
            var chToRedirect = endpointId === chSource.getCallerNum() ? chSource.getBridgedChannel() : chSource.getChannel();

            if (chToRedirect !== undefined) {

                // redirect the channel
                logger.info(IDLOG, 'redirect of the channel ' + chToRedirect + ' of exten ' + endpointId + ' to ' + to);
                astProxy.doCmd({ command: 'redirectChannel', chToRedirect: chToRedirect, to: to }, function (err) {
                    cb(err);
                    redirectConvCb(err);
                });

            } else {
                var msg = 'getting the channel to redirect ' + chToRedirect;
                logger.error(IDLOG, msg);
                cb(msg);
            }

        } else {
            var msg = 'redirect conversation: unknown endpointType ' + endpointType + ' or extension ' + endpointId + ' not present';
            logger.warn(IDLOG, msg);
            cb(msg);
        }
    } catch (err) {
        logger.error(IDLOG, err.stack);
        cb(err);
    }
}

/**
* Force hangup of the conversation.
*
* @method forceHangupConversation
* @param {string}   endpointType The type of the endpoint (e.g. extension, queue, parking, trunk...)
* @param {string}   endpointId   The endpoint identifier (e.g. the extension number)
* @param {string}   convid       The conversation identifier
* @param {function} cb           The callback function
*/
function forceHangupConversation(endpointType, endpointId, convid, cb) {
    try {
        // check parameters
        if (   typeof convid     !== 'string' || typeof cb           !== 'function'
            || typeof endpointId !== 'string' || typeof endpointType !== 'string') {

            throw new Error('wrong parameters');
        }

        // check the endpoint existence
        if (endpointType === 'extension' && extensions[endpointId]) {

            var convs    = extensions[endpointId].getAllConversations();
            var conv     = convs[convid];
            var chSource = conv.getSourceChannel();
            var chDest   = conv.getDestinationChannel();

            // force hangup is realized with a redirection to a non existent destination.
            var chToHangup;
            if (chSource) {
                chToHangup = endpointId === chSource.getCallerNum() ? chSource.getChannel() : chSource.getBridgedChannel();
            } else {
                chToHangup = endpointId === chDest.getCallerNum() ? chDest.getChannel() : chDest.getBridgedChannel();
            }

            if (chToHangup !== undefined) {

                var to = 'xyzw';

                // redirect the channel to a non existent destination to force the hangup
                logger.info(IDLOG, 'force hangup of the channel ' + chToHangup + ' of exten ' + endpointId + ' to non existent destination ' + to);
                astProxy.doCmd({ command: 'redirectChannel', chToRedirect: chToHangup, to: to }, function (err) {
                    cb(err);
                    if (err) { logger.error(IDLOG, 'force hangup channel failed: ' + err.toString()); }
                    else     { logger.info(IDLOG, 'force hangup channel succesfully'); }
                });

            } else {
                var msg = 'getting the channel to force hangup ' + chToHangup;
                logger.error(IDLOG, msg);
                cb(msg);
            }

        } else {
            var msg = 'force hangup conversation: unknown endpointType ' + endpointType + ' or extension ' + endpointId + ' not present';
            logger.warn(IDLOG, msg);
            cb(msg);
        }
    } catch (err) {
        logger.error(IDLOG, err.stack);
        cb(err);
    }
}

/**
* Redirect the waiting caller from the queue to the specified destination.
*
* @method redirectWaitingCaller
* @param {string}   waitingCallerId The identifier of the waiting caller
* @param {string}   queue           The identifier of the queue in which the caller waiting
* @param {string}   to              The destination number to redirect the conversation
* @param {function} cb              The callback function
*/
function redirectWaitingCaller(waitingCallerId, queue, to, cb) {
    try {
        // check parameters
        if (   typeof cb              !== 'function' || typeof to    !== 'string'
            || typeof waitingCallerId !== 'string'   || typeof queue !== 'string') {

            throw new Error('wrong parameters');
        }

        // check the queue existence
        if (queues[queue]) {

            var ch = queues[queue].getAllWaitingCallers()[waitingCallerId].getChannel();

            if (ch !== undefined) {

                logger.info(IDLOG, 'redirect channel ' + ch + ' of waitingCaller ' + waitingCallerId + ' from queue ' + queue + ' to ' + to);
                astProxy.doCmd({ command: 'redirectChannel', chToRedirect: ch, to: to }, function (err) {
                   cb(err);
                   redirectConvCb(err);
                });

            } else {
                var str = 'redirecting waiting caller ' + waitingCallerId + ' from queue ' + queue + ' to ' + to + ': no channel found';
                logger.error(IDLOG, str);
                cb(str);
            }

        } else {
            var msg = 'redirecting waiting caller ' + waitingCallerId + ' from queue ' + queue + ' to ' + to + ': non existent queue ' + queue;
            logger.warn(IDLOG, msg);
            cb(msg);
        }
    } catch (err) {
        logger.error(IDLOG, err.stack);
        cb(err);
    }
}

/**
* Redirect the parkde call to the specified destination.
*
* @method redirectParking
* @param {string}   parking The identifier of the parking
* @param {string}   to      The destination number to redirect the parked call
* @param {function} cb      The callback function
*/
function redirectParking(parking, to, cb) {
    try {
        // check parameters
        if (   typeof cb      !== 'function'
            || typeof parking !== 'string'   || typeof to !== 'string') {

            throw new Error('wrong parameters');
        }

        // check the parking existence
        if (parkings[parking]) {

            var ch = parkings[parking].getParkedCaller().getChannel();

            if (ch !== undefined) {

                logger.info(IDLOG, 'redirect channel ' + ch + ' from parking ' + parking + ' to ' + to);
                astProxy.doCmd({ command: 'redirectChannel', chToRedirect: ch, to: to }, function (err) {
                   cb(err);
                   redirectConvCb(err);
                });

            } else {
                var str = 'redirecting parked caller of parking ' + parking + ' to ' + to + ': no channel found';
                logger.error(IDLOG, str);
                cb(str);
            }

        } else {
            var msg = 'redirecting parked caller of parking ' + parking + ' to ' + to + ': non existent parking ' + parking;
            logger.warn(IDLOG, msg);
            cb(msg);
        }
    } catch (err) {
        logger.error(IDLOG, err.stack);
        cb(err);
    }
}

/**
* Attended transfer the conversation.
*
* @method attendedTransferConversation
* @param {string}   endpointType The type of the endpoint (e.g. extension, queue, parking, trunk...)
* @param {string}   endpointId   The endpoint identifier (e.g. the extension number)
* @param {string}   convid       The conversation identifier
* @param {string}   to           The destination number to redirect the conversation
* @param {function} cb           The callback function
*/
function attendedTransferConversation(endpointType, endpointId, convid, to, cb) {
    try {
        // check parameters
        if (   typeof convid     !== 'string'
            || typeof cb         !== 'function' || typeof to           !== 'string'
            || typeof endpointId !== 'string'   || typeof endpointType !== 'string') {

            throw new Error('wrong parameters');
        }

        // check the endpoint existence
        if (endpointType === 'extension' && extensions[endpointId]) {

            var convs = extensions[endpointId].getAllConversations();
            var conv  = convs[convid];

            if (!conv) {
                var msg = 'attended transfer convid "' + convid + '": no conversation present in extension ' + endpointId;
                logger.warn(IDLOG, msg);
                cb(msg);
                return;
            }

            var chSource   = conv.getSourceChannel();
            var callerNum  = chSource.getCallerNum();
            var bridgedNum = chSource.getBridgedNum();

            // attended transfer is only possible on own calls. So when the endpointId is the caller, the
            // channel to transfer is the source channel, otherwise it's the destination channel
            var chToTransfer = endpointId === chSource.getCallerNum() ? chSource.getChannel() : chSource.getBridgedChannel();

            if (chToTransfer !== undefined) {

                // attended transfer the channel
                logger.info(IDLOG, 'attended transfer of the channel ' + chToTransfer + ' of exten ' + endpointId + ' to ' + to);
                astProxy.doCmd({ command: 'attendedTransfer', chToTransfer: chToTransfer, to: to }, function (err) {
                    cb(err);
                    attendedTransferConvCb(err);
                });

            } else {
                var msg = 'attended transfer: no channel to transfer ' + chToTransfer;
                logger.error(IDLOG, msg);
                cb(msg);
            }

        } else {
            var msg = 'attended transfer conversation: unknown endpointType ' + endpointType + ' or extension ' + endpointId + ' not present';
            logger.warn(IDLOG, msg);
            cb(msg);
        }
    } catch (err) {
        logger.error(IDLOG, err.stack);
        cb(err);
    }
}

/**
* Transfer the conversation to the voicemail.
*
* @method transferConversationToVoicemail
* @param {string}   endpointType The type of the endpoint (e.g. extension, queue, parking, trunk...)
* @param {string}   endpointId   The endpoint identifier (e.g. the extension number)
* @param {string}   convid       The conversation identifier
* @param {string}   voicemail    The destination voicemail number to transfer the conversation
* @param {function} cb           The callback function
*/
function transferConversationToVoicemail(endpointType, endpointId, convid, voicemail, cb) {
    try {
        // check parameters
        if (   typeof convid     !== 'string'
            || typeof cb         !== 'function' || typeof voicemail    !== 'string'
            || typeof endpointId !== 'string'   || typeof endpointType !== 'string') {

            throw new Error('wrong parameters');
        }

        // check the endpoint existence
        if (endpointType === 'extension' && extensions[endpointId]) {

            var convs = extensions[endpointId].getAllConversations();
            var conv  = convs[convid];

            if (!conv) {
                var msg = 'transfer convid "' + convid + '" to voicemail "' + voicemail + '": no conversation present in extension ' + endpointId;
                logger.warn(IDLOG, msg);
                cb(msg);
                return;
            }

            var chSource   = conv.getSourceChannel();
            var callerNum  = chSource.getCallerNum();
            var bridgedNum = chSource.getBridgedNum();

            // when the endpointId is the caller, the channel to transfer is the destination channel
            var chToTransfer = endpointId === chSource.getCallerNum() ? chSource.getBridgedChannel() : chSource.getChannel();

            if (chToTransfer !== undefined) {

                // transfer the channel to the voicemail
                logger.info(IDLOG, 'transfer of the channel ' + chToTransfer + ' of exten ' + endpointId + ' to voicemail ' + voicemail);
                astProxy.doCmd({ command: 'transferToVoicemail', chToTransfer: chToTransfer, voicemail: voicemail }, function (err) {
                    cb(err);
                    transferConvToVoicemailCb(err);
                });

            } else {
                var msg = 'transfer to voicemail: no channel to transfer ' + chToTransfer;
                logger.error(IDLOG, msg);
                cb(msg);
            }

        } else {
            var msg = 'transfer conversation to voicemail: unknown endpointType ' + endpointType + ' or extension ' + endpointId + ' not present';
            logger.warn(IDLOG, msg);
            cb(msg);
        }
    } catch (err) {
        logger.error(IDLOG, err.stack);
        cb(err);
    }
}

/**
* Park the conversation.
*
* @method parkConversation
* @param {string}   endpointType The type of the endpoint (e.g. extension, queue, parking, trunk...)
* @param {string}   endpointId   The endpoint identifier (e.g. the extension number)
* @param {string}   convid       The conversation identifier
* @param {string}   applicantId  The applicant identifier of the park operation (e.g. the extension number)
* @param {function} cb           The callback function
*/
function parkConversation(endpointType, endpointId, convid, applicantId, cb) {
    try {
        // check parameters
        if (   typeof convid       !== 'string'
            || typeof cb           !== 'function' || typeof endpointId   !== 'string'
            || typeof applicantId  !== 'string'   || typeof endpointType !== 'string') {

            throw new Error('wrong parameters');
        }

        // check the endpoint existence
        if (endpointType === 'extension' && extensions[endpointId]) {

            var convs = extensions[endpointId].getAllConversations();
            var conv  = convs[convid];

            // check the presence of the conversation
            if (typeof conv !== 'object') {
                var err = 'parking the conversation ' + convid + ': no conversation present in the endpointId ' + endpointId;
                logger.warn(IDLOG, err);
                cb(err);
                return;
            }

            var chSource   = conv.getSourceChannel();
            var callerNum  = chSource.getCallerNum();
            var bridgedNum = chSource.getBridgedNum();

            // check if the applicant of the request is an intermediary of the conversation.
            // This is because only caller or called can park the conversation
            if (callerNum !== applicantId && bridgedNum !== applicantId) {
                var err = 'applicant extension "' + applicantId + '" not allowed to park a conversation not owned by him ' + convid;
                logger.warn(IDLOG, err);
                cb(err);
                return;
            }

            var chToPark = callerNum === applicantId ? chSource.getBridgedChannel() : chSource.getChannel();
            // channel to return once elapsed the parking timeout
            var chToReturn = callerNum === applicantId ? chSource.getChannel() : chSource.getBridgedChannel();

            if (chToPark !== undefined && chToReturn !== undefined) {

                // park the channel
                logger.info(IDLOG, 'execute the park of the channel ' + chToPark + ' of exten ' + endpointId);
                astProxy.doCmd({ command: 'parkChannel', chToPark: chToPark, chToReturn: chToReturn }, function (err, resp) {
                    try {
                        if (err) {
                            logger.error(IDLOG, 'parking the channel ' + chToPark + ' by the applicant ' + applicantId);
                            cb(err);
                            return;
                        }
                        logger.info(IDLOG, 'channel ' + chToPark + ' has been parked successfully');
                        cb(null);

                    } catch (err) {
                       logger.error(IDLOG, err.stack);
                       cb(err);
                    }
                });

            } else {
                var err = 'getting the channel to park ' + chToPark;
                logger.error(IDLOG, err);
                cb(err);
            }
        }
    } catch (err) {
       logger.error(IDLOG, err.stack);
       cb(err);
    }
}

/**
* Record an audio file.
*
* @method recordAudioFile
* @param {object} data
*   @param {string} data.exten    The extension to be used for recording
*   @param {string} data.filepath The path of the audio file to be stored
* @param {function} cb            The callback function
*/
function recordAudioFile(data, cb) {
    try {
        // check parameters
        if (   typeof data       !== 'object' || typeof cb            !== 'function'
            || typeof data.exten !== 'string' || typeof data.filepath !== 'string') {

            throw new Error('wrong parameters');
        }

        logger.info(IDLOG, 'execute record audio file "' + data.filepath + '" with exten "' + data.exten + '"');
        astProxy.doCmd({ command: 'recordAudioFile', exten: data.exten, filepath: data.filepath }, function (err) {
            try {
                if (err) {
                    logger.error(IDLOG, 'recording audio file "' + data.filepath + '" with exten "' + data.exten + '"');
                    cb(err);
                    return;
                }
                logger.info(IDLOG, 'record audio file "' + data.filepath + '" with exten "' + data.exten + '" has been started');
                cb(null);

            } catch (err) {
               logger.error(IDLOG, err.stack);
               cb(err);
            }
        });
    } catch (err) {
       logger.error(IDLOG, err.stack);
       cb(err);
    }
}

/**
* Alternates the logon and logout of the specified extension in all the queues
* for which it's a dynamic member.
*
* @method inoutDynQueues
* @param {string}   endpointType The type of the endpoint (e.g. extension, queue, parking, trunk...)
* @param {string}   endpointId   The endpoint identifier (e.g. the extension number)
* @param {function} cb           The callback function
*/
function inoutDynQueues(endpointType, endpointId, cb) {
    try {
        // check parameters
        if (   typeof cb           !== 'function'
            || typeof endpointType !== 'string' || typeof endpointId !== 'string') {

            throw new Error('wrong parameters');
        }

        // check the endpoint existence
        if (endpointType === 'extension' && extensions[endpointId]) {

            logger.info(IDLOG, 'execute inout to all queues in which the ' + endpointType + ' ' + endpointId + ' is dynamic');
            astProxy.doCmd({ command: 'inoutDynQueues', exten: endpointId }, function (err) {
                try {
                    if (err) {
                        logger.error(IDLOG, 'inout to all queues for which exten ' + endpointId + ' is dynamic');
                        cb(err);
                        return;
                    }
                    logger.info(IDLOG, 'inout to all queues for which exten ' + endpointId + ' is dynamic has been successful');
                    cb(null);

                } catch (err) {
                   logger.error(IDLOG, err.stack);
                   cb(err);
                }
            });
        } else {
            var err = 'inout to all queues in which the endpoint is dynamic: unknown endpointType ' + endpointType + ' or extension not present';
            logger.warn(IDLOG, err);
            cb(err);
        }
    } catch (err) {
       logger.error(IDLOG, err.stack);
       cb(err);
    }
}

/**
* Pause or unpause an extension from a specific queue or from all queues omitting the _queueId_ parameter.
*
* @method queueMemberPauseUnpause
* @param {string}   endpointType The type of the endpoint (e.g. extension, queue, parking, trunk...)
* @param {string}   endpointId   The endpoint identifier (e.g. the extension number)
* @param {string}   queueId      The queue identifier
* @param {string}   reason       The textual description of the reason. In the unpause case, simply it's ignored
* @param {boolean}  paused       If the extension must be paused or unpaused. If it's true the extension will be paused from the queue
* @param {function} cb           The callback function
*/
function queueMemberPauseUnpause(endpointType, endpointId, queueId, reason, paused, cb) {
    try {
        // check parameters
        if (    typeof cb           !== 'function' || typeof paused     !== 'boolean'
            ||  typeof endpointType !== 'string'   || typeof endpointId !== 'string'
            || (typeof queueId      !== 'string'   && queueId)
            ||  typeof reason       !== 'string') {

            throw new Error('wrong parameters');
        }

        // used to discriminate the output log between the two operation: pause or unpause
        var logWord = (paused ? 'pause' : 'unpause');
        // used to discriminate the presence of the queueId parameter. If it's omitted the pause or unpause
        // is done in all queues
        var logQueue = (queueId ? 'queue "' + queueId + '"' : 'all queues');

        // check the endpoint existence
        if (endpointType === 'extension' && extensions[endpointId]) {

            var obj = {};

            // sequentially executes two operations:
            // 1. pause or resume the member to/from the queue
            // 2. add a new entry into the "asteriskcdrdb.queue_log" database with the name of the member
            // This is used by "queue report" application. Without the second operation asterisk only add
            // an entry with extension identifier data
            async.series([

                // add the member to the queue
                function(callback) {

                    obj = {
                        command: 'queueMemberPauseUnpause',
                        exten:   endpointId,
                        reason:  reason,
                        paused:  paused
                    };

                    // if queueId is omitted the action is done on all queues
                    queueId ? obj.queue = queueId : '';

                    logger.info(IDLOG, 'execute ' + logWord + ' ' + endpointType + ' ' + endpointId + ' of ' + logQueue);
                    astProxy.doCmd(obj, function (err1) {
                        try {
                            if (err1) {
                                var str = logWord + ' extension ' + endpointId + ' from ' + logQueue + ' has been failed: ' + err1.toString();
                                callback(str);

                            } else {
                                logger.info(IDLOG, logWord + ' extension ' + endpointId + ' from ' + logQueue + ' has been successful');
                                callback();
                            }
                        } catch (err2) {
                           logger.error(IDLOG, err2.stack);
                           cb(err2.stack);
                        }
                    });
                },

                // add the entry into the "asteriskcdrdb.queue_log" database
                function(callback) {

                    var name          = extensions[endpointId].getName();
                    var queueLogEvent = (paused ? 'PAUSE' : 'UNPAUSE');

                    obj = {
                        command:   'queueLog',
                        queue:     queueId ? queueId : 'all', // queueId is optional and if omitted it means all queues
                        event:     queueLogEvent,
                        message:   reason,
                        interface: name
                    };

                    logger.info(IDLOG, 'add new entry in queue_log asterisk db: interface "' + name + '", queue "' + queueId + '", event "' + queueLogEvent + '" and reason "' + reason + '"');
                    astProxy.doCmd(obj, function (err3) {
                        try {
                            if (err3) {
                                var str = 'add new entry in "queue_log" asterisk db has been failed: interface "' + name + '", queue "' + queueId + '", event "' + queueLogEvent + '" and reason "' + reason + '": ' + err3.toString();
                                callback(str);

                            } else {
                                logger.info(IDLOG, 'add new entry in "queue_log" asterisk db has been successful: interface "' + name + '", queue "' + queueId + '", event "' + queueLogEvent + '" and reason "' + reason + '"');
                                callback();
                            }

                        } catch (err4) {
                           logger.error(IDLOG, err4.stack);
                           callback(err4.stack);
                        }
                    });
                }

            ], function (err5) {

                if (err5) { logger.error(IDLOG, err5); }

                cb(err5);
            });

        } else {
            var err = logWord + ' queue member: unknown endpointType ' + endpointType + ' or extension not present';
            logger.warn(IDLOG, err);
            cb(err);
        }
    } catch (err) {
       logger.error(IDLOG, err.stack);
       cb(err);
    }
}

/**
* Adds the member to the queue.
*
* @method queueMemberAdd
* @param {string}   endpointType The type of the endpoint (e.g. extension, queue, parking, trunk...)
* @param {string}   endpointId   The endpoint identifier (e.g. the extension number)
* @param {string}   queueId      The queue identifier
* @param {string}   [paused]     To pause or not the member initially
* @param {boolean}  [penalty]    A penalty (number) to apply to this member. Asterisk will distribute calls to members
*                                with higher penalties only after attempting to distribute calls to those with lower penalty
* @param {function} cb           The callback function
*/
function queueMemberAdd(endpointType, endpointId, queueId, paused, penalty, cb) {
    try {
        // check parameters
        if (   typeof cb           !== 'function'
            || typeof endpointType !== 'string'   || typeof endpointId !== 'string'
            || typeof queueId      !== 'string') {

            throw new Error('wrong parameters');
        }

        // check the endpoint existence
        if (endpointType === 'extension' && extensions[endpointId]) {

            var obj = {};

            // sequentially executes two operations:
            // 1. add the member to the queue
            // 2. add a new entry into the "asteriskcdrdb.queue_log" database with the name of the member
            // This is used by "queue report" application. Without the second operation asterisk only add
            // an entry with extension identifier data
            async.series([

                // add the member to the queue
                function(callback) {

                    obj = {
                        command:    'queueMemberAdd',
                        queue:      queueId,
                        exten:      endpointId,
                        memberName: extensions[endpointId].getName()
                    };

                    // add optional parameters
                    if (paused)  { obj.paused  = paused;  }
                    if (penalty) { obj.penalty = penalty; }

                    logger.info(IDLOG, 'execute queue member add of ' + endpointType + ' ' + endpointId + ' to queue ' + queueId);
                    astProxy.doCmd(obj, function (err1) {
                        try {
                            if (err1) {
                                var str = 'queue member add of ' + endpointType + ' ' + endpointId + ' to queue ' + queueId + ' has been failed: ' + err1.toString();
                                callback(str);

                            } else {
                                logger.info(IDLOG, 'queue member add of ' + endpointType + ' ' + endpointId + ' to queue ' + queueId + ' has been successful');
                                callback();
                            }

                        } catch (err2) {
                           logger.error(IDLOG, err2.stack);
                           callback(err2.stack);
                        }
                    });
                },

                // add the entry into the "asteriskcdrdb.queue_log" database
                function(callback) {

                    var name = extensions[endpointId].getName();

                    obj = {
                        command:   'queueLog',
                        queue:     queueId,
                        event:     'ADDMEMBER',
                        interface: name
                    };

                    logger.info(IDLOG, 'add new entry in queue_log asterisk db: interface "' + name + '", queue "' + queueId + '" and event "ADDMEMBER"');
                    astProxy.doCmd(obj, function (err3) {
                        try {
                            if (err3) {
                                var str = 'add new entry in "queue_log" asterisk db has been failed: interface "' + name + '", queue "' + queueId + '" and event "ADDMEMBER": ' + err3.toString();
                                callback(str);

                            } else {
                                logger.info(IDLOG, 'add new entry in "queue_log" asterisk db has been successful: interface "' + name + '", queue "' + queueId + '" and event "ADDMEMBER"');
                                callback();
                            }

                        } catch (err4) {
                           logger.error(IDLOG, err4.stack);
                           callback(err4.stack);
                        }
                    });
                }

            ], function (err5) {

                if (err5) { logger.error(IDLOG, err5); }

                cb(err5);
            });

        } else {
            var str = 'queue member add of ' + endpointType + ' ' + endpointId + ' to queue ' + queueId + ': unknown "' + endpointType + '" or extension not present';
            logger.warn(IDLOG, str);
            cb(str);
        }
    } catch (err) {
       logger.error(IDLOG, err.stack);
       cb(err.stack);
    }
}

/**
* Removes the extension from a specific queue.
*
* @method queueMemberRemove
* @param {string}   endpointType The type of the endpoint (e.g. extension, queue, parking, trunk...)
* @param {string}   endpointId   The endpoint identifier (e.g. the extension number)
* @param {string}   queueId      The queue identifier
* @param {function} cb           The callback function
*/
function queueMemberRemove(endpointType, endpointId, queueId, cb) {
    try {
        // check parameters
        if (   typeof cb           !== 'function'
            || typeof endpointType !== 'string'   || typeof endpointId !== 'string'
            || typeof queueId      !== 'string') {

            throw new Error('wrong parameters');
        }

        // check the endpoint existence
        if (endpointType === 'extension' && extensions[endpointId]) {

            var obj = {};

            // sequentially executes two operations:
            // 1. remove the member from the queue
            // 2. add a new entry into the "asteriskcdrdb.queue_log" database with the name of the member
            // This is used by "queue report" application. Without the second operation asterisk only add
            // an entry with extension identifier data
            async.series([

                // remove the member from the queue
                function(callback) {

                    obj = {
                        command: 'queueMemberRemove',
                        queue:   queueId,
                        exten:   endpointId
                    };

                    logger.info(IDLOG, 'execute queue member remove of ' + endpointType + ' ' + endpointId + ' from queue ' + queueId);
                    astProxy.doCmd(obj, function (err1) {
                        try {
                            if (err1) {
                                var str = 'queue member remove of ' + endpointType + ' ' + endpointId + ' from queue ' + queueId + ' has been failed: ' + err1.toString();
                                callback(str);

                            } else {
                                logger.info(IDLOG, 'queue member remove of ' + endpointType + ' ' + endpointId + ' from queue ' + queueId + ' has been successful');
                                callback();
                            }

                        } catch (err2) {
                           logger.error(IDLOG, err2.stack);
                           cb(err2.stack);
                        }
                    });
                },

                // add the entry into the "asteriskcdrdb.queue_log" database
                function(callback) {

                    var name = extensions[endpointId].getName();

                    obj = {
                        command:   'queueLog',
                        queue:     queueId,
                        event:     'REMOVEMEMBER',
                        interface: name
                    };

                    logger.info(IDLOG, 'add new entry in queue_log asterisk db: interface "' + name + '", queue "' + queueId + '" and event "REMOVEMEMBER"');
                    astProxy.doCmd(obj, function (err3) {
                        try {
                            if (err3) {
                                var str = 'add new entry in "queue_log" asterisk db has been failed: interface "' + name + '", queue "' + queueId + '" and event "REMOVEMEMBER": ' + err3.toString();
                                callback(str);

                            } else {
                                logger.info(IDLOG, 'add new entry in "queue_log" asterisk db has been successful: interface "' + name + '", queue "' + queueId + '" and event "REMOVEMEMBER"');
                                callback();
                            }

                        } catch (err4) {
                           logger.error(IDLOG, err4.stack);
                           callback(err4.stack);
                        }
                    });
                }

            ], function (err5) {

                if (err5) { logger.error(IDLOG, err5); }

                cb(err5);
            });

        } else {
            var err = 'queue member remove of ' + endpointType + ' ' + endpointId + ' from queue ' + queueId + ': unknown "' + endpointType + '" or extension not present';
            logger.warn(IDLOG, err);
            cb(err);
        }

    } catch (err) {
       logger.error(IDLOG, err.stack);
       cb(err);
    }
}

/**
* Returns all the queue identifiers to which the specified extension belongs.
*
* @method getQueueIdsOfExten
* @param  {string} extenId The extension identifier
* @return {object} The queue identifier list as keys of an object.
*/
function getQueueIdsOfExten(extenId) {
    try {
        // check parameters
        if (typeof extenId !== 'string') { throw new Error('wrong parameter extenId "' + extenId + '"'); }

        var q, allMembers;
        var result = {};

        // check the endpoint existence
        if (extensions[extenId]) {

            for (q in queues) {

                // all member of current queue
                allMembers = queues[q].getAllMembers();

                // check if the specified extension is present in the member list of current queue.
                // If it is, it is added to the result to be returned
                if (extenId in allMembers) { result[q] = ""; }
            }
        }
        return result;

    } catch (err) {
       logger.error(IDLOG, err.stack);
       return {};
    }
}

/**
* Checks if the specified extension is a dynamic member of the specified queue.
*
* @method isExtenDynMemberQueue
* @param  {string}  extenId The extension identifier
* @param  {string}  queueId The queue identifier
* @return {boolean} True if the specified extension is a dynamic member of the specified queue.
*/
function isExtenDynMemberQueue(extenId, queueId) {
    try {
        // check parameters
        if (typeof extenId !== 'string' || typeof queueId !== 'string') {
            throw new Error('wrong parameters extenId "' + extenId + '", queueId "' + queueId + '"');
        }

        if (!queues[queueId]) {
            logger.warn(IDLOG, 'checking if the exten "' + extenId + '" is dynamic member of non existent queue "' + queueId + '"');
            return false;
        }

        // all member of the queue
        var allMembers = queues[queueId].getAllMembers();
        if (extenId in allMembers) {

            return allMembers[extenId].isDynamic();

        } else {
            logger.warn(IDLOG, 'checking if the exten "' + extenId + '" is a dynamic member of queue "' + queueId + '": it is not its member');
        }
        return false;

    } catch (err) {
       logger.error(IDLOG, err.stack);
       return false;
    }
}

/**
* Checks if the specified queue dynamic member is logged into the specified queue.
*
* @method isDynMemberLoggedInQueue
* @param  {string}  extenId The extension identifier
* @param  {string}  queueId The queue identifier
* @return {boolean} True if the specified queue dynamic member is logged into the specified queue.
*/
function isDynMemberLoggedInQueue(extenId, queueId) {
    try {
        // check parameters
        if (typeof extenId !== 'string' || typeof queueId !== 'string') {
            throw new Error('wrong parameters extenId "' + extenId + '", queueId "' + queueId + '"');
        }

        if (!queues[queueId]) {
            logger.warn(IDLOG, 'checking if the queue dyn member "' + extenId + '" is logged into non existent queue "' + queueId + '"');
            return false;
        }

        // all member of the queue
        var m = queues[queueId].getMember(extenId);
        if (m) { return m.isLoggedIn(); }
        else   { logger.warn(IDLOG, 'checking if the queue dyn member "' + extenId + '" is logged into the queue "' + queueId + '": it is not its member'); }
        return false;

    } catch (err) {
       logger.error(IDLOG, err.stack);
       return false;
    }
}

/**
* Stop the recording of the conversation.
*
* @method stopRecordConversation
* @param {string} endpointType The type of the endpoint (e.g. extension, queue, parking, trunk...)
* @param {string} endpointId The endpoint identifier (e.g. the extension number)
* @param {string} convid The conversation identifier
* @param {function} cb The callback function
*/
function stopRecordConversation(endpointType, endpointId, convid, cb) {
    try {
        // check parameters
        if (typeof convid !== 'string'
            || typeof cb           !== 'function'
            || typeof endpointId   !== 'string'
            || typeof endpointType !== 'string') {

            throw new Error('wrong parameters');
        }

        // check the endpoint existence
        if (endpointType === 'extension' && extensions[endpointId]) {

            // get the channel to hangup
            var chid = getExtenIdSourceChannelConversation(endpointId, convid);

            if (recordingConv[convid] === undefined) {
                var str = 'the conversation ' + convid + ' is not recording';
                logger.info(IDLOG, str);
                cb(str);

            } else if (chid) {
                // start the recording
                logger.info(IDLOG, 'execute the stop record of the channel ' + chid + ' of exten ' + endpointId);
                astProxy.doCmd({ command: 'stopRecordCall', channel: chid }, function (err) {
                    cb(err);
                    stopRecordCallCb(err, convid);
                });

            } else {
                var str = 'no channel to stop record of conversation ' + convid + ' of exten ' + endpointId;
                logger.warn(IDLOG, str);
                cb(str);
            }

        } else {
            var str = 'try to stop record conversation for the non existent endpoint ' + endpointType;
            logger.warn(IDLOG, str);
            cb(str);
        }

    } catch (err) {
        cb(err);
        logger.error(IDLOG, err.stack);
    }
}

/**
* Start the spy of the conversation with speaking.
*
* @method startSpySpeakConversation
* @param {string} convid The conversation identifier
* @param {string} endpointId The endpoint identifier that has the conversation to spy
* @param {string} endpointType The type of the endpoint that has the conversation to spy
* @param {string} destType The endpoint type that spy the conversation
* @param {string} destId The endpoint identifier that spy the conversation
* @param {function} cb The callback function
*/
function startSpySpeakConversation(endpointType, endpointId, convid, destType, destId, cb) {
    try {
        // check parameters
        if (typeof convid !== 'string'
            || typeof cb           !== 'function'
            || typeof destId       !== 'string'
            || typeof destType     !== 'string'
            || typeof endpointId   !== 'string'
            || typeof endpointType !== 'string') {

            throw new Error('wrong parameters');
        }

        // check the endpoint and dest
        if (endpointType === 'extension' && extensions[endpointId] // the extension to spy exists
            && destType  === 'extension' && extensions[destId]) {  // the extension that want to spy exists

            var convs       = extensions[endpointId].getAllConversations();
            var conv        = convs[convid];
            var chSource    = conv.getSourceChannel();
            var callerNum   = chSource.getCallerNum();
            var chToSpy     = callerNum === endpointId ? chSource.getChannel() : chSource.getBridgedChannel();
            var spyChanType = extensions[destId].getChanType();
            var spierId     = spyChanType + '/' + destId;

            // start to spy
            logger.info(IDLOG, 'execute the spy with only listening from ' + destId + ' of the channel ' + chToSpy + ' of exten ' + endpointId);
            astProxy.doCmd({ command: 'spySpeak', spierId: spierId, spiedId: endpointId, chToSpy: chToSpy }, function (err) {
                cb(err);
                startSpySpeakConvCb(err, convid);
            });

        } else {
            logger.warn(IDLOG, 'spy speak conversation of ' + endpointType + ' ' + endpointId + ' from ' + destType + ' ' + destId);
            cb();
        }
    } catch (err) {
        cb();
        logger.error(IDLOG, err.stack);
    }
}

/**
* Start the spy of the conversation with only listening.
*
* @method startSpyListenConversation
* @param {string} convid The conversation identifier
* @param {string} endpointId The endpoint identifier that has the conversation to spy
* @param {string} endpointType The type of the endpoint that has the conversation to spy
* @param {string} destType The endpoint type that spy the conversation
* @param {string} destId The endpoint identifier that spy the conversation
* @param {function} cb The callback function
*/
function startSpyListenConversation(endpointType, endpointId, convid, destType, destId, cb) {
    try {
        // check parameters
        if (typeof convid !== 'string'
            || typeof cb           !== 'function'
            || typeof destId       !== 'string'
            || typeof destType     !== 'string'
            || typeof endpointId   !== 'string'
            || typeof endpointType !== 'string') {

            throw new Error('wrong parameters');
        }

        // check the endpoint and dest
        if (endpointType === 'extension' && extensions[endpointId] // the extension to spy exists
            && destType  === 'extension' && extensions[destId]) {  // the extension that want to spy exists

            var convs       = extensions[endpointId].getAllConversations();
            var conv        = convs[convid];
            var chSource    = conv.getSourceChannel();
            var callerNum   = chSource.getCallerNum();
            var chToSpy     = callerNum === endpointId ? chSource.getChannel() : chSource.getBridgedChannel();
            var spyChanType = extensions[destId].getChanType();
            var spierId     = spyChanType + '/' + destId;

            // start to spy
            logger.info(IDLOG, 'execute the spy with only listening from ' + destId + ' of the channel ' + chToSpy + ' of exten ' + endpointId);
            astProxy.doCmd({ command: 'spyListen', spierId: spierId, spiedId: endpointId, chToSpy: chToSpy }, function (err) {
                cb(err);
                startSpyListenConvCb(err, convid);
            });

        } else {
            var str = 'spy listen conversation of ' + endpointType + ' ' + endpointId + ' from ' + destType + ' ' + destId;
            logger.warn(IDLOG, str);
            cb(str);
        }
    } catch (err) {
        cb(err);
        logger.error(IDLOG, err.stack);
    }
}

/**
* Mute the recording of the conversation.
*
* @method muteRecordConversation
* @param {string}   endpointType The type of the endpoint (e.g. extension, queue, parking, trunk...)
* @param {string}   endpointId   The endpoint identifier (e.g. the extension number)
* @param {string}   convid       The conversation identifier
* @param {function} cb           The callback function
*/
function muteRecordConversation(endpointType, endpointId, convid, cb) {
    try {
        // check parameters
        if (   typeof convid       !== 'string'
            || typeof cb           !== 'function'
            || typeof endpointId   !== 'string'
            || typeof endpointType !== 'string') {

            throw new Error('wrong parameters');
        }

        // check the endpoint existence
        if (endpointType === 'extension' && extensions[endpointId]) {

            // get the channel to record
            var ch = getExtenSourceChannelConversation(endpointId, convid);

            // check if the conversation is already recording
            if (recordingConv[convid] === undefined) {
                logger.info(IDLOG, 'the conversation ' + convid + ' is not recording, so it can not be mute');
                cb();

            } else if (ch) {

                var chid = ch.getChannel(); // the channel identifier

                // start the recording
                logger.info(IDLOG, 'mute the recording of convid "' + convid + '" of extension "' + endpointId + '" with channel ' + chid);
                astProxy.doCmd({ command: 'muteRecordCall', channel: chid }, function (err) {
                    try {
                        if (err) {
                            logger.error(IDLOG, 'muting recording of convid "' + convid + '" of extension "' + endpointId + '" with channel ' + chid);
                            cb(err);
                            return;
                        }
                        logger.info(IDLOG, 'mute the recording of convid "' + convid + '" of extension "' + endpointId + '" with channel ' + chid + ' has been successfully');

                        // set the recording status mute of all conversations with specified convid
                        setRecordStatusMuteConversations(convid);
                        cb();

                    } catch (e) {
                       logger.error(IDLOG, e.stack);
                       cb(e);
                    }
                });

            } else {
                var str = 'no channel to mute record of conversation ' + convid + ' of exten ' + endpointId;
                logger.warn(IDLOG, str);
                cb(str);
            }

        } else {
            var str = 'try to mute the record conversation for the non existent endpoint ' + endpointType;
            logger.warn(IDLOG, str);
            cb(str);
        }

    } catch (err) {
        cb(err);
        logger.error(IDLOG, err.stack);
    }
}

/**
* Unmute the recording of the conversation.
*
* @method unmuteRecordConversation
* @param {string}   endpointType The type of the endpoint (e.g. extension, queue, parking, trunk...)
* @param {string}   endpointId   The endpoint identifier (e.g. the extension number)
* @param {string}   convid       The conversation identifier
* @param {function} cb           The callback function
*/
function unmuteRecordConversation(endpointType, endpointId, convid, cb) {
    try {
        // check parameters
        if (   typeof convid       !== 'string'
            || typeof cb           !== 'function'
            || typeof endpointId   !== 'string'
            || typeof endpointType !== 'string') {

            throw new Error('wrong parameters');
        }

        // check the endpoint existence
        if (endpointType === 'extension' && extensions[endpointId]) {

            // get the channel to record
            var ch = getExtenSourceChannelConversation(endpointId, convid);

            // check if the conversation is already recording
            if (recordingConv[convid] === undefined) {
                logger.info(IDLOG, 'the conversation ' + convid + ' is not recording, so it can not be unmute');
                cb();

            } else if (ch) {

                var chid = ch.getChannel(); // the channel identifier

                // start the recording
                logger.info(IDLOG, 'unmute the recording of convid "' + convid + '" of extension "' + endpointId + '" with channel ' + chid);
                astProxy.doCmd({ command: 'unmuteRecordCall', channel: chid }, function (err) {
                    try {
                        if (err) {
                            logger.error(IDLOG, 'unmuting recording of convid "' + convid + '" of extension "' + endpointId + '" with channel ' + chid);
                            cb(err);
                            return;
                        }
                        logger.info(IDLOG, 'unmuting the recording of convid "' + convid + '" of extension "' + endpointId + '" with channel ' + chid + ' has been successfully');

                        // set the recording status of all conversations with specified convid
                        setRecordStatusConversations(convid, true);
                        cb();

                    } catch (e) {
                       logger.error(IDLOG, e.stack);
                       cb(e);
                    }
                });

            } else {
                var str = 'no channel to unmute record of conversation ' + convid + ' of exten ' + endpointId;
                logger.warn(IDLOG, str);
                cb(str);
            }

        } else {
            var str = 'try to unmute the record conversation for the non existent endpoint ' + endpointType;
            logger.warn(IDLOG, str);
            cb(str);
        }

    } catch (err) {
        cb(err);
        logger.error(IDLOG, err.stack);
    }
}

/**
* Starts the recording of the conversation.
*
* @method startRecordConversation
* @param {string}   endpointType The type of the endpoint (e.g. extension, queue, parking, trunk...)
* @param {string}   endpointId   The endpoint identifier (e.g. the extension number)
* @param {string}   convid       The conversation identifier
* @param {function} cb           The callback function
*/
function startRecordConversation(endpointType, endpointId, convid, cb) {
    try {
        // check parameters
        if (   typeof convid       !== 'string'
            || typeof cb           !== 'function'
            || typeof endpointId   !== 'string'
            || typeof endpointType !== 'string') {

            throw new Error('wrong parameters');
        }

        // check the endpoint existence
        if (endpointType === 'extension' && extensions[endpointId]) {

            // get the channel to record
            var ch = getExtenSourceChannelConversation(endpointId, convid);
            // get the name of the audio file
            var now = new Date();
            var filename = getRecordFilename(endpointId, convid, now);
            var filepath = getRecordFilepath(endpointId, convid, now);

            // check if the conversation is already recording
            if (recordingConv[convid] !== undefined) {
                logger.info(IDLOG, 'the conversation ' + convid + ' is already recording');
                cb();

            } else if (ch) {

                var chid = ch.getChannel(); // the channel identifier

                logger.info(IDLOG, 'set asterisk variables to record the convid "' + convid + '" of extension "' + endpointId + '"');
                // set some asterisk variables to fill the "recordingfile" field of the
                // asteriskcdrdb.cdr database table and then record the conversation
                async.series([

                    // set the asterisk variables
                    function(callback) {

                        logger.info(IDLOG, 'set "MASTER_CHANNEL(ONETOUCH_REC)" asterisk variable');
                        astProxy.doCmd({ command: 'setVariable', name: 'MASTER_CHANNEL(ONETOUCH_REC)', value: 'RECORDING', channel: chid }, function (err) {
                            try {
                                if (err) { callback(err); }
                                else     { callback();    }

                            } catch (e) {
                               logger.error(IDLOG, e.stack);
                               callback(e);
                            }
                        });
                    },

                    function(callback) {

                        logger.info(IDLOG, 'set "MASTER_CHANNEL(REC_STATUS)" asterisk variable');
                        astProxy.doCmd({ command: 'setVariable', name: 'MASTER_CHANNEL(REC_STATUS)', value: 'RECORDING', channel: chid }, function (err) {
                            try {
                                if (err) { callback(err); }
                                else     { callback();    }

                            } catch (e) {
                               logger.error(IDLOG, e.stack);
                               callback(e);
                            }
                        });
                    },

                    function(callback) {

                        logger.info(IDLOG, 'set "AUDIOHOOK_INHERIT(MixMonitor)" asterisk variable');
                        astProxy.doCmd({ command: 'setVariable', name: 'AUDIOHOOK_INHERIT(MixMonitor)', value: 'yes', channel: chid }, function (err) {
                            try {
                                if (err) { callback(err); }
                                else     { callback();    }

                            } catch (e) {
                               logger.error(IDLOG, e.stack);
                               callback(e);
                            }
                        });
                    },

                    function(callback) {

                        logger.info(IDLOG, 'set "MASTER_CHANNEL(CDR(recordingfile))" asterisk variable with filename "' + filename + '"');
                        astProxy.doCmd({ command: 'setVariable', name: 'MASTER_CHANNEL(CDR(recordingfile))', value: filename, channel: chid }, function (err) {
                            try {
                                if (err) { callback(err); }
                                else     { callback();    }

                            } catch (e) {
                               logger.error(IDLOG, e.stack);
                               callback(e);
                            }
                        });
                    },

                    function(callback) {

                        logger.info(IDLOG, 'set "MASTER_CHANNEL(CDR(recordingfile))" asterisk variable');
                        astProxy.doCmd({ command: 'setVariable', name: 'MASTER_CHANNEL(ONETOUCH_RECFILE)', value: filename, channel: chid }, function (err) {
                            try {
                                if (err) { callback(err); }
                                else     { callback();    }

                            } catch (e) {
                               logger.error(IDLOG, e.stack);
                               callback();
                            }
                        });
                    }

                ], function (err) {

                    if (err) {
                        logger.error(IDLOG, 'setting asterisk variables to record the convid "' + convid + '" of extension "' + endpointId + '"');
                        return;
                    }

                    logger.info(IDLOG, 'asterisk variables to record the convid "' + convid + '" of extension "' + endpointId + '" has been set');

                    // start the recording
                    logger.info(IDLOG, 'record the convid "' + convid + '" of extension "' + endpointId + '"');
                    astProxy.doCmd({ command: 'recordCall', channel: chid, filepath: filepath }, function (err) {
                        try {
                            if (err) {
                                logger.error(IDLOG, 'recording the convid "' + convid + '" of extension "' + endpointId + '"');
                                cb(err);
                                return;
                            }
                            logger.info(IDLOG, 'record the convid "' + convid + '" of extension "' + endpointId + '" has been successfully started in ' + filepath);

                            // set the recording status of the conversation
                            startRecordCallCb(convid);
                            cb();

                        } catch (e) {
                           logger.error(IDLOG, e.stack);
                           cb(e);
                        }
                    });
                });

            } else {
                var str = 'no channel to record of conversation ' + convid + ' of exten ' + endpointId;
                logger.warn(IDLOG, str);
                cb(str);
            }

        } else {
            var str = 'try to record conversation for the non existent endpoint ' + endpointType;
            logger.warn(IDLOG, str);
            cb(str);
        }

    } catch (err) {
        logger.error(IDLOG, err.stack);
        cb(err);
    }
}

/**
* This is the callback of the stop record call command plugin.
* Reset the record status of the conversations.
*
* @method stopRecordCallCb
* @param {object} err    The error object of the operation
* @param {string} convid The conversation identifier
* @private
*/
function stopRecordCallCb(err, convid) {
    try {
        if (err) {
            logger.error(IDLOG, 'stop record convid ' + convid + ' failed: ' + err.toString());

        } else {
            logger.info(IDLOG, 'stop record convid ' + convid + ' started succesfully');

            // remove the recording status of the conversation
            delete recordingConv[convid];
            // reset the recording status of all conversations with specified convid
            setRecordStatusConversations(convid, false);
        }
    } catch (error) {
       logger.error(IDLOG, error.stack);
    }
}

/**
* Sets the recording status of the conversations.
*
* @method startRecordCallCb
* @param {string} convid The conversation identifier
* @private
*/
function startRecordCallCb(convid) {
    try {
        // set the recording status of the conversation to memory
        recordingConv[convid] = '';
        // set the recording status of all conversations with specified convid
        setRecordStatusConversations(convid, true);

    } catch (error) {
       logger.error(IDLOG, error.stack);
    }
}

/**
* Sets the recording status of all the conversations with the specified convid.
*
* @method setRecordStatusConversations
* @param {string} convid The conversation identifier
* @param {boolean} value The value to be set
* @private
*/
function setRecordStatusConversations(convid, value) {
    try {
        // check parameters
        if (typeof convid !== 'string' || typeof value !== 'boolean') { throw new Error('wrong parameters'); }

        // set the recording status of all the conversations with the specified convid
        var exten, convs, cid;
        for (exten in extensions) { // cycle in all extensions

            // get all the conversations of the current extension
            convs = extensions[exten].getAllConversations();
            if (convs) {

                // cycle in all conversations
                for (cid in convs) {
                    // if the current conversation identifier is the
                    // same of that specified, set its recording status
                    if (cid === convid) {
                        convs[convid].setRecording(value);
                        logger.info(IDLOG, 'set recording status ' + value + ' to conversation ' + convid);

                        // emit the event
                        logger.info(IDLOG, 'emit event ' + EVT_EXTEN_CHANGED + ' for extension ' + exten);
                        astProxy.emit(EVT_EXTEN_CHANGED, extensions[exten]);
                    }
                }
            }
        }

        var trunk;
        for (trunk in trunks) { // cycle in all trunks

            // get all the conversations of the current trunk
            convs = trunks[trunk].getAllConversations();
            if (convs) {

                // cycle in all conversations
                for (cid in convs) {
                    // if the current conversation identifier is the
                    // same of that specified, set its recording status
                    if (cid === convid) {
                        convs[convid].setRecording(value);
                        logger.info(IDLOG, 'set recording status ' + value + ' to conversation ' + convid);

                        // emit the event
                        logger.info(IDLOG, 'emit event ' + EVT_TRUNK_CHANGED + ' for trunk ' + trunk);
                        astProxy.emit(EVT_TRUNK_CHANGED, trunks[trunk]);
                    }
                }
            }
        }
    } catch (err) {
       logger.error(IDLOG, err.stack);
    }
}

/**
* Sets the recording status mute of all the conversations with the specified convid.
*
* @method setRecordStatusMuteConversations
* @param {string} convid The conversation identifier
* @private
*/
function setRecordStatusMuteConversations(convid) {
    try {
        // check parameter
        if (typeof convid !== 'string') { throw new Error('wrong parameter'); }

        // set the recording status mute of all the conversations with the specified convid
        var exten, convs, cid;
        for (exten in extensions) { // cycle in all extensions

            // get all the conversations of the current extension
            convs = extensions[exten].getAllConversations();
            if (convs) {

                // cycle in all conversations
                for (cid in convs) {
                    // if the current conversation identifier is the
                    // same of that specified, set its recording status to mute
                    if (cid === convid) {
                        convs[convid].setRecordingMute();
                        logger.info(IDLOG, 'set recording status "mute" to conversation ' + convid);

                        // emit the event
                        logger.info(IDLOG, 'emit event ' + EVT_EXTEN_CHANGED + ' for extension ' + exten);
                        astProxy.emit(EVT_EXTEN_CHANGED, extensions[exten]);
                    }
                }
            }
        }

        var trunk;
        for (trunk in trunks) { // cycle in all trunks

            // get all the conversations of the current trunk
            convs = trunks[trunk].getAllConversations();
            if (convs) {

                // cycle in all conversations
                for (cid in convs) {
                    // if the current conversation identifier is the
                    // same of that specified, set its recording status to mute
                    if (cid === convid) {
                        convs[convid].setRecordingMute();
                        logger.info(IDLOG, 'set recording status "mute" to conversation ' + convid);

                        // emit the event
                        logger.info(IDLOG, 'emit event ' + EVT_TRUNK_CHANGED + ' for trunk ' + trunk);
                        astProxy.emit(EVT_TRUNK_CHANGED, trunks[trunk]);
                    }
                }
            }
        }
    } catch (err) {
       logger.error(IDLOG, err.stack);
    }
}

/**
* Sends the DTMF tones to the specified extension. If the extension as
* already busy in a conversation, or it's calling, then one channel already
* exists and then use it to play DTMF. Otherwise, if the extension is free,
* it calls the extension and then sends the DTMF digits.
*
* @method sendDTMFSequence
* @param {string}   extension The extension identifier
* @param {boolean}  sequence  The DTMF digits to send to the extension
* @param {string}   callerid  The caller identifier
* @param {function} cb        The callback function
* @private
*/
function sendDTMFSequence(extension, sequence, callerid, cb) {
    try {
        // check parameters
        if (   typeof extension !== 'string' || typeof callerid !== 'string'
            || typeof sequence  !== 'string' || typeof cb       !== 'function') {

            throw new Error('wrong parameters');
        }

        // check if the extension exists
        if (!extensions[extension]) {
            logger.warn(IDLOG, 'sending DTMF sequence to non existing extension ' + extension);
            cb(extension + ' doesn\'t exist');
            return;
        }

        // get the channel type (sip, iax, ...) of the extension
        var chanType = extensions[extension].getChanType();

        var tyext = chanType + '/' + extension;

        // gets all the active channels. If a channel of the extension already exists then
        // play DTMF tones on that channel, otherwise it calls the extension and then sends
        // the DMTF tones
        astProxy.doCmd({ command: 'listChannels' }, function (err, resp) {
            try {
                if (err) {
                    cb(err);
                    return;
                }

                // cycle in all the active channels to check if there is a channel of the extension
                var ch;
                var chdtmf;
                for (ch in resp) {

                    // check if the channel is owned by the extension
                    if (ch.substring(0, tyext.length).toLowerCase() === tyext) {
                        chdtmf = ch;
                        break;
                    }
                }

                if (chdtmf) { sendDTMFSequenceToChannel(chdtmf, sequence, cb);                      }
                else        { callAndSendDTMFSequence(chanType, extension, sequence, callerid, cb); }

            } catch (e) {
               logger.error(IDLOG, e.stack);
               cb(e);
            }
        });

    } catch (error) {
       logger.error(IDLOG, error.stack);
       cb(error);
    }
}

/**
* Play sequence of DTMF digits in the specified channel.
*
* @method sendDTMFSequenceToChannel
* @param {string}   channel  The channel to play DTMF tones
* @param {string}   sequence The sequence of DTMF tones
* @param {function} cb The callback function
* @private
*/
function sendDTMFSequenceToChannel(channel, sequence, cb) {
    try {
        // check parameters
        if (   typeof channel  !== 'string'
            || typeof sequence !== 'string' || typeof cb !== 'function') {

            throw new Error('wrong parameters');
        }

        // get the array from string
        var arrSequence = sequence.split('');

        // delay between to sequential DTMF tones
        var DTMF_DELAY = 300;

        // play DTMF tone for each digits
        async.eachSeries(arrSequence, function (digit, seriesCb) {

            setTimeout(function() {

                // play one DTMF digit into the specified channel
                astProxy.doCmd({ command: 'playDTMF', channel: channel, digit: digit }, function (err) {

                    if (err) {
                        logger.error(IDLOG, 'playing DTMF digit "' + digit + '" to channel ' + channel);
                        seriesCb(err);

                    } else {
                        logger.info(IDLOG, 'played DTMF digit "' + digit + '" to channel ' + channel + ' successfully');
                        seriesCb();
                    }
                });

            }, DTMF_DELAY);

        }, function (err) {

            if (err) {
                logger.error(IDLOG, 'playing DTMF sequence "' + sequence + '" to channel ' + channel + ': ' + err.toString());
                cb(err);
            }
            else {
                logger.info(IDLOG, 'played DTMF sequence "' + sequence + '" to channel ' + channel + ' successfully');
                cb(null);
            }
        });

    } catch (err) {
       logger.error(IDLOG, err.stack);
       cb(err);
    }
}

/**
* Call and then send sequence of DTMF digits to the specified extension.
*
* @method callAndSendDTMFSequence
* @param {string}   chanType  The technology of the channel (e.g. SIP, IAX, ...)
* @param {string}   extension The extension identifier
* @param {string}   sequence  The sequence of DTMF tones
* @param {string}   callerid  The caller identifier
* @param {function} cb        The callback function
* @private
*/
function callAndSendDTMFSequence(chanType, extension, sequence, callerid, cb) {
    try {
        // check parameters
        if (   typeof chanType  !== 'string'
            || typeof cb        !== 'function' || typeof callerid !== 'string'
            || typeof extension !== 'string'   || typeof sequence !== 'string') {

            throw new Error('wrong parameters');
        }

        // call the extension and send DTMF sequence
        astProxy.doCmd({ command: 'callAndSendDTMF', chanType: chanType, exten: extension, sequence: sequence, callerid: callerid }, function (err) {
            try {
                if (err) {
                    logger.error(IDLOG, 'calling and sending DTMF sequence "' + sequence + '" to ' + chanType + ' ' + extension + ' with callerid ' + callerid);
                    cb(err);

                } else {
                    logger.info(IDLOG, 'calling and sending DTMF sequence "' + sequence + '" to ' + chanType + ' ' + extension + ' with callerid ' + callerid + ' has successful');
                    cb();
                }

            } catch (error) {
               logger.error(IDLOG, error.stack);
               cb(error);
            }
        });

    } catch (e) {
       logger.error(IDLOG, e.stack);
       cb(e);
    }
}

/**
* Returns the destination number to compose to make a new echo call.
*
* @method getEchoCallDestination
* @return {string} The destination number to compose to make a new echo call.
*/
function getEchoCallDestination() {
    try {
        return '*43';
    } catch (e) {
       logger.error(IDLOG, e.stack);
    }
}

/**
* Returns the extensions involved in the specified conversation.
*
* @method getExtensionsFromConversation
* @param  {string} convid The conversation identifier
* @param  {string} exten  The extension identifier which has the conversation
* @return {array}  The extensions involved in the conversation.
* @private
*/
function getExtensionsFromConversation(convid, exten) {
    try {
        // check parameters
        if (typeof convid !== 'string' || typeof exten !== 'string') {
            throw new Error('wrong parameters');
        }

        var result = [];

        // check the extension existence
        if (extensions[exten]) {

            // check if the extension has the specified conversation
            var conv = extensions[exten].getConversation(convid);
            if (typeof conv !== 'object') {
                logger.warn(IDLOG, 'getting extensions from convid ' + convid + ': no conversation in extension ' + exten);
                return result;
            }
            result.push(exten);

            // get the other number of the conversation and check if it's an extension number
            var chSource = conv.getSourceChannel();
            if (typeof chSource !== 'object') {
                logger.warn(IDLOG, 'getting extensions from convid ' + convid + ': no source channel in conversation of extension ' + exten);
                return result;
            }

            // get the other number of the conversation
            var numToCheckExten = chSource.getCallerNum() === exten ? chSource.getBridgedNum() : chSource.getCallerNum();

            // check if the other number is an extension and if it has the specified conversation
            if (extensions[numToCheckExten]) {

                // to check whether the number is an extension, check if it has the specified conversation
                if (extensions[numToCheckExten].getConversation(convid)) {
                    result.push(numToCheckExten);
                }
            }

        } else {
            logger.warn(IDLOG, 'getting the extensions of the convid ' + convid + ' from extension ' + exten + ': no extension ' + exten + ' present');
        }
        return result;

    } catch (e) {
        logger.error(IDLOG, e.stack);
        return [];
    }
}

/**
* Returns the base path of the call recording audio files.
*
* @method getBaseCallRecAudioPath
* @return {string} The base path of the call recording audio files.
*/
function getBaseCallRecAudioPath() {
    try {
        return BASE_CALL_REC_AUDIO_PATH;
    } catch (e) {
        logger.error(IDLOG, e.stack);
    }
}

// public interface
exports.on                              = on;
exports.call                            = call;
exports.start                           = start;
exports.visit                           = visit;
exports.setDnd                          = setDnd;
exports.setLogger                       = setLogger;
exports.setPrefix                       = setPrefix;
exports.getPrefix                       = getPrefix;
exports.addPrefix                       = addPrefix;
exports.evtRename                       = evtRename;
exports.evtNewCdr                       = evtNewCdr;
exports.EVT_NEW_CDR                     = EVT_NEW_CDR;
exports.setCompDbconn                   = setCompDbconn;
exports.getExtensions                   = getExtensions;
exports.pickupParking                   = pickupParking;
exports.getJSONQueues                   = getJSONQueues;
exports.getExtensionIp                  = getExtensionIp;
exports.getJSONTrunks                   = getJSONTrunks;
exports.queueMemberAdd                  = queueMemberAdd;
exports.inoutDynQueues                  = inoutDynQueues;
exports.getJSONParkings                 = getJSONParkings;
exports.recordAudioFile                 = recordAudioFile;
exports.getJSONQueuesQOS                = getJSONQueuesQOS;
exports.redirectParking                 = redirectParking;
exports.muteConversation                = muteConversation;
exports.sendDTMFSequence                = sendDTMFSequence;
exports.parkConversation                = parkConversation;
exports.setCompPhonebook                = setCompPhonebook;
exports.getJSONExtension                = getJSONExtension;
exports.getExtensionAgent               = getExtensionAgent;
exports.getJSONExtensions               = getJSONExtensions;
exports.setCompCallerNote               = setCompCallerNote;
exports.queueMemberRemove               = queueMemberRemove;
exports.EVT_EXTEN_CHANGED               = EVT_EXTEN_CHANGED;
exports.EVT_TRUNK_CHANGED               = EVT_TRUNK_CHANGED;
exports.EVT_EXTEN_DIALING               = EVT_EXTEN_DIALING;
exports.EVT_QUEUE_CHANGED               = EVT_QUEUE_CHANGED;
exports.getQueueIdsOfExten              = getQueueIdsOfExten;
exports.getJSONQueuesStats              = getJSONQueuesStats;
exports.getJSONAgentsStats              = getJSONAgentsStats;
exports.unmuteConversation              = unmuteConversation;
exports.setUnconditionalCf              = setUnconditionalCf;
exports.hangupConversation              = hangupConversation;
exports.evtNewExternalCall              = evtNewExternalCall;
exports.pickupConversation              = pickupConversation;
exports.evtExtenDndChanged              = evtExtenDndChanged;
exports.evtQueueMemberAdded             = evtQueueMemberAdded;
exports.EVT_PARKING_CHANGED             = EVT_PARKING_CHANGED;
exports.evtQueueMemberStatus            = evtQueueMemberStatus;
exports.setUnconditionalCfVm            = setUnconditionalCfVm;
exports.redirectConversation            = redirectConversation;
exports.isExtenDynMemberQueue           = isExtenDynMemberQueue;
exports.EVT_NEW_VOICE_MESSAGE           = EVT_NEW_VOICE_MESSAGE;
exports.evtQueueMemberRemoved           = evtQueueMemberRemoved;
exports.redirectWaitingCaller           = redirectWaitingCaller;
exports.evtHangupConversation           = evtHangupConversation;
exports.evtExtenStatusChanged           = evtExtenStatusChanged;
exports.sendDtmfToConversation          = sendDtmfToConversation;
exports.getEchoCallDestination          = getEchoCallDestination;
exports.evtNewVoicemailMessage          = evtNewVoicemailMessage;
exports.stopRecordConversation          = stopRecordConversation;
exports.evtConversationDialing          = evtConversationDialing;
exports.muteRecordConversation          = muteRecordConversation;
exports.forceHangupConversation         = forceHangupConversation;
exports.evtSpyStartConversation         = evtSpyStartConversation;
exports.startRecordConversation         = startRecordConversation;
exports.getBaseCallRecAudioPath         = getBaseCallRecAudioPath;
exports.queueMemberPauseUnpause         = queueMemberPauseUnpause;
exports.EVT_QUEUE_MEMBER_CHANGED        = EVT_QUEUE_MEMBER_CHANGED;
exports.evtNewQueueWaitingCaller        = evtNewQueueWaitingCaller;
exports.evtConversationConnected        = evtConversationConnected;
exports.unmuteRecordConversation        = unmuteRecordConversation;
exports.isDynMemberLoggedInQueue        = isDynMemberLoggedInQueue;
exports.EVT_UPDATE_VOICE_MESSAGES       = EVT_UPDATE_VOICE_MESSAGES;
exports.startSpySpeakConversation       = startSpySpeakConversation;
exports.startSpyListenConversation      = startSpyListenConversation;
exports.evtUpdateVoicemailMessages      = evtUpdateVoicemailMessages;
exports.evtQueueMemberPausedChanged     = evtQueueMemberPausedChanged;
exports.evtRemoveQueueWaitingCaller     = evtRemoveQueueWaitingCaller;
exports.attendedTransferConversation    = attendedTransferConversation;
exports.getExtensionsFromConversation   = getExtensionsFromConversation;
exports.evtExtenUnconditionalCfChanged  = evtExtenUnconditionalCfChanged;
exports.transferConversationToVoicemail = transferConversationToVoicemail;<|MERGE_RESOLUTION|>--- conflicted
+++ resolved
@@ -3698,8 +3698,6 @@
 
         if (endpointType === 'extension' && !extensions[endpointId]) {
             var err = 'making new call from non existent extension ' + endpointId;
-<<<<<<< HEAD
-=======
             logger.warn(IDLOG, err);
             cb(err);
             return;
@@ -3797,19 +3795,9 @@
 
         } else {
             var err = 'unmuting conversation "' + convid + '" by a non existent extension ' + endpointId;
->>>>>>> de925706
             logger.warn(IDLOG, err);
             cb(err);
-            return;
-        }
-
-        to = addPrefix(to);
-
-        logger.info(IDLOG, 'execute call from ' + endpointId + ' to ' + to);
-        astProxy.doCmd({ command: 'call', from: endpointId, to: to }, function (error) {
-            cb(error);
-            callCb(error);
-        });
+        }
 
     } catch (err) {
         logger.error(IDLOG, err.stack);
