/**
* Provides the logic relative to asterisk 11.
*
* @module ast_proxy
* @submodule proxy_logic_11
*/

/**
* This is the asterisk proxy logic linked to version 11
* of the asterisk server.
*
* @class proxy_logic_11
* @static
*/
var path               = require('path');
var async              = require('async');
var Queue              = require('../queue').Queue;
var Trunk              = require('../trunk').Trunk;
var Channel            = require('../channel').Channel;
var Parking            = require('../parking').Parking;
var iniparser          = require('iniparser');
var Extension          = require('../extension').Extension;
var QueueMember        = require('../queueMember').QueueMember;
var EventEmitter       = require('events').EventEmitter;
var ParkedCaller       = require('../parkedCaller').ParkedCaller;
var Conversation       = require('../conversation').Conversation;
var QueueWaitingCaller = require('../queueWaitingCaller').QueueWaitingCaller;

/**
* The module identifier used by the logger.
*
* @property IDLOG
* @type string
* @private
* @final
* @readOnly
* @default [proxy_logic_11]
*/
var IDLOG = '[proxy_logic_11]';

/**
* Fired when something changed in an extension.
*
* @event extenChanged
* @param {object} msg The extension object
*/
/**
* The name of the extension changed event.
*
* @property EVT_EXTEN_CHANGED
* @type string
* @default "extenChanged"
*/
var EVT_EXTEN_CHANGED = 'extenChanged';

/**
* Fired when something changed in a parking.
*
* @event parkingChanged
* @param {object} msg The parking object
*/
/**
* The name of the parking changed event.
*
* @property EVT_PARKING_CHANGED
* @type string
* @default "parkingChanged"
*/
var EVT_PARKING_CHANGED = 'parkingChanged';

/**
* Fired when something changed in a queue.
*
* @event queueChanged
* @param {object} msg The queue object
*/
/**
* The name of the queue changed event.
*
* @property EVT_QUEUE_CHANGED
* @type string
* @default "queueChanged"
*/
var EVT_QUEUE_CHANGED = 'queueChanged';

/**
* Fired when new voicemail message has been left.
*
* @event newVoicemail
* @param {object} msg The queue object
*/
/**
* The name of the new voicemail event.
*
* @property EVT_NEW_VOICEMAIL
* @type string
* @default "newVoicemail"
*/
var EVT_NEW_VOICEMAIL = 'newVoicemail';

/**
* The logger. It must have at least three methods: _info, warn and error._
*
* @property logger
* @type object
* @private
* @default console
*/
var logger = console;

/**
* The event emitter.
*
* @property emitter
* @type object
* @private
*/
var emitter = new EventEmitter();

/**
* The asterisk proxy.
*
* @property astProxy
* @type object
* @private
*/
var astProxy;

/**
* All extensions. The key is the extension number and the value
* is the _Extension_ object.
*
* @property extensions
* @type object
* @private
*/
var extensions = {};

/**
* All trunks. The key is the trunk number and the value
* is the _Trunk_ object.
*
* @property trunks
* @type object
* @private
*/
var trunks = {};

/**
* All queues. The key is the queue number and the value
* is the _Queue_ object.
*
* @property queues
* @type object
* @private
*/
var queues = {};

/**
* All parkings. The key is the parkings number and the value
* is the _Parking_ object.
*
* @property parkings
* @type object
* @private
*/
var parkings = {};

/**
* It is used to store the parked channels to be used in conjunction
* with "listChannels" command plugin to get the number and name
* of the parked channels. The key is the parking number and the value
* is an object with the parked channel informations.
*
* @property parkedChannels
* @type object
* @private
*/
var parkedChannels = {};

/**
* It's the validated content of the asterisk structure ini
* file created by the perl script.
*
* @property struct
* @type {object}
* @readOnly
* @private
*/
var struct;

/**
* Store the recording information about conversations. The key
* is the conversation identifier and the value is an empty string.
* The presence of the key means that the conversation is recording,
* otherwise not. It's necessary because asterisk hasn't the recording
* informations. So, when conversation list is refreshed, it is used to
* set recording status to a conversation.
*
* @property recordingConv
* @type {object}
* @private
*/
var recordingConv = {};

/**
* These are the key names used into the asterisk structure
* file created by the perl script.
*
* @property INI_STRUCT
* @type {object}
* @readOnly
* @private
*/
var INI_STRUCT = {
    TYPE: {
        PARK:  'parking',
        EXTEN: 'extension',
        QUEUE: 'queue',
        TRUNK: 'trunk',
        GROUP: 'group'
    },
    TECH: {
        SIP: 'sip',
        IAX: 'iax'
    }
};

/**
* Sets the logger to be used.
*
* @method setLogger
* @param {object} log The logger object. It must have at least
* three methods: _info, warn and error_ as console object.
* @static
*/
function setLogger(log) {
    try {
        if (typeof log === 'object'
            && typeof log.info  === 'function'
            && typeof log.warn  === 'function'
            && typeof log.error === 'function') {

            logger = log;
            logger.info(IDLOG, 'new logger has been set');

        } else {
            throw new Error('wrong logger object');
        }
    } catch (err) {
        logger.error(IDLOG, err.stack);
    }
}

/**
* Store the asterisk proxy to visit.
*
* @method visit
* @param {object} ap The asterisk proxy module.
*/
function visit(ap) {
    try {
        // check parameter
        if (!ap || typeof ap !== 'object') {
            throw new Error('wrong parameter');
        }
        astProxy = ap;
        logger.info(IDLOG, 'set the asterisk proxy to visit');
    } catch (err) {
        logger.error(IDLOG, err.stack);
    }
}

/**
* Validates all sip extensions of the structure ini file and
* initialize sip _Extension_ objects.
*
* @method sipExtenStructValidation
* @param {array} resp The response received from the command.
* @private
*/
function sipExtenStructValidation(resp) {
    try {
        // creates temporary object used to rapid check the
        // existence of an extension into the asterisk
        var siplist = {};
        var i;
        for (i = 0; i < resp.length; i++) { siplist[resp[i].ext] = ''; }

        // cycles in all elements of the structure ini file to validate
        var k;
        for (k in struct) {

            // validates all sip extensions
            if (struct[k].tech    === INI_STRUCT.TECH.SIP
                && struct[k].type === INI_STRUCT.TYPE.EXTEN) {

                // current extension of the structure ini file isn't present
                // into the asterisk. So remove it from the structure ini file
                if (siplist[struct[k].extension] === undefined) {

                    delete struct[k];
                    logger.warn(IDLOG, 'inconsistency between ini structure file and asterisk for ' + k);
                }
            }
        }
        logger.info(IDLOG, 'all sip extensions have been validated');

        // initialize all sip extensions as 'Extension' objects into the 'extensions' object
        initializeSipExten();
    } catch (err) {
        logger.error(IDLOG, err.stack);
    }
}

/**
* Validates all sip trunks of the structure ini file and
* initialize sip _Trunk_ objects.
*
* @method sipTrunkStructValidation
* @param {array} resp The response received from the command.
* @private
*/
function sipTrunkStructValidation(resp) {
    try {
        // creates temporary object used to rapid check the
        // existence of a trunk into the asterisk
        var siplist = {};
        var i;
        for (i = 0; i < resp.length; i++) { siplist[resp[i].ext] = ''; }

        // cycles in all elements of the structure ini file to validate
        var k;
        for (k in struct) {

            // validates all sip trunks
            if (struct[k].tech    === INI_STRUCT.TECH.SIP
                && struct[k].type === INI_STRUCT.TYPE.TRUNK) {

                // current trunk of the structure ini file isn't present
                // into the asterisk. So remove it from the structure ini file
                if (siplist[struct[k].extension] === undefined) {

                    delete struct[k];
                    logger.warn(IDLOG, 'inconsistency between ini structure file and asterisk for ' + k);
                }
            }
        }
        logger.info(IDLOG, 'all sip trunks have been validated');

        // initialize all sip trunks as 'Trunk' objects into the 'trunks' property
        initializeSipTrunk();
    } catch (err) {
        logger.error(IDLOG, err.stack);
    }
}

/**
* Validates all iax extensions of the structure ini file and
* initialize iax _Extension_ objects.
*
* @method iaxExtenStructValidation
* @param {array} resp The response received from the command.
* @private
*/
function iaxExtenStructValidation(resp) {
    try {
        // creates temporary object used to rapid check the
        // existence of an extension into the asterisk
        var i;
        var iaxlist = {};
        for (i = 0; i < resp.length; i++) { iaxlist[resp[i].exten] = ''; }

        // cycles in all elements of the structure ini file to validate
        var k;
        for (k in struct) {

            // validates all sip extensions
            if (struct[k].tech    === INI_STRUCT.TECH.IAX
                && struct[k].type === INI_STRUCT.TYPE.EXTEN) {

                // current extension of the structure ini file isn't present
                // into the asterisk. So remove it from the structure ini file
                if (iaxlist[struct[k].extension] === undefined) {

                    delete struct[k];
                    logger.warn(IDLOG, 'inconsistency between ini structure file and asterisk for ' + k);
                }
            }
        }
        logger.info(IDLOG, 'all iax extensions have been validated');

        // initialize all iax extensions as 'Extension' objects into the 'extensions' object
        initializeIaxExten(resp);
    } catch (err) {
        logger.error(IDLOG, err.stack);
    }
}

/**
* Validates all queues of the structure ini file.
*
* @method queueStructValidation
* @param {array} resp The response received from the command.
* @private
*/
function queueStructValidation(resp) {
    try {
        // creates temporary object used to rapid check the
        // existence of a queue into the asterisk
        var qlist = {};
        var i;
        for (i = 0; i < resp.length; i++) { qlist[resp[i].queue] = ''; }

        // cycles in all elements of the structure ini file to validate
        var k;
        for (k in struct) {

            // validates all queues
            if (struct[k].type === INI_STRUCT.TYPE.QUEUE) {

                // current queue of the structure ini file isn't present
                // into the asterisk. So remove it from the structure ini file
                if (qlist[struct[k].queue] === undefined) {

                    delete struct[k];
                    logger.warn(IDLOG, 'inconsistency between ini structure file and asterisk for ' + k);
                }
            }
        }
        logger.info(IDLOG, 'all queues have been validated');

        // initialize all queus as 'Queue' objects into the 'queues' object
        initializeQueues();
    } catch (err) {
        logger.error(IDLOG, err.stack);
    }
}

/**
* Validates all parkings of the structure ini file.
*
* @method parkStructValidation
* @param {array} resp The response received from the command.
* @private
*/
function parkStructValidation(resp) {
    try {
        // cycles in all elements of the structure ini file to validate
        var k;
        for (k in struct) {

            // validates all parkings
            if (struct[k].type === INI_STRUCT.TYPE.PARK) {

                // current parking of the structure ini file isn't present
                // into the asterisk. So remove it from the structure ini file
                if (resp[struct[k].extension] === undefined) {

                    delete struct[k];
                    logger.warn(IDLOG, 'inconsistency between ini structure file and asterisk for ' + k + ' or parkings is disabled');
                }
            }
        }
        logger.info(IDLOG, 'all parkings have been validated');

        // initialize all parkings as 'Parking' objects into the 'parkings' object
        initializeParkings();
    } catch (err) {
        logger.error(IDLOG, err.stack);
    }
}

/**
* Validates the asterisk structure of ini file created by the perl script.
* Ini file items that aren't present in the asterisk, will be removed from
* _struct_ property.
*
* @method structValidation
* @private
*/
function structValidation() {
    try {
        logger.info(IDLOG, 'start asterisk structure ini file validation');
        // validates all queues
        astProxy.doCmd({ command: 'listQueues'   }, queueStructValidation);
        // validates all parkings
        astProxy.doCmd({ command: 'listParkings' }, parkStructValidation);
        // validates all sip extensions
        astProxy.doCmd({ command: 'listSipPeers' }, sipExtenStructValidation);
        // validates all iax extensions
        astProxy.doCmd({ command: 'listIaxPeers' }, iaxExtenStructValidation);
        // validates all SIP trunks
        astProxy.doCmd({ command: 'listSipPeers' }, sipTrunkStructValidation);

    } catch (err) {
       logger.error(IDLOG, err.stack);
    }
}

/**
* It's called when the asterisk connection is fully booted.
*
* @method start
* @static
*/
function start(inipath) {
    try {
        // check paramter
        if (typeof inipath !== 'string') { throw new Error('wrong parameter'); }

        // parse the ini file
        struct = iniparser.parseSync(inipath);
        // validates the content of the ini file
        structValidation();

    } catch (err) {
        logger.error(IDLOG, err.stack);
    }
}

/**
* Initialize all iax extensions as _Extension_ object into the
* _extensions_ property.
*
* @method initializeIaxExten
* @param {object} resp The response of the _listIaxPeers_ command plugin.
* @private
*/
function initializeIaxExten(resp) {
    try {
        var i, k, exten;
        for (k in struct) {

            if (struct[k].type    === INI_STRUCT.TYPE.EXTEN
                && struct[k].tech === INI_STRUCT.TECH.IAX) { // all iax extensions

                exten = new Extension(struct[k].extension, struct[k].tech);
                extensions[exten.getExten()] = exten;
                extensions[exten.getExten()].setName(struct[k].label);
            }
        }

        // set iax informations
        for (i = 0; i < resp.length; i++) {

            // this check is because some iax trunks can be present in the resp,
            // so in this function trunks are not considered
            if (extensions[resp[i].exten]) {

                extensions[resp[i].exten].setIp(resp[i].ip);
                extensions[resp[i].exten].setPort(resp[i].port);
                logger.info(IDLOG, 'set iax details for ext ' + resp[i].exten);

                // request the extension status
                astProxy.doCmd({ command: 'extenStatus', exten: resp[i].exten }, extenStatus);
            }
        }

        // request all channels
        logger.info(IDLOG, 'requests the channel list to initialize iax extensions');
        astProxy.doCmd({ command: 'listChannels' }, updateConversationsForAllExten);

    } catch (err) {
        logger.error(IDLOG, err.stack);
    }
}

/**
* Sets the details for all iax extension object.
*
* @method listIaxPeers
* @private
*/
function listIaxPeers(resp) {
    try {
        // check parameter
        if (!resp) { throw new Error('wrong parameter'); }

        var i;
        for (i = 0; i < resp.length; i++) {

            extensions[resp[i].ext].setIp(resp[i].ip);
            extensions[resp[i].ext].setPort(resp[i].port);
            logger.info(IDLOG, 'set iax details for ext ' + resp[i].ext);

            // request the extension status
            astProxy.doCmd({ command: 'extenStatus', exten: resp[i].ext }, extenStatus);
        }

        // request all channels
        logger.info(IDLOG, 'requests the channel list to initialize iax extensions');
        astProxy.doCmd({ command: 'listChannels' }, updateConversationsForAllExten);

    } catch (err) {
        logger.error(IDLOG, err.stack);
    }
}

/**
* Initialize all parkings as _Parking_ object into the _parkings_ property.
*
* @method initializeParkings
* @private
*/
function initializeParkings() {
    try {
        var k, p;
        for (k in struct) {

            if (struct[k].type === INI_STRUCT.TYPE.PARK) { // cycle in all parkings
                // new parking object
                p = new Parking(struct[k].extension);
                p.setName(struct[k].label);
                // store it
                parkings[p.getParking()] = p;
            }
        }

        // request all parked channels
        astProxy.doCmd({ command: 'listParkedChannels' }, listParkedChannels);

    } catch (err) {
        logger.error(IDLOG, err.stack);
    }
}

/**
* Store parked channels in memory and launch "listChannel" command plugin
* to get the number and the name of each parked channels.
*
* @method listParkedChannels
* @param {object} resp The reponse object received from the "listParkedChannels" command plugin
* @private
*/
function listParkedChannels(resp) {
    try {
        // check the parameter
        if (typeof resp !== 'object') { throw new Error('wrong parameter'); }

        if (resp && resp.result === true) {

            // store parked channels in global variable "parkedChannels"
            parkedChannels = resp.parkedChannels;

            // request all channels to get the caller number information for each parked channel
            astProxy.doCmd({ command: 'listChannels' }, updateParkedCallerForAllParkings);

        } else {
            logger.warn(IDLOG, 'getting parked channels');
        }
    } catch (err) {
        logger.error(IDLOG, err.stack);
    }
}

/**
* Updates specified parking key of the _parkedChannels_ property with the
* object received from _listParkedChannels_ command plugin.
*
* @method updateParkedChannelOfOneParking
* @param {string} parking The parking identifier
* @param {resp} The response object received from _listParkedChannels_ command plugin
* @private
*/
function updateParkedChannelOfOneParking(parking, resp) {
    try {
        // check the parameters
        if (typeof resp !== 'object' || typeof parking !== 'string') {
            throw new Error('wrong parameters');
        }

        if (resp.result === true) {

            // check if the response contains a parked channel for the specified parking
            // It it's not present, the parking is free
            if (typeof resp.parkedChannels[parking] === 'object') {

                // update the parked channel of the parking
                parkedChannels[parking] = resp.parkedChannels[parking];

                // request all channels to get the caller number information of
                // the parked channel of the specified parking
                logger.info(IDLOG, 'request all channels to update parked caller informations for parking ' + parking);
                astProxy.doCmd({ command: 'listChannels' }, function (err, resp) {
                    // update the parked caller of one parking in "parkings" object list
                    updateParkedCallerOfOneParking(parking, resp);
                });

            // there isn't a parked caller for the parking
            } else {
                // remove the parked channel from the memory
                delete parkedChannels[parking];
                logger.info(IDLOG, 'removed parked channel from parkedChannels for parking ' + parking);
                // remove the parked caller from the parking object
                parkings[parking].removeParkedCaller();
                logger.info(IDLOG, 'removed parked caller from parking ' + parking);

                // emit the event
                astProxy.emit(EVT_PARKING_CHANGED, parkings[parking]);
                logger.info(IDLOG, 'emitted event ' + EVT_PARKING_CHANGED + ' for parking ' + parking);
            }

        } else {
            logger.warn(IDLOG, 'in update parked caller for parking ' + parking);
        }

    } catch (err) {
        logger.error(IDLOG, err.stack);
    }
}

/**
* Update the parked caller of the specified parking.
*
* @method updateParkedCallerOfOneParking
* @param {string} parking The parking identifier
* @param {object} resp The response received from the _listChannels_ command plugin
* @private
*/
function updateParkedCallerOfOneParking(parking, resp) {
    try {
        // check parameters
        if (typeof parking !== 'string' || typeof resp !== 'object') {
            throw new Error('wrong parameters');
        }

        // check if the parking exists, otherwise there is some error
        if (parkings[parking]) {

            // get the parked channel of the specified parking
            var ch = parkedChannels[parking].channel;

            if (resp[ch]) { // the channel exists

                // add the caller number information to the response
                // received from the "listParkedChannels" command plugin
                parkedChannels[parking].callerNum = resp[ch].callerNum;
                // add the caller name information for the same reason
                parkedChannels[parking].callerName = resp[ch].callerName;

                // create and store a new parked call object
                pCall = new ParkedCaller(parkedChannels[parking]);
                parkings[parking].addParkedCaller(pCall);
                logger.info(IDLOG, 'updated parked call ' + pCall.getNumber() + ' to parking ' + parking);

                // emit the event
                astProxy.emit(EVT_PARKING_CHANGED, parkings[parking]);
                logger.info(IDLOG, 'emitted event ' + EVT_PARKING_CHANGED + ' for parking ' + parking);
            }

        } else {
            logger.warn(IDLOG, 'try to update parked caller of the non existent parking ' + parking);
        }

    } catch (err) {
        logger.error(IDLOG, err.stack);
    }
}

/**
* Updates all parking lost with their relative parked calls,
* if they are present.
*
* @method updateParkedCallerForAllParkings
* @param {object} err  The error object
* @param {object} resp The object received from the "listChannels" command plugin
* @private
*/
function updateParkedCallerForAllParkings(err, resp) {
    try {
        // cycle in all channels received from "listChannel" command plugin.
        // If a channel is present in "parkedChannels", then it is a parked
        // channel and so add it to relative parking
        var p, ch, pNum;
        for (p in parkedChannels) {

            ch = parkedChannels[p].channel;

            if (resp[ch]) { // the channel exists

                // add the caller number information to the response
                // received from the "listParkedChannels" command plugin
                parkedChannels[p].callerNum = resp[ch].callerNum;
                // add the caller name information for the same reason
                parkedChannels[p].callerName = resp[ch].callerName;

                // create and store a new parked call object
                pCall = new ParkedCaller(parkedChannels[p]);
                parkings[p].addParkedCaller(pCall);
                logger.info(IDLOG, 'added parked call ' + pCall.getNumber() + ' to parking ' + p);
            }
        }
    } catch (err) {
        logger.error(IDLOG, err.stack);
    }
}

/**
* Initialize all queues as _Queue_ object into the _queues_ property.
*
* @method initializeQueues
* @private
*/
function initializeQueues() {
    try {
        var k, q;
        for (k in struct) {

            if (struct[k].type === INI_STRUCT.TYPE.QUEUE) { // cycle in all queues

                q = new Queue(struct[k].queue);
                q.setName(struct[k].label);

                // store the new queue object
                queues[q.getQueue()] = q;

                // request details for the current queue
                astProxy.doCmd({ command: 'queueDetails', queue: q.getQueue() }, queueDetails);
            }
        }
    } catch (err) {
        logger.error(IDLOG, err.stack);
    }
}

/**
* Sets the details for queue object. The details include the members and
* the waiting callers.
*
* @method queueDetails
* @param {object} resp The queue informations object
* @private
*/
function queueDetails(resp) {
    try {
        // check the parameter
        if (typeof resp !== 'object'
            || resp.queue               === undefined || resp.members             === undefined
            || resp.holdtime            === undefined || resp.talktime            === undefined
            || resp.completedCallsCount === undefined || resp.abandonedCallsCount === undefined) {

            throw new Error('wrong parameter');
        }

        var q = resp.queue; // the queue number

        // set the queue data
        queues[q].setAvgHoldTime(resp.holdtime);
        queues[q].setAvgTalkTime(resp.talktime);
        queues[q].setCompletedCallsCount(resp.completedCallsCount);
        queues[q].setAbandonedCallsCount(resp.abandonedCallsCount);

        // set all queue members
        var m, member;
        for (m in resp.members) {

            // create new queue member object
            member = new QueueMember(resp.members[m].member);
            member.setName(resp.members[m].name);
            member.setType(resp.members[m].type);
            member.setCallsTakenCount(resp.members[m].callsTakenCount);
            member.setLastCallTimestamp(resp.members[m].lastCallTimestamp);

            // add the member to its queue
            queues[q].addMember(member);
            logger.info(IDLOG, 'added member ' + member.getMember() + ' to queue ' + q);
        }

        // set all waiting callers
        var ch, wCaller;
        for (ch in resp.waitingCallers) {
            wCaller = new QueueWaitingCaller(resp.waitingCallers[ch]);
            queues[q].addWaitingCaller(wCaller);
            logger.info(IDLOG, 'added waiting caller ' + wCaller.getName() + ' to queue ' + wCaller.getQueue());
        }

    } catch (err) {
        logger.error(IDLOG, err.stack);
    }
}

/**
* Returns the JSON representation of all queues.
*
* @method getJSONQueues
* @return {object} The JSON representation of all queues.
*/
function getJSONQueues() {
    try {
        var qliteral = {};
        var q;
        for (q in queues) { qliteral[q] = queues[q].toJSON(); }
        return qliteral;

    } catch (err) {
        logger.error(IDLOG, err.stack);
    }
}

/**
* Returns the JSON representation of all parkings.
*
* @method getJSONParkings
* @return {object} The JSON representation of all parkings.
*/
function getJSONParkings() {
    try {
        var p;
        var pliteral = {};
        for (p in parkings) { pliteral[p] = parkings[p].toJSON(); }
        return pliteral;

    } catch (err) {
        logger.error(IDLOG, err.stack);
    }
}

/**
* Returns the JSON representation of all the extensions. If some error
* occurs it returns an empty object.
*
* @method getJSONExtensions
* @return {object} The JSON representation of the all extensions.
*/
function getJSONExtensions() {
    try {
        var eliteral = {};
        var ext;
        for (ext in extensions) { eliteral[ext] = extensions[ext].toJSON(); }
        return eliteral;

    } catch (err) {
        logger.error(IDLOG, err.stack);
        return {};
    }
}

/**
* Initialize all sip extensions as _Extension_ object into the
* _extensions_ property.
*
* @method initializeSipExten
* @private
*/
function initializeSipExten() {
    try {
        var k, exten;
        for (k in struct) {

            if (struct[k].type    === INI_STRUCT.TYPE.EXTEN
                && struct[k].tech === INI_STRUCT.TECH.SIP) { // all sip extensions

                exten = new Extension(struct[k].extension, struct[k].tech);
                extensions[exten.getExten()] = exten;

                // request sip details for current extension
                astProxy.doCmd({ command: 'sipDetails', exten: exten.getExten() }, extSipDetails);
                // request the extension status
                astProxy.doCmd({ command: 'extenStatus', exten: exten.getExten() }, extenStatus);
                // get the dnd status
                astProxy.doCmd({ command: 'dndGet', exten: exten.getExten() }, setDndStatus);
                // get the call forward status
                astProxy.doCmd({ command: 'cfGet', exten: exten.getExten() }, setCfStatus);
            }
        }
        // request all channels
        logger.info(IDLOG, 'requests the channel list to initialize sip extensions');
        astProxy.doCmd({ command: 'listChannels' }, updateConversationsForAllExten);

    } catch (err) {
        logger.error(IDLOG, err.stack);
    }
}

/**
* Initialize all sip trunks as _Trunk_ object into the
* _trunks_ property.
*
* @method initializeSipTrunk
* @private
*/
function initializeSipTrunk() {
    try {
        var k, trunk;
        for (k in struct) {

            if (struct[k].type    === INI_STRUCT.TYPE.TRUNK
                && struct[k].tech === INI_STRUCT.TECH.SIP) { // all sip trunks

                trunk = new Trunk(struct[k].extension, struct[k].tech);
                trunks[trunk.getExten()] = trunk;

                // request sip details for current trunk
                astProxy.doCmd({ command: 'sipDetails', exten: trunk.getExten() }, trunkSipDetails);
                // request the trunk status
                astProxy.doCmd({ command: 'extenStatus', exten: trunk.getExten() }, trunkStatus);
            }
        }
        // request all channels
        logger.info(IDLOG, 'requests the channel list to initialize sip trunks');
        astProxy.doCmd({ command: 'listChannels' }, updateConversationsForAllTrunk);

    } catch (err) {
        logger.error(IDLOG, err.stack);
    }
}

/**
* Set the call forward status of the extension.
*
* @method setCfStatus
* @param {object} err  The error object of the _cfGet_ command plugin.
* @param {object} resp The response object of the _cfGet_ command plugin.
* @private
*/
function setCfStatus(err, resp) {
    try {
        // check the error
        if (err) { throw err; }

        // check parameter
        if (   typeof resp       !== 'object'
            || typeof resp.exten !== 'string' || typeof resp.status !== 'string') {

            throw new Error('wrong parameter');
        }

        if (extensions[resp.exten]) { // the extension exists

            if (resp.status === 'on') {
                extensions[resp.exten].setCf(resp.to);
                logger.info(IDLOG, 'set extension ' + resp.exten + ' cf enable to ' + resp.to);

            } else {
                extensions[resp.exten].disableCf();
                logger.info(IDLOG, 'set extension ' + resp.exten + ' cf disable');
            }

        } else {
            logger.warn(IDLOG, 'request cf for not existing extension ' + resp.exten);
        }

    } catch (err) {
        logger.error(IDLOG, err.stack);
    }
}

/**
* Set the don't disturb status of the extension.
*
* @method setDndStatus
* @param {object} err  The error object of the _dndGet_ command plugin.
* @param {object} resp The response object of the _dndGet_ command plugin.
* @private
*/
function setDndStatus(err, resp) {
    try {
        // check the error
        if (err) { throw err; }

        // check parameter
        if (typeof resp !== 'object' || typeof resp.exten !== 'string') { throw new Error('wrong parameter'); }

        if (extensions[resp.exten]) { // the extension exists

            if (resp.dnd === 'on') {
                extensions[resp.exten].setDnd(true);
                logger.info(IDLOG, 'set extension ' + resp.exten + ' dnd true');

            } else {
                extensions[resp.exten].setDnd(false);
                logger.info(IDLOG, 'set extension ' + resp.exten + ' dnd false');
            }

        } else {
            logger.warn(IDLOG, 'request dnd for not existing extension ' + resp.exten);
        }
    } catch (err) {
        logger.error(IDLOG, err.stack);
    }
}

/**
* Sets the details for the sip extension object.
*
* @method extSipDetails
* @param {object} resp The extension informations object
* @private
*/
function extSipDetails(resp) {
    try {
        // check parameter
        if (!resp || resp.result === undefined) { throw new Error('wrong parameter'); }

        if (resp.result === true) {

            // extract extension object from the response
            var data = resp.exten;

            // set the extension informations
            extensions[data.exten].setIp(data.ip);
            extensions[data.exten].setPort(data.port);
            extensions[data.exten].setName(data.name);
            extensions[data.exten].setSipUserAgent(data.sipuseragent);
            logger.info(IDLOG, 'set sip details for ext ' + data.exten);

        } else {
            logger.warn(IDLOG, 'exten sip details ' + (resp.message !== undefined ? resp.message : ''));
        }
    } catch (err) {
        logger.error(IDLOG, err.stack);
    }
}

/**
* Sets the details for the sip trunk object.
*
* @method trunkSipDetails
* @param {object} resp The trunk informations object
* @private
*/
function trunkSipDetails(resp) {
    try {
        // check parameter
        if (!resp || resp.result === undefined) { throw new Error('wrong parameter'); }

        if (resp.result === true) {

            // extract extension object from the response
            var data = resp.exten;

            // set the extension informations
            trunks[data.exten].setIp(data.ip);
            trunks[data.exten].setPort(data.port);
            trunks[data.exten].setName(data.name);
            trunks[data.exten].setSipUserAgent(data.sipuseragent);
            logger.info(IDLOG, 'set sip details for trunk ' + data.exten);

        } else {
            logger.warn(IDLOG, 'trunk sip details ' + (resp.message !== undefined ? resp.message : ''));
        }
    } catch (err) {
        logger.error(IDLOG, err.stack);
    }
}

/**
* Update iax extension information and emit _EVT\_EXTEN\_CHANGED_ event.
*
* @method updateExtIaxDetails
* @param {object} resp The iax extension informations object
* @private
*/
function updateExtIaxDetails(resp) {
    try {
        // set extension informations
        extIaxDetails(resp);

        // emit the event
        astProxy.emit(EVT_EXTEN_CHANGED, extensions[resp.exten]);
        logger.info(IDLOG, 'emitted event ' + EVT_EXTEN_CHANGED + ' for iax extension ' + resp.exten);

    } catch (err) {
        logger.error(IDLOG, err.stack);
    }
}

/**
* Sets the details for the iax extension object.
*
* @method extIaxDetails
* @param {object} resp The extension informations object
* @private
*/
function extIaxDetails(resp) {
    try {
        // check parameter
        if (typeof resp !== 'object') { throw new Error('wrong parameter'); }

        // set the extension informations
        extensions[resp.exten].setIp(resp.ip);
        extensions[resp.exten].setPort(resp.port);
        extensions[resp.exten].setIp(resp.ip);
        logger.info(IDLOG, 'set iax details for ext ' + resp.exten);

    } catch (err) {
        logger.error(IDLOG, err.stack);
    }
}

/**
* Update extension information and emit _EVT\_EXTEN\_CHANGED_ event.
*
* @method updateExtSipDetails
* @param {object} resp The extension informations object
* @private
*/
function updateExtSipDetails(resp) {
    try {
        // set extension informations
        extSipDetails(resp);

        // emit the event
        astProxy.emit(EVT_EXTEN_CHANGED, extensions[resp.exten.exten]);
        logger.info(IDLOG, 'emitted event ' + EVT_EXTEN_CHANGED + ' for sip extension ' + resp.exten.exten);

    } catch (err) {
        logger.error(IDLOG, err.stack);
    }
}

/**
* Updates the conversations for all extensions.
*
* @method updateConversationsForAllExten
* @param {object} err  The error object
* @param {object} resp The channel list as received by the _listChannels_ command plugin.
* @private
*/
function updateConversationsForAllExten(err, resp) {
    try {
        // check parameter
        if (!resp) { throw new Error('wrong parameter'); }

        // removes all conversations of all extensions
        var ext;
        for (ext in extensions) { extensions[ext].removeAllConversations(); }

        // cycle in all received channels
        var chid;
        for (chid in resp) {

            ext = resp[chid].callerNum;

            // add new conversation to the extension. Queue channel is not considered,
            // otherwise an extension has also wrong conversation (e.g. 214 has the
            // conversation SIP/221-00000592>Local/221@from-queue-000009dc;2)
            if (chid.indexOf('Local')    === -1
                && chid.indexOf('@from') === -1
                && extensions[ext]) { // the extension exists

                addConversationToExten(ext, resp, chid);
            }
        }
    } catch (err) {
        logger.error(IDLOG, err.stack);
    }
}

/**
* Updates the conversations for all trunks.
*
* @method updateConversationsForAllTrunk
* @param {object} err  The error object
* @param {object} resp The channel list as received by the _listChannels_ command plugin.
* @private
*/
function updateConversationsForAllTrunk(err, resp) {
    try {
        // check parameter
        if (!resp) { throw new Error('wrong parameter'); }

        // removes all conversations of all trunks
        var trunk;
        for (trunk in trunks) { trunks[trunk].removeAllConversations(); }

        // cycle in all received channels
        var chid;
        for (chid in resp) {

            trunk = resp[chid].callerNum;

            // add new conversation to the extension. Queue channel is not considered,
            // otherwise an extension has also wrong conversation (e.g. 214 has the
            // conversation SIP/221-00000592>Local/221@from-queue-000009dc;2)
            if (chid.indexOf('Local')    === -1
                && chid.indexOf('@from') === -1
                && trunks[ext]) { // the extension exists

                addConversationToExten(ext, resp, chid);
            }
        }
    } catch (err) {
        logger.error(IDLOG, err.stack);
    }
}

/**
* Update the conversations of the extension.
*
* @method updateExtenConversations
* @param {string} exten The extension number
* @param {object} resp The object received by the _listChannels_ command plugin
* @private
*/
function updateExtenConversations(exten, resp) {
    try {
        // check parameters
        if (typeof exten !== 'string' || !resp) { throw new Error('wrong parameters'); }

        // check if the extension exists, otherwise there is some error
        if (extensions[exten]) {

            // reset all conversations of the extension
            extensions[exten].removeAllConversations();
            logger.info(IDLOG, 'reset all conversations of the extension ' + exten);

            // cycle in all received channels
            var ext, chid;
            for (chid in resp) {

                // current extension of the channel
                ext = resp[chid].callerNum;

                // add new conversation to the extension. Queue channel is not considered,
                // otherwise an extension has also wrong conversation (e.g. 214 has the
                // conversation SIP/221-00000592>Local/221@from-queue-000009dc;2)
                if (chid.indexOf('Local')    === -1
                    && chid.indexOf('@from') === -1
                    && ext === exten) { // the current extension is of interest

                    addConversationToExten(ext, resp, chid);
                }
            }

            // emit the event
            astProxy.emit(EVT_EXTEN_CHANGED, extensions[exten]);
            logger.info(IDLOG, 'emitted event ' + EVT_EXTEN_CHANGED + ' for extension ' + exten);

        } else {
            logger.warn(IDLOG, 'try to update channel list of the non existent extension ' + exten);
        }

    } catch (err) {
        logger.error(IDLOG, err.stack);
    }
}

/**
* Add new conversation to the extension.
*
* @method addConversationToExten
* @param {string} exten The extension number
* @param {object} resp The channel list object received by the _listChannels_ command plugin
* @param {string} chid The channel identifier
* @private
*/
function addConversationToExten(exten, resp, chid) {
    try {
        // check parameters
        if (typeof exten !== 'string'
            || typeof resp !== 'object'
            || typeof chid !== 'string') {

            throw new Error('wrong parameters');
        }

        if (extensions[exten]) {

            var chDest, chSource, chBridged;

            // creates the source and destination channels
            var ch = new Channel(resp[chid]);
            if (ch.isSource()) {

                chSource = ch;
                chBridged = resp[chid].bridgedChannel;
                if (resp[chBridged]) { // the call is connected
                    chDest = new Channel(resp[chBridged]);
                }

            } else {

                chDest = ch;
                chBridged = resp[chid].bridgedChannel;
                if (resp[chBridged]) { // the call is connected
                    chSource = new Channel(resp[chBridged]);
                }
            }
            // create a new conversation
            var conv = new Conversation(chSource, chDest);
            var convid = conv.getId();

            // if the conversation is recording, sets its recording status
            if (recordingConv[convid] !== undefined) {
                conv.setRecording(true);
                logger.info(IDLOG, 'set recording status to conversation ' + convid);
            }

            // add the created conversation to the extension
            extensions[exten].addConversation(conv);
            logger.info(IDLOG, 'the conversation ' + convid + ' has been added to exten ' + exten);

        } else {
            logger.warn(IDLOG, 'try to add new conversation to a non existent extensions ' + exten);
        }

    } catch (err) {
        logger.error(IDLOG, err.stack);
    }
}

/**
* Sets the extension status received.
*
* @method extenStatus
* @param {object} resp The received response object
* @private
*/
function extenStatus(resp) {
    try {
        extensions[resp.exten].setStatus(resp.status);
        logger.info(IDLOG, 'sets status ' + resp.status + ' for extension ' + resp.exten);

    } catch (err) {
        logger.error(IDLOG, err.stack);
    }
}

/**
* Sets the trunk status received.
*
* @method trunkStatus
* @param {object} resp The received response object
* @private
*/
function trunkStatus(resp) {
    try {
        trunks[resp.exten].setStatus(resp.status);
        logger.info(IDLOG, 'sets status ' + resp.status + ' for trunk ' + resp.exten);

    } catch (err) {
        logger.error(IDLOG, err.stack);
    }
}

/**
* Subscribe a callback function to a custom event fired by this object.
* It's the same of nodejs _events.EventEmitter.on._
*
* @method on
* @param {string} type The name of the event
* @param {function} cb The callback to execute in response to the event
* @return {object} A subscription handle capable of detaching that subscription.
*/
function on(type, cb) {
    try {
        return emitter.on(type, cb);
    } catch (err) {
        logger.error(IDLOG, err.stack);
    }
}

/**
* Return the extension list.
*
* @method getExtensions
* @return {object} The _extensions_ object.
*/
function getExtensions() {
    try {
        return extensions;
    } catch (err) {
        logger.error(IDLOG, err.stack);
    }
}

/**
* Updates the extension status and any other information except
* the channel list. To update the channel list it request all channels
* to analize through "listChannels" command plugin.
*
* @method evtExtenStatusChanged
* @param {string} exten The extension number
* @param {string} statusCode The numeric status code as arrived from asterisk
* @private
*/
function evtExtenStatusChanged(exten, status) {
    try {
        // check parameters
        if (typeof exten !== 'string' && typeof status !== 'string') {
            throw new Error('wrong parameters');
        }

        if (extensions[exten]) { // the exten is an extension

            // request sip details for current extension
            extensions[exten].setStatus(status);
            logger.info(IDLOG, 'set status ' + status + ' for extension ' + exten);

            // update extension informations. This is because when the extension becomes
            // offline/online ip, port and other informations needs to be updated
            if (extensions[exten].getChanType() === 'sip') {

                astProxy.doCmd({ command: 'sipDetails', exten: exten }, updateExtSipDetails);

            } else if (extensions[exten].getChanType() === 'iax') {

                astProxy.doCmd({ command: 'iaxDetails', exten: exten }, updateExtIaxDetails);
            }

        } else if (parkings[exten]) { // the exten is a parking

            var parking = exten; // to better understand the code

            // request all parked channels
            logger.info(IDLOG, 'requests all parked channels to update the parking ' + parking);
            astProxy.doCmd({ command: 'listParkedChannels' }, function (resp) {
                // update the parked channel of one parking in "parkedChannels"
                updateParkedChannelOfOneParking(parking, resp);
            });
        }

    } catch (err) {
        logger.error(IDLOG, err.stack);
    }
}

/**
* New voice messages has been left. So it emits the _EVT\_NEW\_VOICEMAIL_ event.
*
* @method evtNewVoicemailMessage
* @param {object} data
*  @param {string} data.context   The context of the voicemail extension
*  @param {string} data.countNew  The number of the new voicemail messages
*  @param {string} data.countOld  The number of the old voicemail messages
*  @param {string} data.voicemail The voicemail identifier who received the voice message
* @private
*/
function evtNewVoicemailMessage(data) {
    try {
        // check parameter
        if (   typeof data           !== 'object'
            && typeof data.voicemail !== 'string' && typeof data.context  !== 'string'
            && typeof data.countOld  !== 'string' && typeof data.countNew !== 'string') {

            throw new Error('wrong parameter');
        }

        // emit the event
        astProxy.emit(EVT_NEW_VOICEMAIL, data);
        logger.info(IDLOG, 'emitted event ' + EVT_NEW_VOICEMAIL + ' in voicemail ' + data.voicemail +
                           ' with context ' + data.context);

    } catch (err) {
        logger.error(IDLOG, err.stack);
    }
}

/**
* Removes a waiting caller from a queue and emit the _EVT\_QUEUE\_CHANGED_ event.
*
* @method evtRemoveQueueWaitingCaller
* @param {object} data The response object received from the event plugin _leave_.
*/
function evtRemoveQueueWaitingCaller(data) {
    try {
        // check parameter
        if (typeof data !== 'object'
            || typeof data.queue   !== 'string'
            || typeof data.channel !== 'string') {

            throw new Error('wrong parameter');
        }

        var q = data.queue;

        queues[q].removeWaitingCaller(data.channel);
        logger.info(IDLOG, 'removed queue waiting caller ' + data.channel + ' from queue ' + q);

        // emit the event
        astProxy.emit(EVT_QUEUE_CHANGED, queues[q]);
        logger.info(IDLOG, 'emitted event ' + EVT_QUEUE_CHANGED + ' for queue ' + q);

    } catch (err) {
        logger.error(IDLOG, err.stack);
    }
}

/**
* Adds a new waiting caller to a queue.
*
* @method evtNewQueueWaitingCaller
* @param {object} data The response object received from the event plugin _join_.
*/
function evtNewQueueWaitingCaller(data) {
    try {
        // check parameter
        if (typeof data !== 'object') { throw new Error('wrong parameter'); }

        // create new waiting caller and add it to relative queue
        var wCaller = new QueueWaitingCaller(data);
        var q = wCaller.getQueue();
        queues[q].addWaitingCaller(wCaller);
        logger.info(IDLOG, 'added new queue waiting caller ' + wCaller.getNumber() + ' to queue ' + q);

        // emit the event
        astProxy.emit(EVT_QUEUE_CHANGED, queues[q]);
        logger.info(IDLOG, 'emitted event ' + EVT_QUEUE_CHANGED + ' for queue ' + q);

    } catch (err) {
        logger.error(IDLOG, err.stack);
    }
}

/**
* If the involved spier is an extensions, it updates its conversations.
*
* @method evtSpyStartConversation
* @param {object} data The data received from the __ event plugin
*/
function evtSpyStartConversation(data) {
    try {
        // check parameter
        if (typeof data !== 'object' && typeof data.spierId !== 'string') { throw new Error('wrong parameter'); }

        astProxy.doCmd({ command: 'listChannels' }, function (err, resp) {

            // update the conversations of the spier
            if (extensions[data.spierId]) { updateExtenConversations(data.spierId,  resp); }
        });

    } catch (err) {
        logger.error(IDLOG, err.stack);
    }
}

/**
* If the involved numbers are extensions, it updates their conversations.
*
* @method evtConversationDialing
* @param {object} data The data received from the _dial_ event plugin
*/
function evtConversationDialing(data) {
    try {
        // check parameter
        if (typeof data !== 'object'
            && typeof data.chDest     !== 'string'
            && typeof data.chSource   !== 'string'
            && typeof data.callerNum  !== 'string'
            && typeof data.dialingNum !== 'string') {

            throw new Error('wrong parameter');
        }

        // when dialing each channel received from listChannels command
        // plugin hasn't the information about the bridgedChannel. So add
        // it in the following manner
        astProxy.doCmd({ command: 'listChannels' }, function (err, resp) {

            resp[data.chDest].bridgedChannel   = data.chSource;
            resp[data.chSource].bridgedChannel = data.chDest;

            // update the conversations of the extensions
            if (extensions[data.callerNum])  { updateExtenConversations(data.callerNum,  resp); }
            if (extensions[data.dialingNum]) { updateExtenConversations(data.dialingNum, resp); }
        });

    } catch (err) {
        logger.error(IDLOG, err.stack);
    }
}

/**
* If the involved numbers are extensions, it updates their conversations.
*
* @method evtConversationConnected
* @param {string} num1 One of the two connected numbers
* @param {string} num2 The other of the two connected numbers
*/
function evtConversationConnected(num1, num2) {
    try {
        // check parameters
        if (typeof num1 !== 'string' || typeof num2 !== 'string') {
            throw new Error('wrong parameters');
        }

        // check if num1 is an extension
        if (extensions[num1]) {

            // request all channels
            logger.info(IDLOG, 'requests the channel list to update the extension ' + num1);
            astProxy.doCmd({ command: 'listChannels' }, function (err, resp) {
                // update the conversations of the extension
                updateExtenConversations(num1, resp);
            });
        }

        // check if num2 is an extension
        if (extensions[num2]) {

            // request all channels
            logger.info(IDLOG, 'requests the channel list to update the extension ' + num2);
            astProxy.doCmd({ command: 'listChannels' }, function (err, resp) {
                // update the conversations of the extension
                updateExtenConversations(num2, resp);
            });
        }
    } catch (err) {
        logger.error(IDLOG, err.stack);
    }
}

/**
* Return the source channel of the conversation of the specified extension.
* If the source channel isn't present, undefined will be returned. It is
* useful for those operation in which the channel type is important. For example
* the start and stop record call must be executed on the same channel.
*
* @method getExtenSourceChannelConversation
* @param {string} exten The extension number
* @param {string} convid The conversation identifier
* @return {object} The source channel or undefined value if it's not present.
* @private
*/
function getExtenSourceChannelConversation(exten, convid) {
    try {
        // check the extension existence
        if (!extensions[exten]) { return; }

        // get the conversation
        var conv = extensions[exten].getConversation(convid);

        if (!conv) { return; }

        var chSource = conv.getSourceChannel();
        var ch;

        if (chSource) { return chSource; }

    } catch (err) {
        logger.error(IDLOG, err.stack);
    }
}

/**
* Return the identifier of the source channel of the conversation of the specified
* extension. If the source channel isn't present, undefined will be returned. It is
* useful for those operation in which the channel type is important. For example
* the start and stop record call must be executed on the same channel.
*
* @method getExtenIdSourceChannelConversation
* @param {string} exten The extension number
* @param {string} convid The conversation identifier
* @return {object} The identifier of the source channel or undefined value if it's not present.
* @private
*/
function getExtenIdSourceChannelConversation(exten, convid) {
    try {
        // get the source channel
        var ch = getExtenSourceChannelConversation(exten, convid);
        if (ch) { return ch.getChannel(); }

    } catch (err) {
        logger.error(IDLOG, err.stack);
    }
}

/**
* Return a channel identifier of the conversation of the specified extension. If the
* source channel is present it will returned its id, otherwise the destination channel
* id will be returned. It is useful for those operation in which the channel type is not
* important (e.g. the hangup operation).
*
* @method getExtenIdChannelConversation
* @param {string} exten The extension number
* @param {string} convid The conversation identifier
* @return {string} The channel identifier or undefined value if it's not present.
* @private
*/
function getExtenIdChannelConversation(exten, convid) {
    try {
        // check the extension existence
        if (!extensions[exten]) { return undefined; }

        // get the conversation
        var conv = extensions[exten].getConversation(convid);

        if (!conv) { return; }

        var chDest   = conv.getDestinationChannel();
        var chSource = conv.getSourceChannel();
        var ch;

        if (chSource)    { return chSource.getChannel(); }
        else if (chDest) { return chDest.getChannel();   }

    } catch (err) {
        logger.error(IDLOG, err.stack);
    }
}

/**
* Make a new call.
*
* @method call
* @param {string} endpointType The type of the endpoint (e.g. extension, queue, parking, trunk...)
* @param {string} endpointId The endpoint identifier (e.g. the extension number)
* @param {string} to The destination number
* @param {function} cb The callback function
*/
function call(endpointType, endpointId, to, cb) {
    try {
        // check parameters
        if (typeof cb !== 'function'
            || typeof to           !== 'string'
            || typeof endpointId   !== 'string'
            || typeof endpointType !== 'string') {

            throw new Error('wrong parameters');
        }

        // check the endpoint existence
        if (endpointType === 'extension' && extensions[endpointId]) {

            var chType = extensions[endpointId].getChanType();

            logger.info(IDLOG, 'execute call from ' + endpointId + ' to ' + to);
            astProxy.doCmd({ command: 'call', chanType: chType, exten: endpointId, to: to }, function (resp) {
                cb(resp);
                callCb(resp);
            });
        }
    } catch (err) {
        logger.error(IDLOG, err.stack);
    }
}

/**
* Pickup a parked caller.
*
* @method pickupParking
* @param {string} parking The number of the parking
* @param {string} destType The endpoint type that pickup the conversation
* @param {string} destId The endpoint identifier that pickup the conversation
* @param {function} cb The callback function
*/
function pickupParking(parking, destType, destId, cb) {
    try {
        // check parameters
        if (typeof cb          !== 'function'
            || typeof destId   !== 'string'
            || typeof parking  !== 'string'
            || typeof destType !== 'string') {

            throw new Error('wrong parameters');
        }

        var ch = parkings[parking].getParkedCaller().getChannel();

        if (destType === 'extension' && extensions[destId] && ch !== undefined) {

            // the pickup operation is made by redirect operation
            logger.info(IDLOG, 'pickup from ' + destType + ' ' + destId + ' of the channel ' + ch + ' of parking ' + parking);
            astProxy.doCmd({ command: 'redirectChannel', chToRedirect: ch, to: destId }, function (resp) {
               cb(resp);
               redirectConvCb(resp);
            });

        } else {
            logger.error(IDLOG, 'pickup parking from ' + destType + ' ' + destId + ' of parking ' + parking);
            cb();
        }
    } catch (err) {
        logger.error(IDLOG, err.stack);
    }
}

/**
* Pickup a conversation.
*
* @method pickupConversation
* @param {string} endpointType The type of the endpoint (e.g. extension, queue, parking, trunk...)
* @param {string} endpointId The endpoint identifier (e.g. the extension number)
* @param {string} convid The conversation identifier
* @param {string} destType The endpoint type that pickup the conversation
* @param {string} destId The endpoint identifier that pickup the conversation
* @param {function} cb The callback function
*/
function pickupConversation(endpointType, endpointId, convid, destType, destId, cb) {
    try {
        // check parameters
        if (typeof convid !== 'string'
            || typeof cb           !== 'function'
            || typeof destId       !== 'string'
            || typeof destType     !== 'string'
            || typeof endpointId   !== 'string'
            || typeof endpointType !== 'string') {

            throw new Error('wrong parameters');
        }

        // check the endpoint existence
        if (endpointType === 'extension' && extensions[endpointId]
            && destType  === 'extension' && extensions[destId]) {

            var chToRedirect;
            var convs = extensions[endpointId].getAllConversations();
            var conv  = convs[convid];
            var ch    = conv.getSourceChannel();
            var callerNum  = ch.getCallerNum();
            var bridgedNum = ch.getBridgedNum();

            // get the channel to redirect
            if (callerNum === endpointId) {
                chToRedirect = ch.getBridgedChannel();

            } else if (bridgedNum === endpointId) {
                chToRedirect = ch.getChannel();
            }

            if (chToRedirect !== undefined) {

                // the pickup operation is made by redirect operation
                logger.info(IDLOG, 'pickup from ' + destType + ' ' + destId + ' of the channel ' + chToRedirect + ' of ' + endpointType + ' ' + endpointId);
                astProxy.doCmd({ command: 'redirectChannel', chToRedirect: chToRedirect, to: destId }, function (resp) {
                    cb(resp);
                    redirectConvCb(resp);
                });

            } else {
                logger.error(IDLOG, 'pickup conversation of ' + endpointType + ' ' + endpointId + ' from ' + destType + ' ' + destId);
                cb();
            }
        }
    } catch (err) {
        logger.error(IDLOG, err.stack);
    }
}

/**
* It's called when an Hangup event is raised from the asterisk. It is
* called from the _hangup_ event plugin.
*
* @method evtHangupConversation
* @param {object} data The data received from _hangup_ event plugin
*/
function evtHangupConversation(data) {
    try {
        // check parameter
        if (typeof data !== 'object'
            || typeof data.channel   !== 'string'
            || typeof data.callerNum !== 'string') {

            throw new Error('wrong parameter');
        }

        // check the extension existence
        if (extensions[data.callerNum]) {

            // request all channel list and update channels of extension
            astProxy.doCmd({ command: 'listChannels' }, function (err, resp) {

                // update the conversations of the extension
                updateExtenConversations(data.callerNum, resp);
            });
        }

    } catch (err) {
        logger.error(IDLOG, err.stack);
    }
}

/**
* Hangup the conversation of the endpoint.
*
* @method hangupConversation
* @param {string} endpointType The type of the endpoint (e.g. extension, queue, parking, trunk...)
* @param {string} endpointId The endpoint identifier (e.g. the extension number)
* @param {string} convid The conversation identifier
* @param {function} cb The callback function
*/
function hangupConversation(endpointType, endpointId, convid, cb) {
    try {
        // check parameters
        if (typeof convid !== 'string'
            || typeof cb           !== 'function'
            || typeof endpointId   !== 'string'
            || typeof endpointType !== 'string') {

            throw new Error('wrong parameters');
        }

        // check the endpoint existence
        if (endpointType === 'extension' && extensions[endpointId]) {

            // get the channel to hangup
            var ch = getExtenIdChannelConversation(endpointId, convid);

            if (ch) {
                // execute the hangup
                logger.info(IDLOG, 'execute hangup of the channel ' + ch + ' of exten ' + endpointId);
                astProxy.doCmd({ command: 'hangup', channel: ch }, function (resp) {
                    cb(resp);
                    hangupConvCb(resp);
                });

            } else {
                logger.warn(IDLOG, 'no channel to hangup of conversation ' + convid + ' of exten ' + endpointId);
                cb();
            }

        } else {
            logger.warn(IDLOG, 'try to hangup conversation for the non existent endpoint ' + endpointType);
            cb();
        }

    } catch (err) {
        cb();
        logger.error(IDLOG, err.stack);
    }
}

/**
* This is the callback of the _redirectChannel_ command plugin.
*
* @method redirectConvCb
* @param {object} resp The response object of the operation
* @private
*/
function redirectConvCb(resp) {
    try {
        if (typeof resp === 'object' && resp.result === true) {
            logger.info(IDLOG, 'redirect channel succesfully');

        } else {
            logger.warn(IDLOG, 'redirect channel failed' + (resp.cause ? (': ' + resp.cause) : '') );
        }
    } catch (err) {
       logger.error(IDLOG, err.stack);
    }
}

/**
* This is the callback of the call command plugin.
*
* @method callCb
* @param {object} resp The response object of the operation
* @private
*/
function callCb(resp) {
    try {
        if (typeof resp === 'object' && resp.result === true) {
            logger.info(IDLOG, 'call succesfully');

        } else {
            logger.warn(IDLOG, 'call failed' + (resp.cause ? (': ' + resp.cause) : '') );
        }
    } catch (err) {
       logger.error(IDLOG, err.stack);
    }
}

/**
* This is the callback of the spy command plugin with speaking.
*
* @method startSpySpeakConvCb
* @param {object} resp The response object of the operation
* @private
*/
function startSpySpeakConvCb(resp) {
    try {
        if (typeof resp === 'object' && resp.result === true) {
            logger.info(IDLOG, 'start spy channel with speaking succesfully');

        } else {
            logger.warn(IDLOG, 'start spy channel with speaking failed' + (resp.cause ? (': ' + resp.cause) : '') );
        }
    } catch (err) {
       logger.error(IDLOG, err.stack);
    }
}

/**
* This is the callback of the spy command plugin with only listening.
*
* @method startSpyListenConvCb
* @param {object} resp The response object of the operation
* @private
*/
function startSpyListenConvCb(resp) {
    try {
        if (typeof resp === 'object' && resp.result === true) {
            logger.info(IDLOG, 'start spy channel with only listening succesfully');

        } else {
            logger.warn(IDLOG, 'start spy channel with only listening failed' + (resp.cause ? (': ' + resp.cause) : '') );
        }
    } catch (err) {
       logger.error(IDLOG, err.stack);
    }
}

/**
* This is the callback of the hangup command plugin.
*
* @method hangupConvCb
* @param {object} resp The response object of the operation
* @private
*/
function hangupConvCb(resp) {
    try {
        if (typeof resp === 'object' && resp.result === true) {
            logger.info(IDLOG, 'hangup channel succesfully');

        } else {
            logger.warn(IDLOG, 'hangup channel failed' + (resp.cause ? (': ' + resp.cause) : '') );
        }
    } catch (err) {
       logger.error(IDLOG, err.stack);
    }
}

/**
* Redirect the conversation.
*
* @method redirectConversation
* @param {string} endpointType The type of the endpoint (e.g. extension, queue, parking, trunk...)
* @param {string} endpointId The endpoint identifier (e.g. the extension number)
* @param {string} convid The conversation identifier
* @param {string} to The destination number to redirect the conversation
* @param {function} cb The callback function
*/
function redirectConversation(endpointType, endpointId, convid, to, cb) {
    try {
        // check parameters
        if (typeof convid !== 'string'
            || typeof cb           !== 'function'
            || typeof to           !== 'string'
            || typeof endpointId   !== 'string'
            || typeof endpointType !== 'string') {

            throw new Error('wrong parameters');
        }

        // check the endpoint existence
        if (endpointType === 'extension' && extensions[endpointId]) {

            var convs      = extensions[endpointId].getAllConversations();
            var conv       = convs[convid];
            var chSource   = conv.getSourceChannel();
            var callerNum  = chSource.getCallerNum();
            var bridgedNum = chSource.getBridgedNum();

            // redirect is only possible on own calls. So when the endpointId is the caller, the
            // channel to redirect is the destination channel. It's the source channel otherwise
            var chToRedirect = endpointId === chSource.getCallerNum() ? chSource.getBridgedChannel() : chSource.getChannel();

            if (chToRedirect !== undefined) {

                // redirect the channel
                logger.info(IDLOG, 'redirect of the channel ' + chToRedirect + ' of exten ' + endpointId + ' to ' + to);
                astProxy.doCmd({ command: 'redirectChannel', chToRedirect: chToRedirect, to: to }, function (resp) {
                    cb(resp);
                    redirectConvCb(resp);
                });

            } else {
                logger.error(IDLOG, 'getting the channel to redirect ' + chToRedirect);
                cb();
            }
        }
    } catch (err) {
        logger.error(IDLOG, err.stack);
    }
}

/**
* Park the conversation.
*
* @method parkConversation
* @param {string}   endpointType The type of the endpoint (e.g. extension, queue, parking, trunk...)
* @param {string}   endpointId   The endpoint identifier (e.g. the extension number)
* @param {string}   convid       The conversation identifier
* @param {string}   applicantId  The applicant identifier of the park operation (e.g. the extension number)
* @param {function} cb           The callback function
*/
function parkConversation(endpointType, endpointId, convid, applicantId, cb) {
    try {
        // check parameters
<<<<<<< HEAD
        if (   typeof convid     !== 'string'
            || typeof cb         !== 'function' || typeof sender       !== 'string'
            || typeof endpointId !== 'string'   || typeof endpointType !== 'string') {
=======
        if (   typeof convid       !== 'string'
            || typeof cb           !== 'function' || typeof endpointId   !== 'string'
            || typeof applicantId  !== 'string'   || typeof endpointType !== 'string') {
>>>>>>> 9e850d17

            throw new Error('wrong parameters');
        }

        // check the endpoint existence
        if (endpointType === 'extension' && extensions[endpointId]) {

            var convs = extensions[endpointId].getAllConversations();
            var conv  = convs[convid];

            // check the presence of the conversation
            if (typeof conv !== 'object') {
                var err = 'parking the conversation ' + convid + ': no conversation present in the endpointId ' + endpointId;
                logger.warn(IDLOG, err);
                cb(err);
                return;
            }

            var chSource   = conv.getSourceChannel();
            var callerNum  = chSource.getCallerNum();
            var bridgedNum = chSource.getBridgedNum();

            // check if the applicant of the request is an intermediary of the conversation.
            // This is because only caller or called can park the conversation
            if (callerNum !== applicantId && bridgedNum !== applicantId) {
                var err = 'applicant extension "' + applicantId + '" not allowed to park a conversation not owned by him ' + convid;
                logger.warn(IDLOG, err);
                cb(err);
                return;
            }

            var chToPark = callerNum === applicantId ? chSource.getBridgedChannel() : chSource.getChannel();
            // channel to return once elapsed the parking timeout
            var chToReturn = callerNum === applicantId ? chSource.getChannel() : chSource.getBridgedChannel();

            if (chToPark !== undefined && chToReturn !== undefined) {

                // park the channel
                logger.info(IDLOG, 'execute the park of the channel ' + chToPark + ' of exten ' + endpointId);
                astProxy.doCmd({ command: 'parkChannel', chToPark: chToPark, chToReturn: chToReturn }, function (err, resp) {
                    try {
                        if (err) {
                            logger.error(IDLOG, 'parking the channel ' + chToPark + ' by the applicant ' + applicantId);
                            cb(err);
                            return;
                        }
                        logger.info(IDLOG, 'channel ' + chToPark + ' has been parked successfully');
                        cb(null);

                    } catch (err) {
                       logger.error(IDLOG, err.stack);
                       cb(err);
                    }
                });

            } else {
                var err = 'getting the channel to park ' + chToPark;
                logger.error(IDLOG, err);
                cb(err);
            }
        }
    } catch (err) {
       logger.error(IDLOG, err.stack);
       cb(err);
    }
}

/**
* Stop the recording of the conversation.
*
* @method stopRecordConversation
* @param {string} endpointType The type of the endpoint (e.g. extension, queue, parking, trunk...)
* @param {string} endpointId The endpoint identifier (e.g. the extension number)
* @param {string} convid The conversation identifier
* @param {function} cb The callback function
*/
function stopRecordConversation(endpointType, endpointId, convid, cb) {
    try {
        // check parameters
        if (typeof convid !== 'string'
            || typeof cb           !== 'function'
            || typeof endpointId   !== 'string'
            || typeof endpointType !== 'string') {

            throw new Error('wrong parameters');
        }

        // check the endpoint existence
        if (endpointType === 'extension' && extensions[endpointId]) {

            // get the channel to hangup
            var chid = getExtenIdSourceChannelConversation(endpointId, convid);

            if (recordingConv[convid] === undefined) {
                logger.info(IDLOG, 'the conversation ' + convid + ' is not recording');

            } else if (chid) {
                // start the recording
                logger.info(IDLOG, 'execute the stop record of the channel ' + chid + ' of exten ' + endpointId);
                astProxy.doCmd({ command: 'stopRecordCall', channel: chid }, function (resp) {
                    cb(resp);
                    stopRecordCallCb(resp, convid);
                });

            } else {
                logger.warn(IDLOG, 'no channel to stop record of conversation ' + convid + ' of exten ' + endpointId);
                cb();
            }

        } else {
            logger.warn(IDLOG, 'try to stop record conversation for the non existent endpoint ' + endpointType);
            cb();
        }

    } catch (err) {
        cb();
        logger.error(IDLOG, err.stack);
    }
}

/**
* Start the spy of the conversation with speaking.
*
* @method startSpySpeakConversation
* @param {string} convid The conversation identifier
* @param {string} endpointId The endpoint identifier that has the conversation to spy
* @param {string} endpointType The type of the endpoint that has the conversation to spy
* @param {string} destType The endpoint type that spy the conversation
* @param {string} destId The endpoint identifier that spy the conversation
* @param {function} cb The callback function
*/
function startSpySpeakConversation(endpointType, endpointId, convid, destType, destId, cb) {
    try {
        // check parameters
        if (typeof convid !== 'string'
            || typeof cb           !== 'function'
            || typeof destId       !== 'string'
            || typeof destType     !== 'string'
            || typeof endpointId   !== 'string'
            || typeof endpointType !== 'string') {

            throw new Error('wrong parameters');
        }

        // check the endpoint and dest
        if (endpointType === 'extension' && extensions[endpointId] // the extension to spy exists
            && destType  === 'extension' && extensions[destId]) {  // the extension that want to spy exists

            var convs       = extensions[endpointId].getAllConversations();
            var conv        = convs[convid];
            var chSource    = conv.getSourceChannel();
            var callerNum   = chSource.getCallerNum();
            var chToSpy     = callerNum === endpointId ? chSource.getChannel() : chSource.getBridgedChannel();
            var spyChanType = extensions[destId].getChanType();
            var spierId     = spyChanType + '/' + destId;

            // start to spy
            logger.info(IDLOG, 'execute the spy with only listening from ' + destId + ' of the channel ' + chToSpy + ' of exten ' + endpointId);
            astProxy.doCmd({ command: 'spySpeak', spierId: spierId, spiedId: endpointId, chToSpy: chToSpy }, function (resp) {
                cb(resp);
                startSpySpeakConvCb(resp, convid);
            });

        } else {
            logger.warn(IDLOG, 'spy speak conversation of ' + endpointType + ' ' + endpointId + ' from ' + destType + ' ' + destId);
            cb();
        }
    } catch (err) {
        cb();
        logger.error(IDLOG, err.stack);
    }
}

/**
* Start the spy of the conversation with only listening.
*
* @method startSpyListenConversation
* @param {string} convid The conversation identifier
* @param {string} endpointId The endpoint identifier that has the conversation to spy
* @param {string} endpointType The type of the endpoint that has the conversation to spy
* @param {string} destType The endpoint type that spy the conversation
* @param {string} destId The endpoint identifier that spy the conversation
* @param {function} cb The callback function
*/
function startSpyListenConversation(endpointType, endpointId, convid, destType, destId, cb) {
    try {
        // check parameters
        if (typeof convid !== 'string'
            || typeof cb           !== 'function'
            || typeof destId       !== 'string'
            || typeof destType     !== 'string'
            || typeof endpointId   !== 'string'
            || typeof endpointType !== 'string') {

            throw new Error('wrong parameters');
        }

        // check the endpoint and dest
        if (endpointType === 'extension' && extensions[endpointId] // the extension to spy exists
            && destType  === 'extension' && extensions[destId]) {  // the extension that want to spy exists

            var convs       = extensions[endpointId].getAllConversations();
            var conv        = convs[convid];
            var chSource    = conv.getSourceChannel();
            var callerNum   = chSource.getCallerNum();
            var chToSpy     = callerNum === endpointId ? chSource.getChannel() : chSource.getBridgedChannel();
            var spyChanType = extensions[destId].getChanType();
            var spierId     = spyChanType + '/' + destId;

            // start to spy
            logger.info(IDLOG, 'execute the spy with only listening from ' + destId + ' of the channel ' + chToSpy + ' of exten ' + endpointId);
            astProxy.doCmd({ command: 'spyListen', spierId: spierId, spiedId: endpointId, chToSpy: chToSpy }, function (resp) {
                cb(resp);
                startSpyListenConvCb(resp, convid);
            });

        } else {
            logger.warn(IDLOG, 'spy listen conversation of ' + endpointType + ' ' + endpointId + ' from ' + destType + ' ' + destId);
            cb();
        }
    } catch (err) {
        cb();
        logger.error(IDLOG, err.stack);
    }
}

/**
* Start the recording of the conversation.
*
* @method startRecordConversation
* @param {string} endpointType The type of the endpoint (e.g. extension, queue, parking, trunk...)
* @param {string} endpointId The endpoint identifier (e.g. the extension number)
* @param {string} convid The conversation identifier
* @param {function} cb The callback function
*/
function startRecordConversation(endpointType, endpointId, convid, cb) {
    try {
        // check parameters
        if (typeof convid !== 'string'
            || typeof cb           !== 'function'
            || typeof endpointId   !== 'string'
            || typeof endpointType !== 'string') {

            throw new Error('wrong parameters');
        }

        // check the endpoint existence
        if (endpointType === 'extension' && extensions[endpointId]) {

            // get the channel to hangup
            var ch = getExtenSourceChannelConversation(endpointId, convid);

            // check if the conversation is already recording
            if (recordingConv[convid] !== undefined) {
                logger.info(IDLOG, 'the conversation ' + convid + ' is already recording');

            } else if (ch) {

                var chid = ch.getChannel(); // the channel identifier
                var filepath = getRecordConversationFilepath(ch);

                // start the recording
                logger.info(IDLOG, 'execute the record of the channel ' + chid + ' of exten ' + endpointId);
                astProxy.doCmd({ command: 'recordCall', channel: chid, filepath: filepath }, function (resp) {
                    cb(resp);
                    recordCallCb(resp, convid);
                });

            } else {
                logger.warn(IDLOG, 'no channel to record of conversation ' + convid + ' of exten ' + endpointId);
                cb();
            }

        } else {
            logger.warn(IDLOG, 'try to record conversation for the non existent endpoint ' + endpointType);
            cb();
        }

    } catch (err) {
        cb();
        logger.error(IDLOG, err.stack);
    }
}

/**
* Returns the file path to be used to record the conversation.
*
* @method getRecordConversationFilepath
* @param {object} chSource The source channel
* @return {string} The filepath to be used to record the conversation.
*/
function getRecordConversationFilepath(chSource) {
    try {
        // check parameter
        if (typeof chSource.getUniqueId !== 'function'
            || typeof chSource.getCallerNum  !== 'function'
            || typeof chSource.getBridgedNum !== 'function') {

            throw new Error('wrong parameter');
        }

        var SEP = '-';
        var EXT = '.wav';
        var PRE = 'nethcti';
        var d = new Date(chSource.getStartTime());

        // get date and time components
        var yyyy = d.getFullYear() + '';
        var mon  = d.getMonth()   < 10 ? ('0' + (d.getMonth() + 1)) : (d.getMonth() + 1) + '';
        var dd   = d.getDate()    < 10 ? ('0' + d.getDate())        : d.getDate() + '';
        var hh   = d.getHours()   < 10 ? ('0' + d.getHours())       : d.getHours() + '';
        var min  = d.getMinutes() < 10 ? ('0' + d.getMinutes())     : d.getMinutes() + '';
        var ss   = d.getSeconds() < 10 ? ('0' + d.getSeconds())     : d.getSeconds() + '';

        // the dest and the source are so calculated because the channel is the source channel
        var dest     = chSource.getBridgedNum();
        var source   = chSource.getCallerNum();
        var uniqueid = chSource.getUniqueId();
        var date = yyyy + mon + dd;
        var time = hh   + min + ss;

        // construct the filename
        var filename = PRE + SEP + dest + SEP + source + SEP + date + SEP + time + SEP + uniqueid + EXT;

        // return the filepath
        return path.join(yyyy, mon, dd, filename);

    } catch (err) {
        logger.error(IDLOG, err.stack);
    }
}

/**
* This is the callback of the stop record call command plugin.
* Reset the record status of the conversations.
*
* @method stopRecordCallCb
* @param {object} resp The response object of the operation
* @param {string} convid The conversation identifier
* @private
*/
function stopRecordCallCb(resp, convid) {
    try {
        if (typeof resp === 'object' && resp.result === true) {
            logger.info(IDLOG, 'stop record channel started succesfully');

            // remove the recording status of the conversation
            delete recordingConv[convid];
            // reset the recording status of all conversations with specified convid
            setRecordStatusConversations(convid, false);

        } else {
            logger.warn(IDLOG, 'stop record channel failed' + (resp.cause ? (': ' + resp.cause) : '') );
        }

    } catch (err) {
       logger.error(IDLOG, err.stack);
    }
}

/**
* This is the callback of the record call command plugin.
* Sets the recording status of the conversations.
*
* @method recordCallCb
* @param {object} resp The response object of the operation
* @param {string} convid The conversation identifier
* @private
*/
function recordCallCb(resp, convid) {
    try {
        // the operation was succesfully
        if (typeof resp === 'object' && resp.result === true) {
            logger.info(IDLOG, 'record channel started succesfully');

            // set the recording status of the conversation to memory
            recordingConv[convid] = '';
            // set the recording status of all conversations with specified convid
            setRecordStatusConversations(convid, true);

        } else {
            logger.warn(IDLOG, 'record channel failed' + (resp.cause ? (': ' + resp.cause) : '') );
        }
    } catch (err) {
       logger.error(IDLOG, err.stack);
    }
}

/**
* Sets the recording status of all the conversations with the specified convid.
*
* @method setRecordStatusConversations
* @param {string} convid The conversation identifier
* @param {boolean} value The value to be set
* @private
*/
function setRecordStatusConversations(convid, value) {
    try {
        // check parameters
        if (typeof convid !== 'string' || typeof value !== 'boolean') { throw new Error('wrong parameters'); }

        // set the recording status of all the conversations with the specified convid
        var exten, convs, cid;
        for (exten in extensions) { // cycle in all extensions

            // get all the conversations of the current extension
            convs = extensions[exten].getAllConversations();
            if (convs) {

                // cycle in all conversations
                for (cid in convs) {
                    // if the current conversation identifier is the
                    // same of that specified, set its recording status
                    if (cid === convid) {
                        convs[convid].setRecording(value);
                        logger.info(IDLOG, 'set recording status ' + value + ' to conversation ' + convid);

                        // emit the event
                        astProxy.emit(EVT_EXTEN_CHANGED, extensions[exten]);
                        logger.info(IDLOG, 'emitted event ' + EVT_EXTEN_CHANGED + ' for extension ' + exten);
                    }
                }
            }
        }
    } catch (err) {
       logger.error(IDLOG, err.stack);
    }
}

/**
* Sends the DTMF tones to the specified extension. If the extension as
* already busy in a conversation, or it's calling, then one channel already
* exists and then use it to play DTMF. Otherwise, if the extension is free,
* it calls the extension and then sends the DTMF digits.
*
* @method sendDTMFSequence
* @param {string}   extension The extension identifier
* @param {boolean}  sequence The DTMF digits to send to the extension
* @param {function} cb The callback function
* @private
*/
function sendDTMFSequence(extension, sequence, cb) {
    try {
        // check parameters
        if (   typeof extension !== 'string'
            || typeof sequence  !== 'string' || typeof cb !== 'function') {

            throw new Error('wrong parameters');
        }

        // check if the extension exists
        if (!extensions[extension]) {
            logger.warn(IDLOG, 'sending DTMF sequence to non existing extension ' + extension);
            cb(extension + ' not exists');
            return;
        }

        // get the channel type (sip, iax, ...) of the extension
        var chanType = extensions[extension].getChanType();

        var tyext = chanType + '/' + extension;

        // gets all the active channels. If a channel of the extension already exists then
        // play DTMF tones on that channel, otherwise it calls the extension and then sends
        // the DMTF tones
        astProxy.doCmd({ command: 'listChannels' }, function (err, resp) {
            try {
                // cycle in all the active channels to check if there is a channel of the extension
                var ch;
                var chdtmf;
                for (ch in resp) {

                    // check if the channel is owned by the extension
                    if (ch.substring(0, tyext.length).toLowerCase() === tyext) {
                        chdtmf = ch;
                        break;
                    }
                }

                if (chdtmf) { sendDTMFSequenceToChannel(chdtmf, sequence, cb);            }
                else        { callAndSendDTMFSequence(chanType, extension, sequence, cb); }

            } catch (err) {
               logger.error(IDLOG, err.stack);
               cb(err);
            }
        });

    } catch (err) {
       logger.error(IDLOG, err.stack);
       cb(err);
    }
}

/**
* Play sequence of DTMF digits in the specified channel.
*
* @method sendDTMFSequenceToChannel
* @param {string}   channel  The channel to play DTMF tones
* @param {string}   sequence The sequence of DTMF tones
* @param {function} cb The callback function
* @private
*/
function sendDTMFSequenceToChannel(channel, sequence, cb) {
    try {
        // check parameters
        if (   typeof channel  !== 'string'
            || typeof sequence !== 'string' || typeof cb !== 'function') {

            throw new Error('wrong parameters');
        }

        // get the array from string
        var arrSequence = sequence.split('');

        // delay between to sequential DTMF tones
        var DTMF_DELAY = 300;

        // play DTMF tone for each digits
        async.eachSeries(arrSequence, function (digit, seriesCb) {

            setTimeout(function() {

                // play one DTMF digit into the specified channel
                astProxy.doCmd({ command: 'playDTMF', channel: channel, digit: digit }, function (err) {

                    if (err) {
                        logger.error(IDLOG, 'playing DTMF digit "' + digit + '" to channel ' + channel);
                        seriesCb(err);

                    } else {
                        logger.info(IDLOG, 'played DTMF digit "' + digit + '" to channel ' + channel + ' successfully');
                        seriesCb();
                    }
                });

            }, DTMF_DELAY);

        }, function (err) {

            if (err) {
                logger.error(IDLOG, 'playing DTMF sequence "' + sequence + '" to channel ' + channel + ': ' + err.toString());
                cb(err);
            }
            else {
                logger.info(IDLOG, 'played DTMF sequence "' + sequence + '" to channel ' + channel + ' successfully');
                cb(null);
            }
        });

    } catch (err) {
       logger.error(IDLOG, err.stack);
       cb(err);
    }
}

/**
* Call and then send sequence of DTMF digits to the specified extension.
*
* @method callAndSendDTMFSequence
* @param {string}   chanType  The technology of the channel (e.g. SIP, IAX, ...)
* @param {string}   extension The extension identifier
* @param {string}   sequence The sequence of DTMF tones
* @param {function} cb The callback function
* @private
*/
function callAndSendDTMFSequence(chanType, extension, sequence, cb) {
    try {
        // cehck parameters
        if (   typeof chanType  !== 'string' || typeof cb       !== 'function'
            || typeof extension !== 'string' || typeof sequence !== 'string') {

            throw new Error('wrong parameters');
        }

        // call the extension and send DTMF sequence
        astProxy.doCmd({ command: 'callAndSendDTMF', chanType: chanType, exten: extension, sequence: sequence }, function (err) {

            if (err) {
                logger.error(IDLOG, 'calling and sending DTMF sequence "' + sequence + '" to ' + chanType + ' ' + extension);
                cb(err);

            } else {
                logger.info(IDLOG, 'calling and sending DTMF sequence "' + sequence + '" to ' + chanType + ' ' + extension + ' has successful'); 
                cb();
            }
        });

    } catch (err) {
       logger.error(IDLOG, err.stack);
       cb(err);
    }
}

// public interface
exports.on                          = on;
exports.call                        = call;
exports.start                       = start;
exports.visit                       = visit;
exports.setLogger                   = setLogger;
exports.getExtensions               = getExtensions;
exports.pickupParking               = pickupParking;
exports.getJSONQueues               = getJSONQueues;
exports.getJSONParkings             = getJSONParkings;
exports.sendDTMFSequence            = sendDTMFSequence;
exports.parkConversation            = parkConversation;
exports.getJSONExtensions           = getJSONExtensions;
exports.EVT_EXTEN_CHANGED           = EVT_EXTEN_CHANGED;
exports.EVT_QUEUE_CHANGED           = EVT_QUEUE_CHANGED;
exports.EVT_NEW_VOICEMAIL           = EVT_NEW_VOICEMAIL;
exports.hangupConversation          = hangupConversation;
exports.pickupConversation          = pickupConversation;
exports.EVT_PARKING_CHANGED         = EVT_PARKING_CHANGED;
exports.redirectConversation        = redirectConversation;
exports.evtHangupConversation       = evtHangupConversation;
exports.evtExtenStatusChanged       = evtExtenStatusChanged;
exports.evtNewVoicemailMessage      = evtNewVoicemailMessage;
exports.stopRecordConversation      = stopRecordConversation;
exports.evtConversationDialing      = evtConversationDialing;
exports.evtSpyStartConversation     = evtSpyStartConversation;
exports.startRecordConversation     = startRecordConversation;
exports.evtNewQueueWaitingCaller    = evtNewQueueWaitingCaller;
exports.evtConversationConnected    = evtConversationConnected;
exports.startSpySpeakConversation   = startSpySpeakConversation;
exports.startSpyListenConversation  = startSpyListenConversation;
exports.evtRemoveQueueWaitingCaller = evtRemoveQueueWaitingCaller;<|MERGE_RESOLUTION|>--- conflicted
+++ resolved
@@ -2179,15 +2179,9 @@
 function parkConversation(endpointType, endpointId, convid, applicantId, cb) {
     try {
         // check parameters
-<<<<<<< HEAD
-        if (   typeof convid     !== 'string'
-            || typeof cb         !== 'function' || typeof sender       !== 'string'
-            || typeof endpointId !== 'string'   || typeof endpointType !== 'string') {
-=======
         if (   typeof convid       !== 'string'
             || typeof cb           !== 'function' || typeof endpointId   !== 'string'
             || typeof applicantId  !== 'string'   || typeof endpointType !== 'string') {
->>>>>>> 9e850d17
 
             throw new Error('wrong parameters');
         }
