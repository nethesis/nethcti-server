--- conflicted
+++ resolved
@@ -974,11 +974,7 @@
       if (username === socketUsername) {
         found = true;
         socketSend(sockets[sockId], data, function () {
-<<<<<<< HEAD
-          logger.log.info(IDLOG, `sent "debug" evt to ${state === 'on' ? 'enable' : 'disable'} nethifier debug to ${socket.username} with socket.id ${socket.id}`);
-=======
           logger.log.info(IDLOG, `sent "debug" evt to ${state === 'on' ? 'enable' : 'disable'} nethifier debug to ${sockets[sockId].username} with socket id ${sockets[sockId].id}`);
->>>>>>> f1971b94
         });
       }
     }
@@ -994,19 +990,11 @@
 /**
  * Send the event to open a desktop notification popup about an incoming call.
  *
-<<<<<<< HEAD
- * @method sendPhoneCallRequest
- * @param {string} username The username of the client
- * @param {string} url The URL of the phone to be invocated by the tcp client
- */
-function sendPhoneCallRequest(username, url) {
-=======
  * @method sendPhoneRequest
  * @param {string} username The username of the client
  * @param {string} url The URL of the phone to be invocated by the tcp client
  */
 function sendPhoneRequest(username, url) {
->>>>>>> f1971b94
   try {
       if (typeof username !== 'string' || typeof url !== 'string') {
       throw new Error('wrong parameters: ' + JSON.stringify(arguments));
@@ -1022,11 +1010,7 @@
       socketUsername = sockets[sockId].username;
       if (username === socketUsername) {
         socketSend(sockets[sockId], data, function () {
-<<<<<<< HEAD
-          logger.log.info(IDLOG, 'sent phoneCallRequest evt to originate a new phone call throught an http get req to ' + socket.username + ' with socket.id ' + socket.id + ' - url to be invoked: ' + data);
-=======
           logger.log.info(IDLOG, 'sent phoneCallRequest evt to originate a new phone call throught an http get req to ' + sockets[sockId].username + ' with socket id ' + sockets[sockId].id + ' - url to be invoked: ' + data);
->>>>>>> f1971b94
         });
       }
     }
@@ -1746,9 +1730,5 @@
 exports.setCompConfigManager = setCompConfigManager;
 exports.setCompAuthorization = setCompAuthorization;
 exports.getNumConnectedClients = getNumConnectedClients;
-<<<<<<< HEAD
-exports.sendPhoneCallRequest = sendPhoneCallRequest;
-=======
 exports.sendPhoneRequest = sendPhoneRequest;
->>>>>>> f1971b94
 exports.setNethifierLog = setNethifierLog;