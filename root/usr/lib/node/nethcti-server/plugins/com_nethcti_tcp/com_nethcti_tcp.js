--- conflicted
+++ resolved
@@ -953,15 +953,6 @@
 }
 
 /**
-<<<<<<< HEAD
- * Send the event to open a desktop notification popup about an incoming call.
- *
- * @method sendPhoneCallRequest
- * @param {string} username The username of the client
- * @param {string} url The URL of the phone to be invocated by the tcp client
- */
-function sendPhoneCallRequest(username, url) {
-=======
  * Send the event to enable nethifier debug.
  *
  * @method setNethifierLog
@@ -1004,7 +995,6 @@
  * @param {string} url The URL of the phone to be invocated by the tcp client
  */
 function sendPhoneRequest(username, url) {
->>>>>>> 877fac61
   try {
       if (typeof username !== 'string' || typeof url !== 'string') {
       throw new Error('wrong parameters: ' + JSON.stringify(arguments));
@@ -1020,11 +1010,7 @@
       socketUsername = sockets[sockId].username;
       if (username === socketUsername) {
         socketSend(sockets[sockId], data, function () {
-<<<<<<< HEAD
-          logger.log.info(IDLOG, 'sent phoneCallRequest evt to originate a new phone call throught an http get req to ' + socket.username + ' with socket.id ' + socket.id + ' - url to be invoked: ' + data);
-=======
           logger.log.info(IDLOG, 'sent phoneCallRequest evt to originate a new phone call throught an http get req to ' + sockets[sockId].username + ' with socket id ' + sockets[sockId].id + ' - url to be invoked: ' + data);
->>>>>>> 877fac61
         });
       }
     }
@@ -1744,9 +1730,5 @@
 exports.setCompConfigManager = setCompConfigManager;
 exports.setCompAuthorization = setCompAuthorization;
 exports.getNumConnectedClients = getNumConnectedClients;
-<<<<<<< HEAD
-exports.sendPhoneCallRequest = sendPhoneCallRequest;
-=======
 exports.sendPhoneRequest = sendPhoneRequest;
-exports.setNethifierLog = setNethifierLog;
->>>>>>> 877fac61
+exports.setNethifierLog = setNethifierLog;