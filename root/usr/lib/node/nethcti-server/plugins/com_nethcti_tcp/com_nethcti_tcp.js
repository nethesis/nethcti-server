/**
 * Communicates in real time mode with clients using a TCP connection.
 *
 * @module com_nethcti_tcp
 * @main com_nethcti_tcp
 */

/**
 * Core module that communicates with clients using a TCP connection.
 *
 * @class com_nethcti_tcp
 * @static
 */
var fs = require('fs');
var net = require('net');
var pathReq = require('path');

/**
<<<<<<< HEAD
=======
 * Emitted to a tcp client connection on extension hangup.
 *
 * Example:
 *
 *     { "extenHangup": "223" }
 *
 * @event extenHangup
 * @param {object} data The data about the event
 *
 */
/**
 * The name of the extension hangup event.
 *
 * @property EVT_EXTEN_HANGUP
 * @type string
 * @default "extenHangup"
 */
var EVT_EXTEN_HANGUP = 'extenHangup';

/**
>>>>>>> b329a9d9
 * Emitted to a tcp client with supported commands on login action received.
 *
 * Example:
 *
 *                         {
        "commands": {
          "url": {
            "command": "url",
            "runwith": ""
          }
        }
     }
 *
 * @event commands
 * @param {object} data The data about the event
 *
 */
/**
 * The name of the suported commands event.
 *
 * @property EVT_COMMANDS
 * @type string
 * @default "commands"
 */
var EVT_COMMANDS = 'commands';

/**
 * Emitted to a tcp client connection on extension ringing.
 *
 * Example:
 *
 *                         {
        "notification": {
          "cf": "",
          "id": "123345",
          "url": "https://<server>/webrest/...",
          "width": "480",
          "height": "280",
          "action": 'open',
          "closetimeout": "10"
        }
     }
 *
 * @event notification
 * @param {object} data The data about the event
 *
 */
/**
 * The name of the extension update event.
 *
 * @property EVT_NOTIFICATION
 * @type string
 * @default "notification"
 */
var EVT_NOTIFICATION = 'notification';

/**
 * Emitted to a tcp client connection on action ping received.
 *
 * Example:
 *
 *                         {
        "ping": "active"
     }
 *
 * @event ping
 * @param {object} data The data about the event
 *
 */
/**
 * The name of the ping event.
 *
 * @property EVT_PING
 * @type string
 * @default "ping"
 */
var EVT_PING = 'ping';

/**
 * Emitted to a tcp client connection on extension connected on a conversation.
 *
 * Example:
 *
 *     { "extenConnected": "223" }
 *
 * @event extenConnected
 * @param {object} data The data about the event
 *
 */
/**
 * The name of the extension connected event.
 *
 * @property EVT_EXTEN_CONNECTED
 * @type string
 * @default "extenConnected"
 */
var EVT_EXTEN_CONNECTED = 'extenConnected';

/**
 * The module identifier used by the logger.
 *
 * @property IDLOG
 * @type {string}
 * @private
 * @final
 * @readOnly
 * @default [com_nethcti_tcp]
 */
var IDLOG = '[com_nethcti_tcp]';

/**
 * The enconding used to write the TCP client sockets.
 *
 * @property ENCODING
 * @type string
 * @private
 * @final
 * @readOnly
 * @default "utf8"
 */
var ENCODING = 'utf8';

/**
 * The name of the template file for a call notification popup.
 *
 * @property CALL_NOTIF_TEMPLATE_NAME
 * @type string
 * @private
 * @final
 * @readOnly
 * @default "call.html"
 */
var CALL_NOTIF_TEMPLATE_NAME = 'call.html';

/**
 * The name of the template file for a streaming notification popup.
 *
 * @property STREAMING_NOTIF_TEMPLATE_NAME
 * @type string
 * @private
 * @final
 * @readOnly
 * @default "streaming.html"
 */
var STREAMING_NOTIF_TEMPLATE_NAME = 'streaming.html';

/**
 * The timeout to automatic close notification popup.
 *
 * @property notifCloseTimeout
 * @type string
 * @private
 * @default 10
 */
var notifCloseTimeout = 10;

/**
* The size of the call notification popup. It is
* customized by the _configWinPopup_ method.
*
* @property callNotifSize
* @type object
* @private
* @default {
    width: 400,
    heigth: 96
}
*/
var callNotifSize = {
  width: 400,
  height: 96
};

/**
* The size of the streaming notification popup. It is
* customized by the _configWinPopup_ method.
*
* @property streamNotifSize
* @type object
* @private
* @default {
    width: 400,
    heigth: 400
}
*/
var streamNotifSize = {
  width: 400,
  height: 400
};

/**
 * The path of the template file for a call notification popup. It is
 * constructed by the _config_ method.
 *
 * @property callNotifTemplatePath
 * @type string
 * @private
 */
var callNotifTemplatePath;

/**
 * The supported commands for windows popup notifications. It is
 * initialized by the _configWinPopup_ method.
 *
 * @property notifSupportedCommands
 * @type object
 * @private
 * @default {}
 */
var notifSupportedCommands = {};

/**
 * The path of the template file for a streaming notification popup. It is
 * constructed by the _config_ method.
 *
 * @property streamingNotifTemplatePath
 * @type string
 * @private
 */
var streamingNotifTemplatePath;

/**
 * The TCP server port. It is customized by the configuration file.
 *
 * @property port
 * @type string
 * @private
 */
var port;

/**
 * The protocol used by the cti server. It is used by the windows popup notification
 * to open the NethCTI application using the configured protocol. It is customized
 * by the configuration file.
 *
 * @property ctiProto
 * @type string
 * @private
 * @default "https"
 */
var ctiProto = 'https';

/**
 * The logger. It must have at least three methods: _info, warn and error._
 *
 * @property logger
 * @type object
 * @private
 * @default console
 */
var logger = console;

/**
 * The TCP server.
 *
 * @property server
 * @type {object}
 * @private
 */
var server;

/**
 * The asterisk proxy component.
 *
 * @property compAstProxy
 * @type object
 * @private
 */
var compAstProxy;

/**
 * The config manager module.
 *
 * @property compConfigManager
 * @type object
 * @private
 */
var compConfigManager;

/**
 * The streaming component.
 *
 * @property compStreaming
 * @type object
 * @private
 */
var compStreaming;

/**
 * The user component.
 *
 * @property compUser
 * @type object
 * @private
 */
var compUser;

/**
 * The authentication module.
 *
 * @property compAuthe
 * @type object
 * @private
 */
var compAuthe;

/**
 * The authorization module.
 *
 * @property compAuthorization
 * @type object
 * @private
 */
var compAuthorization;

/**
 * Contains all client socket of authenticated clients. The key is the client
 * socket identifier and the value is an object containing the socket object
 * and the token of the user.
 *
 * @property sockets
 * @type object
 * @private
 */
var sockets = {};

/**
 * Interval time to automatic update token expiration of all users that
 * are connected by socket.
 *
 * @property updateTokenExpirationInterval
 * @type {number}
 * @private
 */
var updateTokenExpirationInterval;

/**
 * Set the logger to be used.
 *
 * @method setLogger
 * @param {object} log The logger object. It must have at least
 * three methods: _info, warn and error_ as console object.
 * @static
 */
function setLogger(log) {
  try {
    if (typeof log === 'object' &&
      typeof log.info === 'function' &&
      typeof log.warn === 'function' &&
      typeof log.error === 'function') {

      logger = log;

    } else {
      throw new Error('wrong logger object');
    }
  } catch (err) {
    logger.error(IDLOG, err.stack);
  }
}

/**
 * Set the authentication module to be used.
 *
 * @method setCompAuthe
 * @param {object} autheMod The authentication module.
 */
function setCompAuthe(autheMod) {
  try {
    if (typeof autheMod !== 'object') {
      throw new Error('wrong authentication object');
    }
    compAuthe = autheMod;
  } catch (err) {
    logger.error(IDLOG, err.stack);
  }
}

/**
 * Sets the config manager module to be used.
 *
 * @method setCompConfigManager
 * @param {object} comp The config manager module.
 */
function setCompConfigManager(comp) {
  try {
    // check parameter
    if (typeof comp !== 'object') {
      throw new Error('wrong config manager object');
    }
    compConfigManager = comp;
  } catch (err) {
    logger.error(IDLOG, err.stack);
  }
}

/**
 * Set the streaming module to be used.
 *
 * @method setCompStreaming
 * @param {object} comp The streaming module.
 */
function setCompStreaming(comp) {
  try {
    if (typeof comp !== 'object') {
      throw new Error('wrong streaming object');
    }
    compStreaming = comp;
  } catch (err) {
    logger.error(IDLOG, err.stack);
  }
}

/**
 * Sets the user module to be used.
 *
 * @method setCompUser
 * @param {object} comp The user module.
 */
function setCompUser(comp) {
  try {
    if (typeof comp !== 'object') {
      throw new Error('wrong user object');
    }
    compUser = comp;
  } catch (err) {
    logger.error(IDLOG, err.stack);
  }
}

/**
 * Sets the authorization module to be used.
 *
 * @method setCompAuthorization
 * @param {object} comp The authorization module.
 */
function setCompAuthorization(comp) {
  try {
    if (typeof comp !== 'object') {
      throw new Error('wrong authorization module');
    }
    compAuthorization = comp;
  } catch (err) {
    logger.error(IDLOG, err.stack);
  }
}

/**
 * Set the asterisk proxy to be used by the module.
 *
 * @method setAstProxy
 * @param ap
 * @type object The asterisk proxy.
 */
function setAstProxy(ap) {
  try {
    if (typeof ap !== 'object') {
      throw new Error('wrong asterisk proxy object');
    }
    compAstProxy = ap;
  } catch (err) {
    logger.error(IDLOG, err.stack);
  }
}

/**
 * Sets the event listeners for the asterisk proxy component.
 *
 * @method setAstProxyListeners
 * @private
 */
function setAstProxyListeners() {
  try {
    if (!compAstProxy || typeof compAstProxy.on !== 'function') {
      throw new Error('wrong compAstProxy object');
    }
<<<<<<< HEAD
=======
    compAstProxy.on(compAstProxy.EVT_EXTEN_HANGUP, extenHangup);
>>>>>>> b329a9d9
    compAstProxy.on(compAstProxy.EVT_EXTEN_DIALING, extenDialing);
    compAstProxy.on(compAstProxy.EVT_EXTEN_CONNECTED, extenConnected);
  } catch (err) {
    logger.error(IDLOG, err.stack);
  }
}

/**
 * Returns data about the streaming source filtered by user authorizations. If the user
 * doesn't have the authorization, an empty object is returned.
 *
 * @method getFilteredStreamData
 * @param  {string} username   The username
 * @param  {string} callerNum  The number of the caller
 * @return {object} The filtered streaming data
 * @private
 */
function getFilteredStreamData(username, callerNum) {
  try {
    // check parameters
    if (typeof username !== 'string' || typeof callerNum !== 'string') {
      throw new Error('wrong parameters: ' + JSON.stringify(arguments));
    }

    // get the streaming data
    var streamJSON = compStreaming.getSourceJSONByExten(callerNum);

    // check if the user has the streaming permission, otherwise return an empty object
    if (compAuthorization.authorizeStreamingSourceUser(username, streamJSON.id) === true) {

      return {
        id: streamJSON.id,
        url: streamJSON.url,
        open: ((streamJSON.cmdOpen && streamJSON.cmdOpen !== '') ? true : false),
        description: streamJSON.description
      };
    }

    // the user has not the streaming permission, so return an empty object
    return {};

  } catch (err) {
    logger.error(IDLOG, err.stack);
    return {};
  }
}

/**
 * Handler for the _extenDialing_ event emitted by _astproxy_ component.
 * The extension ringing, so notify all users associated with it, with the
 * identity data of the caller.
 *
 * @method extenDialing
 * @param {object} data
 *   @param {string} data.dialingExten   The identifier of the ringing extension
 *   @param {string} data.callerIdentity The identity data of the caller
 * @private
 */
function extenDialing(data) {
  try {
    // check parameters
    if (typeof data !== 'object' ||
      typeof data.channel !== 'string' ||
      typeof data.dialingExten !== 'string' ||
      typeof data.callerIdentity !== 'object') {

      throw new Error('wrong parameters: ' + JSON.stringify(arguments));
    }
    logger.info(IDLOG, 'received event extenDialing for extension ' + data.dialingExten + ' with caller identity');
    var user = compUser.getUserUsingEndpointExtension(data.dialingExten);
    // emit the notification event for each logged in user associated
    // with the ringing extension to open a desktop notification popup
    var sockId, username;
    for (sockId in sockets) {

      // "sockets[sockId]" is a socket object that contains the "username", "token"
      // and "id" properties added by "connHdlr" and "loginHdlr" methods
      username = sockets[sockId].username;

      // the user is associated with the ringing extension and is logged in, so send to notification event
      if (user === username) {

        // check if the caller is a streaming source
        // var isStreaming = compStreaming.isExtenStreamingSource(data.callerIdentity.callerNum);

        // if (isStreaming) {
        //   sendStreamingNotificationEvent(username, data, sockets[sockId]);
        // } else {
        sendCallNotificationEvent(username, data, sockets[sockId]);
        // }
      }
    }
  } catch (err) {
    logger.error(IDLOG, err.stack);
  }
}

/**
<<<<<<< HEAD
=======
 * Handler for the _extenHangup_ event emitted by _astproxy_ component.
 * The extension hangup, so notify all users associated with it, with the
 * identity data of the extension.
 *
 * @method extenHangup
 * @param {object} data
 *   @param {string} data.callerNum The identifier of the hangup extension
 *   @param {string} data.cause The cause of hangup
 *   @param {string} data.channelExten The extension of the channel
 * @private
 */
function extenHangup(data) {
  try {
    // check parameters
    if (typeof data !== 'object' ||
      typeof data.callerNum !== 'string' ||
      typeof data.cause !== 'string' ||
      typeof data.channelExten !== 'string') {

      throw new Error('wrong parameters: ' + JSON.stringify(arguments));
    }
    logger.info(IDLOG, 'received event "' + compAstProxy.EVT_EXTEN_HANGUP + '" for extension ' + data.channelExten + ' with caller identity');
    var user = compUser.getUserUsingEndpointExtension(data.channelExten);
    // emit the notification event for each logged in user associated
    // with the ringing extension to open a desktop notification popup
    var sockId, username;
    for (sockId in sockets) {
      // "sockets[sockId]" is a socket object that contains the "username", "token"
      // and "id" properties added by "connHdlr" and "loginHdlr" methods
      username = sockets[sockId].username;
      // the user is associated with the ringing extension and is logged in, so send to notification event
      if (user === username) {
        sendHangupNotificationEvent(username, data, sockets[sockId]);
      }
    }
  } catch (err) {
    logger.error(IDLOG, err.stack);
  }
}

/**
>>>>>>> b329a9d9
 * Handler for the _extenConnected_ event emitted by _astproxy_ component.
 * The event indicates two extensions, but it emits the event for only data.num1,
 * because another event _extenConnected_ will signal the same for other extension.
 *
 * @method extenConnected
 * @param {object} data
 *   @param {string} data.num1 The identy of a part of the conversation
 *   @param {object} data.num2 The identy of other part of the conversation
 * @private
 */
function extenConnected(data) {
  try {
    // check parameters
    if (typeof data !== 'object' || typeof data.num1 !== 'string' || typeof data.num2 !== 'string') {
      throw new Error('wrong parameters: ' + JSON.stringify(arguments));
    }
    logger.info(IDLOG, 'received event extenConnected between num1=' + data.num1 + ' and num2=' + data.num2);
    var user = compUser.getUserUsingEndpointExtension(data.num1);
    // emit the notification event for each logged in user associated
    // with the connected extension data.num1 to close a desktop notification popup
    var sockId, username;
    for (sockId in sockets) {
      // "sockets[sockId]" is a socket object that contains the "username", "token"
      // and "id" properties added by "connHdlr" and "loginHdlr" methods
      username = sockets[sockId].username;
      // the user is associated with the connected data.num1 extension and is logged in, so send to notification event
      if (user === username) {
        sendCallConnectedNotificationEvent(username, data, sockets[sockId]);
      }
    }
  } catch (err) {
    logger.error(IDLOG, err.stack);
  }
}

/**
 * Sends the event to open a desktop notification popup about a streaming source.
 *
 * @method sendStreamingNotificationEvent
 * @param {string} username The username of the client
 * @param {object} data     The data about the caller
 * @param {object} socket   The TCP socket client
 * @private
 */
function sendStreamingNotificationEvent(username, data, socket) {
  try {
    // gets the data about the streaming source based on the user authorizations
    var streamingData = getFilteredStreamData(username, data.callerIdentity.callerNum);

    // check if the user has the relative streaming authorization. If he hasn't the authorization,
    // the "streamingData" is an empty object. So sends the default notification for a generic call
    if (Object.keys(streamingData).length === 0) {
      sendCallNotificationEvent(username, data, socket);
      return;
    }

    // always add this informations without filter them
    var params = [
      'description=', escape(streamingData.description),
      '&ctiProto=', ctiProto,
      '&open=', streamingData.open,
      '&url=', escape(streamingData.url),
      '&webrtc=', compAstProxy.isExtenWebrtc(data.dialingExten),
      '&id=', streamingData.id
    ].join('');

    // add parameters to the HTTP GET url
    var url = streamingNotifTemplatePath + '?' + params;

    // create the id to identify the notification popup
    var notifid = data.callerIdentity.numCalled + '<-' + data.callerIdentity.callerNum;

    var notif = {
      notification: {
        id: notifid,
        url: url,
        width: streamNotifSize.width,
        height: streamNotifSize.height,
        action: 'open',
        closetimeout: notifCloseTimeout
      }
    };

    socket.write(JSON.stringify(notif), ENCODING, function() {
      try {
        logger.info(IDLOG, 'sent "open streaming notification" to ' + socket.username + ' with socket.id ' + socket.id);

      } catch (err1) {
        logger.error(IDLOG, err1.stack);
      }
    });

  } catch (err) {
    logger.error(IDLOG, err.stack);
  }
}

/**
 * Send the event to open a desktop notification popup about an incoming call.
 *
 * @method sendCallNotificationEvent
 * @param {string} username The username of the client
 * @param {object} data The data about the caller
 * @param {object} socket The TCP socket client
 * @private
 */
function sendCallNotificationEvent(username, data, socket) {
  try {
    var extenAgent = compAstProxy.getExtensionAgent(data.dialingExten);
    var isSupported = compConfigManager.phoneSupportHttpApi(extenAgent);
    // check if the answer button is to be displayed
    var answerAction = (isSupported || compUser.isExtenWebrtc(data.dialingExten)) ? true : false;
    // always add this information without filter them
    var params = [
      'callerNum=', data.callerIdentity.callerNum,
      '&ctiProto=', ctiProto,
      '&callerName=', data.callerIdentity.callerName,
      '&channel=', data.channel,
      '&dialExten=', data.dialingExten,
      '&answerAction=', answerAction,
      '&webrtc=', compUser.isExtenWebrtc(data.dialingExten),
      '&random=', (new Date()).getTime()
    ].join('');
    // add parameters to the HTTP GET url
    var url = callNotifTemplatePath + '?' + params;
    // create the id to identify the notification popup
    var notifid = data.callerIdentity.numCalled + '<-' + data.callerIdentity.callerNum;
    var notif = {};
    notif[EVT_NOTIFICATION] = {
      id: notifid,
      url: url,
      width: callNotifSize.width,
      height: callNotifSize.height,
      action: 'open',
      closetimeout: notifCloseTimeout
    };
    socket.write(JSON.stringify(notif), ENCODING, function() {
      try {
        logger.info(IDLOG, 'sent "' + EVT_NOTIFICATION + '" evt to open call notification to ' + socket.username + ' with socket.id ' + socket.id);
      } catch (err1) {
        logger.error(IDLOG, err1.stack);
      }
    });
  } catch (err) {
    logger.error(IDLOG, err.stack);
  }
}

/**
 * Send the event to close a desktop notification popup about a connected call.
 *
 * @method sendCallConnectedNotificationEvent
 * @param {string} username The username of the client
 * @param {object} data The data about the parts of the conversation
 * @param {object} socket The TCP socket client
 * @private
 */
function sendCallConnectedNotificationEvent(username, data, socket) {
  try {
    var evt = {};
    evt[EVT_EXTEN_CONNECTED] = data.num1;
    socket.write(JSON.stringify(evt), ENCODING, function() {
      try {
        logger.info(IDLOG, 'sent "' + EVT_EXTEN_CONNECTED + '" evt between "' + data.num1 + '" and "' + data.num2 +
          '" to close call notification to ' + socket.username + ' with socket.id ' + socket.id);
      } catch (err1) {
        logger.error(IDLOG, err1.stack);
      }
    });
<<<<<<< HEAD
=======
  } catch (err) {
    logger.error(IDLOG, err.stack);
  }
}

/**
 * Send the hangup event to close a desktop notification popup about an incoming call.
 *
 * @method sendHangupNotificationEvent
 * @param {string} username The username of the extension
 * @param {object} data The data about the extension
 * @param {object} socket The TCP socket client
 * @private
 */
function sendHangupNotificationEvent(username, data, socket) {
  try {
    var evt = {};
    evt[EVT_EXTEN_HANGUP] = data.channelExten;
    socket.write(JSON.stringify(evt), ENCODING, function() {
      try {
        logger.info(IDLOG, 'sent "' + EVT_EXTEN_HANGUP + '" evt for exten "' + data.channelExten +
          '" to close call notification to ' + socket.username + ' with socket.id ' + socket.id);
      } catch (err1) {
        logger.error(IDLOG, err1.stack);
      }
    });
>>>>>>> b329a9d9
  } catch (err) {
    logger.error(IDLOG, err.stack);
  }
}

/**
 * Configurates the TCP server properties by a configuration file.
 * The file must use the JSON syntax.
 *
 * @method config
 * @param {string} path The path of the configuration file
 */
function config(path) {
  try {
    // check parameter
    if (typeof path !== 'string') {
      throw new TypeError('wrong parameters: ' + JSON.stringify(arguments));
    }

    // check file presence
    if (!fs.existsSync(path)) {
      throw new Error(path + ' does not exist');
    }

    // read configuration file
    var json = require(path);

    // initialize the port of the tcp server
    if (json && json.tcp && json.tcp.port) {
      port = json.tcp.port;
    } else {
      logger.warn(IDLOG, path + ': no tcp "port" has been specified');
    }

    // initialize the paths of the notification templates
    if (json && json.tcp && json.tcp.base_templates) {
      callNotifTemplatePath = json.tcp.base_templates + pathReq.sep + CALL_NOTIF_TEMPLATE_NAME;
      streamingNotifTemplatePath = json.tcp.base_templates + pathReq.sep + STREAMING_NOTIF_TEMPLATE_NAME;
    } else {
      logger.warn(IDLOG, path + ': no "base_templates" has been specified');
    }

    // initialize the interval at which update the token expiration of all users
    // that are connected by tcp
    var expires = compAuthe.getTokenExpirationTimeout();
    updateTokenExpirationInterval = expires / 2;
    logger.info(IDLOG, 'configuration done by ' + path);

  } catch (err) {
    logger.error(IDLOG, err.stack);
  }
}

/**
 * Configurates the settings to be used for Windows popup notifications of
 * incoming calls by a configuration file. The file must use the JSON syntax.
 *
 * @method configWinPopup
 * @param {string} path The path of the configuration file
 */
function configWinPopup(path) {
  try {
    // check parameter
    if (typeof path !== 'string') {
      throw new TypeError('wrong parameters: ' + JSON.stringify(arguments));
    }

    // check file presence
    if (!fs.existsSync(path)) {
      logger.warn(IDLOG, 'win popup configuration file ' + path + ' does not exist: use default values');
      return;
    }

    // read configuration file
    var json = require(path);

    if (json && json.stream && json.stream.width) {
      streamNotifSize.width = json.stream.width;
    } else {
      logger.warn(IDLOG, 'no win stream popup width has been specified in ' + path + ': use default ' + streamNotifSize.width);
    }

    if (json && json.stream && json.stream.height) {
      streamNotifSize.height = json.stream.height;
    } else {
      logger.warn(IDLOG, 'no win stream popup height has been specified in ' + path + ': use default ' + streamNotifSize.height);
    }

    if (json && json.call && json.call.width) {
      callNotifSize.width = json.call.width;
    } else {
      logger.warn(IDLOG, 'no win call popup width has been specified in ' + path + ': use default ' + callNotifSize.width);
    }

    if (json && json.call && json.call.height) {
      callNotifSize.height = json.call.height;
    } else {
      logger.warn(IDLOG, 'no win call popup height has been specified in ' + path + ': use default ' + callNotifSize.height);
    }

    if (json && json.close_timeout) {
      notifCloseTimeout = json.close_timeout;
    } else {
      logger.warn(IDLOG, 'no win close popup timeout has been specified in ' + path + ': use default ' + notifCloseTimeout);
    }

    if (json && json.commands && typeof json.commands === 'object') {
      notifSupportedCommands = json.commands;
    } else {
      logger.warn(IDLOG, 'wrong win popup commands in ' + path);
    }

    // initialize the protocol used by windows notification popup to open the cti app
    if (json && json.cti_proto && (json.cti_proto === 'https' || json.cti_proto === 'http')) {
      ctiProto = json.cti_proto;
    } else {
      logger.warn(IDLOG, 'bad "cti_proto" for win popup in ' + path + ': use default ' + ctiProto);
    }
    logger.info(IDLOG, 'configuration of notification popup done by ' + path);

  } catch (err) {
    logger.error(IDLOG, err.stack);
  }
}

/**
 * Creates the TCP server and adds the listeners for other components.
 *
 * @method start
 */
function start() {
  try {
    // check the configuration. The server starts only if the configuration has been done
    // correctly, that is if the /etc/nethcti/services.json file exists and contains
    // the tcp json object
    if (port === undefined) {
      logger.warn(IDLOG, 'tcp server does not start, because the configuration is not present');
      return;
    }
    // also check if the notification template file path exist
    if (!callNotifTemplatePath || !streamingNotifTemplatePath) {
      logger.warn(IDLOG, 'tcp server does not start: templates file path are undefined');
      return;
    }

    // set the listener for the aterisk proxy module
    setAstProxyListeners();

    // tcp server
    server = net.createServer();

    // add listeners
    server.on('connection', connHdlr);
    server.listen(port, function() {
      logger.warn(IDLOG, 'tcp server listening on ' + server.address().address + ':' + server.address().port);
    });

    // start the automatic update of token expiration of all the users that are connected by tcp.
    // The interval is the half value of expiration provided by authentication component
    setInterval(function() {
      updateTokenExpirationOfAllTcpUsers();
    }, updateTokenExpirationInterval);

  } catch (err) {
    logger.error(IDLOG, err.stack);
  }
}

/**
 * Update the token expiration of all users that are connected by TCP.
 *
 * @method updateTokenExpirationOfAllTcpUsers
 * @private
 */
function updateTokenExpirationOfAllTcpUsers() {
  try {
    logger.info(IDLOG, 'update token expiration of all TCP users');
    var id;
    for (id in sockets) {
      compAuthe.updateTokenExpires(sockets[id].username, sockets[id].token);
    }
  } catch (err) {
    logger.error(IDLOG, err.stack);
  }
}

/**
 * TCP server connection handler. A new client connection has been made.
 *
 * @method connHdlr
 * @param {object} socket The client socket
 * @private
 */
function connHdlr(socket) {
  try {
    logger.info(IDLOG, 'new connection from ' + getClientSocketEndpoint(socket));

    // set the socket identifier
    socket.id = getClientSocketEndpoint(socket);

    // set the socket encoding
    socket.setEncoding('utf8');

    // add listeners to the new socket connection
    // Emitted when data is received.
    socket.on('data', function(data) {
      try {
        var parameters = JSON.parse(data);

        // dispatch the message
        if (parameters.action === 'login') {
          loginHdlr(socket, parameters);
        } else if (parameters.action === 'ping') {
          pingHdlr(socket);
        } else if (parameters.action === 'reset' && parameters.type === 'commands') {
          resetCommandsHdlr(socket, parameters);
        }

      } catch (err1) {
        logger.error(IDLOG, err1.stack);
      }
    });

    // Emitted when the other end of the socket sends a FIN packet
    socket.on('end', function() {
      try {
        disconnHdlr(socket);

      } catch (err1) {
        logger.error(IDLOG, err1.stack);
      }
    });

    // Emitted once the socket is fully closed. The argument had_error is a
    // boolean which says if the socket was closed due to a transmission error.
    socket.on('close', function(had_error) {
      try {
        disconnHdlr(socket);

      } catch (err1) {
        logger.error(IDLOG, err1.stack);
      }
    });

    // Emitted when an error occurs. The 'close' event will be called directly following this event.
    socket.on('error', function(error) {
      try {
        logger.error(IDLOG, error.stack);

      } catch (err1) {
        logger.error(IDLOG, err1.stack);
      }
    });

    // Emitted when the write buffer becomes empty. Can be used to throttle uploads.
    socket.on('drain', function() {});

    logger.info(IDLOG, 'listeners for the new socket connection have been set');

  } catch (err) {
    logger.error(IDLOG, err.stack);
  }
}

/**
 * Returns the endpoint of the client socket. The endpoint is constructed by _ip\_address:port._
 *
 * @method getSocketEndpoint
 * @param  {object} socket The TCP client socket
 * @return {string} The socket endpoint as _ip\_address:port._
 * @private
 */
function getClientSocketEndpoint(socket) {
  try {
    return socket.remoteAddress + ':' + socket.remotePort;
  } catch (err) {
    logger.error(IDLOG, err.stack);
  }
}

/**
 * Manage unauthorized access. It send 401 unauthorized response
 * to the client and disconnect the socket.
 *
 * @method unauthorized
 * @param {object} socket The client socket
 * @private
 */
function unauthorized(socket) {
  try {
    send401(socket); // send 401 unauthorized response to the client
    socket.destroy();
  } catch (err) {
    logger.error(IDLOG, err.stack);
  }
}

/**
 * TCP socket login handler.
 *
 * @method loginHdlr
 * @param {object} socket The client socket
 * @param {object} obj
 *   @param {string} obj.username The username of the account
 *   @param {string} obj.token    The token constructed with the authentication REST request
 * @private
 */
function loginHdlr(socket, obj) {
  try {
    // check parameters
    if (typeof socket !== 'object' ||
      typeof obj !== 'object' ||
      typeof obj.token !== 'string' ||
      typeof obj.username !== 'string') {

      logger.warn(IDLOG, 'bad authentication login request from ' + getClientSocketEndpoint(socket));
      unauthorized(socket);
      return;
    }

    if (compAuthe.verifyToken(obj.username, obj.token, false) === true) { // user successfully authenticated

      logger.info(IDLOG, 'user "' + obj.username + '" successfully authenticated from ' + getClientSocketEndpoint(socket));

      // sets the username and the token property to the client socket
      socket.token = obj.token;
      socket.username = obj.username;

      // add client socket to future fast authentication for each request from the clients
      addSocket(socket);

      // send authenticated successfully response
      sendAutheSuccess(socket);

      // send supported commands by windows notifications
      sendNotificationSupportedCommands(socket);

    } else { // authentication failed
      logger.warn(IDLOG, 'authentication failed for user "' + obj.username + '" from ' + getClientSocketEndpoint(socket));
      unauthorized(socket);
    }

  } catch (err) {
    logger.error(IDLOG, err.stack);
    unauthorized(socket);
  }
}

/**
 * The handler to reset the commands of a nethifier client.
 *
 * @method resetCommandsHdlr
 * @param {object} socket The client socket
 * @param {object} obj
 *   @param {string} obj.username The username of the account
 *   @param {string} obj.token    The token constructed with the authentication REST request
 * @private
 */
function resetCommandsHdlr(socket, obj) {
  try {
    // check parameters
    if (typeof socket !== 'object' ||
      typeof obj !== 'object' ||
      typeof obj.token !== 'string' ||
      typeof obj.username !== 'string') {

      logger.warn(IDLOG, 'bad reset commands request from from ' + getClientSocketEndpoint(socket));
      unauthorized(socket);
      return;
    }

    if (compAuthe.verifyToken(obj.username, obj.token, false) === true) { // user successfully authenticated

      // send the message to reset the supported commands by windows notifications
      sendResetNotificationSupportedCommands(socket);

    } else { // authentication failed
      logger.warn(IDLOG, 'unauthorized reset commands request by user "' + obj.username + '" from ' + getClientSocketEndpoint(socket));
      unauthorized(socket);
    }

  } catch (err) {
    logger.error(IDLOG, err.stack);
  }
}

/**
 * TCP socket ping handler. It responds with an "active" message.
 *
 * @method pingHdlr
 * @param {object} socket The client socket
 * @private
 */
function pingHdlr(socket) {
  try {
    // check parameters
    if (typeof socket !== 'object') {
      throw new Error('wrong socket parameter');
    }
    var data = {};
    data[EVT_PING] = 'active';
    socket.write(JSON.stringify(data), ENCODING, function() {
      try {
        logger.info(IDLOG, 'sent "' + EVT_PING + '" evt response "active" to ping request to ' + socket.username + ' with socket.id ' + socket.id);
      } catch (err1) {
        logger.error(IDLOG, err1.stack);
      }
    });
  } catch (err) {
    logger.error(IDLOG, err.stack);
  }
}

/**
 * Send supported commands by the windows notifications of incoming calls.
 *
 * @method sendNotificationSupportedCommands
 * @param {object} socket The client socket
 * @private
 */
function sendNotificationSupportedCommands(socket) {
  try {
    if (typeof socket !== 'object') {
      throw new Error('wrong socket parameter');
    }
    var cmds = {};
    cmds[EVT_COMMANDS] = notifSupportedCommands;
    socket.write(JSON.stringify(cmds), ENCODING, function() {
      try {
        logger.info(IDLOG, 'sent "' + EVT_COMMANDS + '" evt notification supported commands to ' + socket.username + ' ' + getClientSocketEndpoint(socket));
      } catch (err1) {
        logger.error(IDLOG, err1.stack);
      }
    });
  } catch (err) {
    logger.error(IDLOG, err.stack);
  }
}

/**
 * Sends the message to reset the supported commands by the windows notifications client.
 *
 * @method sendResetNotificationSupportedCommands
 * @param {object} socket The client socket
 * @private
 */
function sendResetNotificationSupportedCommands(socket) {
  try {
    // check parameters
    if (typeof socket !== 'object') {
      throw new Error('wrong socket parameter');
    }
    var obj = {
      action: 'reset',
      type: 'commands',
      commands: notifSupportedCommands
    };
    socket.write(JSON.stringify(obj), ENCODING, function() {
      try {
        logger.info(IDLOG, 'sent reset notification supported commands to ' + socket.username + ' ' + getClientSocketEndpoint(socket));

      } catch (err1) {
        logger.error(IDLOG, err1.stack);
      }
    });
  } catch (err) {
    logger.error(IDLOG, err.stack);
  }
}

/**
 * Client socket disconnection handler.
 *
 * @method disconnHdlr
 * @param {object} socket The client socket
 * @private
 */
function disconnHdlr(socket) {
  try {
    logger.info(IDLOG, 'client socket disconnected ' + getClientSocketEndpoint(socket));

    // remove trusted identifier of the socket
    removeClientSocket(socket.id);

  } catch (err) {
    logger.error(IDLOG, err.stack);
  }
}

/**
 * Removes the client socket from the private object _sockets_.
 *
 * @method removeClientSocket
 * @param {string} socketId The client socket identifier
 * private
 */
function removeClientSocket(socketId) {
  try {
    if (sockets[socketId]) {
      var tokenTemp = sockets[socketId].token;
      var usernameTemp = sockets[socketId].username;
      delete sockets[socketId];
      logger.info(IDLOG, 'removed client socket ' + socketId + ' of the user ' + usernameTemp + ' with token ' + tokenTemp);
    }
  } catch (err) {
    logger.error(IDLOG, err.stack);
  }
}

/**
 * Adds the client socket into the private object _sockets_.
 * If it already exists it will be overwritten.
 *
 * @method addSocket
 * @param {string} socket The client socket
 * private
 */
function addSocket(socket) {
  try {
    sockets[socket.id] = socket;
    logger.info(IDLOG, 'added client socket ' + socket.id + ' for user ' + socket.username + ' with token ' + socket.token);

  } catch (err) {
    logger.error(IDLOG, err.stack);
  }
}

/**
 * Send 401 unauthorization response through the client socket.
 *
 * @method send401
 * @param {object} socket The client socket
 * @private
 */
function send401(socket) {
  try {
    socket.write('401', ENCODING, function() {
      try {
        logger.info(IDLOG, 'sent 401 unauthorized to ' + getClientSocketEndpoint(socket));

      } catch (err1) {
        logger.error(IDLOG, err1.stack);
      }
    });
  } catch (err) {
    logger.error(IDLOG, err.stack);
  }
}

/**
 * Send authorized successfully response to the client by socket.
 *
 * @method sendAutheSuccess
 * @param {object} socket The client socket
 * @private
 */
function sendAutheSuccess(socket) {
  try {
    var data = {
      message: 'authe_ok'
    };

    socket.write(JSON.stringify(data), ENCODING, function() {
      try {
        logger.info(IDLOG, 'sent authorized successfully to ' + socket.username + ' with socket.id ' + socket.id);

      } catch (err1) {
        logger.error(IDLOG, err1.stack);
      }
    });
  } catch (err) {
    logger.error(IDLOG, err.stack);
  }
}

/**
 * Returns the number of connected clients.
 *
 * @method getNumConnectedClients
 * @param {number} The number of connected clients.
 * @private
 */
function getNumConnectedClients() {
  try {
    return Object.keys(sockets).length;
  } catch (err) {
    logger.error(IDLOG, err.stack);
    return -1;
  }
}

// public interface
exports.start = start;
exports.config = config;
exports.setLogger = setLogger;
exports.setAstProxy = setAstProxy;
exports.setCompUser = setCompUser;
exports.setCompAuthe = setCompAuthe;
exports.configWinPopup = configWinPopup;
exports.setCompStreaming = setCompStreaming;
exports.setCompConfigManager = setCompConfigManager;
exports.setCompAuthorization = setCompAuthorization;
exports.getNumConnectedClients = getNumConnectedClients;<|MERGE_RESOLUTION|>--- conflicted
+++ resolved
@@ -16,8 +16,6 @@
 var pathReq = require('path');
 
 /**
-<<<<<<< HEAD
-=======
  * Emitted to a tcp client connection on extension hangup.
  *
  * Example:
@@ -38,7 +36,6 @@
 var EVT_EXTEN_HANGUP = 'extenHangup';
 
 /**
->>>>>>> b329a9d9
  * Emitted to a tcp client with supported commands on login action received.
  *
  * Example:
@@ -515,10 +512,7 @@
     if (!compAstProxy || typeof compAstProxy.on !== 'function') {
       throw new Error('wrong compAstProxy object');
     }
-<<<<<<< HEAD
-=======
     compAstProxy.on(compAstProxy.EVT_EXTEN_HANGUP, extenHangup);
->>>>>>> b329a9d9
     compAstProxy.on(compAstProxy.EVT_EXTEN_DIALING, extenDialing);
     compAstProxy.on(compAstProxy.EVT_EXTEN_CONNECTED, extenConnected);
   } catch (err) {
@@ -617,8 +611,6 @@
 }
 
 /**
-<<<<<<< HEAD
-=======
  * Handler for the _extenHangup_ event emitted by _astproxy_ component.
  * The extension hangup, so notify all users associated with it, with the
  * identity data of the extension.
@@ -660,7 +652,6 @@
 }
 
 /**
->>>>>>> b329a9d9
  * Handler for the _extenConnected_ event emitted by _astproxy_ component.
  * The event indicates two extensions, but it emits the event for only data.num1,
  * because another event _extenConnected_ will signal the same for other extension.
@@ -830,8 +821,6 @@
         logger.error(IDLOG, err1.stack);
       }
     });
-<<<<<<< HEAD
-=======
   } catch (err) {
     logger.error(IDLOG, err.stack);
   }
@@ -858,7 +847,6 @@
         logger.error(IDLOG, err1.stack);
       }
     });
->>>>>>> b329a9d9
   } catch (err) {
     logger.error(IDLOG, err.stack);
   }
