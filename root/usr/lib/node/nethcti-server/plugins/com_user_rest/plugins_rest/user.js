--- conflicted
+++ resolved
@@ -160,8 +160,6 @@
      * Example JSON response:
      *
      *     ["online", "dnd", "voicemail", "cellphone", "callforward"]
-<<<<<<< HEAD
-=======
      *
      * ---
      *
@@ -182,7 +180,6 @@
      * Example JSON response:
      *
      *     ["callforward", "voicemail", "online", "cellphone"]
->>>>>>> fe7d1c2c
      *
      * ---
      *
@@ -402,29 +399,6 @@
      * Set the user presence status. The request must contain the following parameters:
      *
      * * `status: valid status obtained by GET user/presencelist`
-<<<<<<< HEAD
-     * * `[destination]: valid destination number to be specified with "callforward" status`
-=======
-     * * `[to]: valid destination number to be specified with "callforward" status`
->>>>>>> fe7d1c2c
-     *
-     * Example JSON request parameters:
-     *
-     *     { "status": "online" }
-<<<<<<< HEAD
-     *     { "status": "callforward", "destination": "0123456789" }
-=======
-     *     { "status": "voicemail" }
-     *     { "status": "cellphone" }
-     *     { "status": "callforward", "to": "0123456789" }
-     *
-     * ---
-     *
-     * ### <a id="presence_onbusypost">**`user/presence_onbusy`**</a>
-     *
-     * Set the conditional user presence on busy status. The request must contain the following parameters:
-     *
-     * * `status: valid status obtained by GET user/presencelist_onbusy`
      * * `[to]: valid destination number to be specified with "callforward" status`
      *
      * Example JSON request parameters:
@@ -436,11 +410,11 @@
      *
      * ---
      *
-     * ### <a id="presence_onunavailablepost">**`user/presence_onunavailable`**</a>
-     *
-     * Set the conditional user presence on unavailable status. The request must contain the following parameters:
-     *
-     * * `status: valid status obtained by GET user/presencelist_onunavailable`
+     * ### <a id="presence_onbusypost">**`user/presence_onbusy`**</a>
+     *
+     * Set the conditional user presence on busy status. The request must contain the following parameters:
+     *
+     * * `status: valid status obtained by GET user/presencelist_onbusy`
      * * `[to]: valid destination number to be specified with "callforward" status`
      *
      * Example JSON request parameters:
@@ -449,7 +423,22 @@
      *     { "status": "voicemail" }
      *     { "status": "cellphone" }
      *     { "status": "callforward", "to": "0123456789" }
->>>>>>> fe7d1c2c
+     *
+     * ---
+     *
+     * ### <a id="presence_onunavailablepost">**`user/presence_onunavailable`**</a>
+     *
+     * Set the conditional user presence on unavailable status. The request must contain the following parameters:
+     *
+     * * `status: valid status obtained by GET user/presencelist_onunavailable`
+     * * `[to]: valid destination number to be specified with "callforward" status`
+     *
+     * Example JSON request parameters:
+     *
+     *     { "status": "online" }
+     *     { "status": "voicemail" }
+     *     { "status": "cellphone" }
+     *     { "status": "callforward", "to": "0123456789" }
      *
      * ---
      *
