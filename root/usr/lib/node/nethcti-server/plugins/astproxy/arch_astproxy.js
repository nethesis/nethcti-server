--- conflicted
+++ resolved
@@ -4,11 +4,8 @@
  * @class arch_astproxy
  */
 const fs = require('fs');
-<<<<<<< HEAD
 const http = require('http');
-=======
 const https = require('https');
->>>>>>> f1971b94
 const moment = require('moment');
 const astProxy = require('astproxy');
 var queueRecallingManager = astProxy.queueRecallingManager;
@@ -55,7 +52,6 @@
  */
 var qCallsStatsHist = {};
 
-<<<<<<< HEAD
 /**
  * NethVoice report configurations.
  *
@@ -73,9 +69,8 @@
  * @private
  */
 let nullCallPeriod = 5;
-=======
+
 var compAuthentication;
->>>>>>> f1971b94
 
 module.exports = function(options, imports, register) {
 
