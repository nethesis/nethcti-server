--- conflicted
+++ resolved
@@ -5849,7 +5849,7 @@
       url = url.replace(/\$PHONE_IP/g, extenIp);
       url = url.replace(/\$PHONE_USER/g, phoneUser);
       url = url.replace(/\$PHONE_PASS/g, phonePass);
-      compNethctiTcp.sendPhoneCallRequest(username, url);
+      compNethctiTcp.sendPhoneRequest(username, url);
     } else {
       logger.log.warn(IDLOG, `failed call to ${to} via TCP request by the user "${username}": extenAgent is not supported`);
       fallbackAjaxPhoneCall(username, req, res);
@@ -5859,8 +5859,6 @@
     fallbackAjaxPhoneCall(username, req, res);
   }
 }
-<<<<<<< HEAD
-=======
 
 /**
  * Send the request to originate a new phone call through an http get
@@ -6013,7 +6011,6 @@
     logger.log.error(IDLOG, error.stack);
   }
 }
->>>>>>> 877fac61
 
 /**
  * Answer to call from the extension sending an HTTP GET request to the phone device.
