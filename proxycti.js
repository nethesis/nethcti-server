var ast = require('./asterisk');
var net = require('net');
var dataReq = require("./dataCollector.js");
var proReq = require("./profiler.js");
var authReq = require("./authenticator.js");
var contrReq = require("./controller.js");
var modopReq = require("./modop.js");
var voicemailReq = require("./voicemail.js");
var http = require('http');
var url = require('url');
var fs = require('fs');
var querystring = require('querystring');
var io = require('./lib/socket.io');
var sys = require(process.binding('natives').util ? 'util' : 'sys');
var pathreq = require('path');
var ejs = require('./lib/ejs/ejs.js');
var iniparser = require("./lib/node-iniparser/lib/node-iniparser");
var log4js = require('./lib/log4js-node/lib/log4js')();
const PROXY_CONFIG_FILENAME = "config/proxycti.ini";
const SMS_CONFIG_FILENAME = "config/sms.ini";
const CHAT_ASSOC_FILE = "./store/chat-assoc";
const AST_CALL_AUDIO_DIR = "/var/spool/asterisk/monitor";
const SMS_DIR = "sms";
const CALL_PREFIX = "CTI->";
const SPY_PREFIX = "SPY-";
const REDIRECT_VM_PREFIX = "REDIR_VM-";
const START_AUDIO_FILE = "auto-";
const DIAL_FROM = 1;
const DIAL_TO = 0;
const N_AST_RECON = 3; // number of reconnection attempts to asterisk when fail connection
const DELAY_AST_RECON = 8000; // delay between two reconnection attempts to asterisk
var cc_templates = {}; // key is filename of the template and value is its content
var template_cc_dir = { // directories of all templates (customer card, vcard, ...)
	PROXY: './template',
	ESMITH: '/home/e-smith/proxycti/template'
};
var astrecon = false; // avoids more contemporary reconnection to asterisk server
var server; // http server
var counter_ast_recon = 0;
var extToReturnExtStatusForOp = '';
var clientToReturnExtStatusForOp = '';
/* The list of the logged clients. The key is the 'exten' and the value is the 
 * object relative to the client. When the client logs off, the corresponding key 
 * and value are removed */ 
var clients = {};
var chStat = {}; // object that contains the 'uniqueid' as a key
var server_conf = {}; // configuration content of the file config/proxycti.ini
var sms_conf = {}; // configuration content of the file config/sms.ini
// This object is the response that this server pass to the clients.
var ResponseMessage = function(clientSessionId, typeMessage, respMessage){
	this.clientSessionId = clientSessionId;
	this.typeMessage = typeMessage;
	this.respMessage = respMessage;
}
var currentCallInInfo = {}; // the info (callNotes, Customer Card...) for the current caller
var chatAssociation = {}; // association between extensions and their chat user

function readAllTemplate(){
	var files = {};
	var temp = [];
	var est = '';
	var filepath = '';
	var dirpath = '';
	for(key in template_cc_dir){
		dirpath = template_cc_dir[key];
		temp = fs.readdirSync(dirpath);
		for(var x=0; x<temp.length; x++){
			est = temp[x].substring( temp[x].length-4,temp[x].length );
			if(est==='.ejs'){
				filepath = pathreq.join(dirpath,temp[x]);
				files[temp[x]] = filepath;
			}
		}
	}
	// order 
	var filesArr = Object.keys(files);
	filesArr.sort();
	var filename = '';
	var fpath = '';
	var content = '';
	for(var x=0; x<filesArr.length; x++){
		filename = filesArr[x];
		fpath = files[filename];
		// read file content
		content = fs.readFileSync(fpath,'UTF-8');
		cc_templates[filename] = content;
	}
}
readAllTemplate();

// initialize parameters for this server and for asterisk server
initServerAndAsteriskParameters();
initSmsParameters();
function initSmsParameters(){
	sms_conf = iniparser.parseSync(SMS_CONFIG_FILENAME);
}
/* Initialize some configuration parameters
server_conf = 
{ ASTERISK: { user: 'vtiger', pass: 'vtiger', host: 'localhost' },
  SERVER_PROXY: { hostname: 'amaduzzi', port: '8080', version: '0.2' } } */
function initServerAndAsteriskParameters(){
	server_conf = iniparser.parseSync(PROXY_CONFIG_FILENAME);
	version = server_conf.SERVER_PROXY.version;
	asterisk_user = server_conf.ASTERISK.user;
	asterisk_pass = server_conf.ASTERISK.pass;
	asterisk_host = server_conf.ASTERISK.host;
	hostname = server_conf.SERVER_PROXY.hostname;
	port = server_conf.SERVER_PROXY.port;
	logfile = server_conf.SERVER_PROXY.logfile;
	if(logfile == undefined) {
		logfile = "/var/log/proxycti.log";
	}
	loglevel = server_conf.SERVER_PROXY.loglevel;
	if(loglevel == undefined) {
		loglevel = "INFO";
	}
}

/* logger that write in output console and file
 * the level is (ALL) TRACE, DEBUG, INFO, WARN, ERROR, FATAL (OFF) */
log4js.clearAppenders();
log4js.addAppender(log4js.fileAppender(logfile), '[ProxyCTI]');
var logger = log4js.getLogger('[ProxyCTI]');
logger.setLevel(loglevel);

// START
logger.info("Starting server...");

// Add object modules
var profiler = new proReq.Profiler();
profiler.setLogger(logfile,loglevel);
var dataCollector = new dataReq.DataCollector();
dataCollector.setLogger(logfile,loglevel);
var authenticator = new authReq.Authenticator();
authenticator.setLogger(logfile,loglevel);
var controller = new contrReq.Controller(); // check changing in audio directory
controller.setLogger(logfile,loglevel);

var voicemail = new voicemailReq.Voicemail();
voicemail.setLogger(logfile,loglevel);


var modop = new modopReq.Modop();
modop.setLogger(logfile,loglevel);
modop.addController(controller)
logger.debug('added object modules: \'Profiler\', \'DataCollector\', \'Authenticator\', \'Modop\' and \'Controller\'')
controller.addDir(AST_CALL_AUDIO_DIR);
controller.addListener('change_dir', function(dir){
	logger.debug("EVENT 'chang_dir' by controller relative to directory '"+dir+"'");
	if(dir==AST_CALL_AUDIO_DIR){
		logger.info("update audio file list");
		createAudioFileList();
	}
});
controller.addListener('change_vm_dir', function(dir){ // ex dir: '/var/spool/asterisk/voicemail/default/272/INBOX'
	logger.debug("event 'change_vm_dir'");
<<<<<<< HEAD
=======
	voicemail.updateVoicemailList(dir); // update voicemail list of the extension obtained from dir
>>>>>>> e0ff856f
        var ext = dir.split('/')[6]
        var actionMailboxCount = {
		Action: 'MailboxCount',
		Mailbox: ext
        }
	try{
	        am.send(actionMailboxCount, function (resp) {
			/* resp = { response: 'Success',
	                actionid: '1308221582955',
	                message: 'Mailbox Message Count',
        	        mailbox: '272',
	                newmessages: '2',
	                oldmessages: '0' } */
	                var newMsgCount = resp.newmessages
		        modop.updateVMCountWithExt(ext,resp.newmessages)
			updateAllClientsForOpWithTypeExt("SIP/"+ext);
		});
	} catch(err) {
	        logger.warn("no connection to asterisk: "+err);
	}
<<<<<<< HEAD
	// send info of new voicemail to all clients
	voicemail.updateVoicemailList(dir); // update voicemail list of the extension obtained from dir
	var count = voicemail.getCountVoicemailNewx(ext);
	logger.debug("broadcast 'new_voicemail' info message for [" + ext + "] with " + count + " voicemail to all clients");
	var c = undefined;
	var response = undefined;
	for(key in clients){
                c = clients[key];
		response = new ResponseMessage(c.id, "new_voicemail", '');
        	response.extVoicemail = ext;
		response.countVoicemailNewx = count;
                c.emit('message',response);
                logger.debug("RESP 'new_voicemail' has been sent to client [" + key + "] id '" + c.id + "'");
        }
=======
>>>>>>> e0ff856f
});
/*
controller.addListener('change_vm_personal_dir', function(dir){
	logger.debug("event 'change_vm_personal_dir'");
	voicemail.updateVoicemailList(dir);

});
controller.addListener('change_vm_old_dir', function(dir){
	logger.debug("event 'change_vm_old_dir'");
	voicemail.updateVoicemailList(dir);
});
*/

/* add 'controller' object to 'profiler' and to 'dataCollector'. They use it to 
 * manage changing in thier configuration file.
 */
profiler.addController(controller);
dataCollector.addController(controller);
logger.debug('add \'controller\' object to \'Profiler\' and \'DataCollector\'')




/* Audio file list of recorded call. This is an hash table that has the 'unique id' of the file
 * as the key and the 'filename' as value. (view 'createAudioFileList' function) */
var audioFileList = {};
createAudioFileList();
/* Create hash table of audio files. The key is the unique id of the file, and the value is set to filename.
 * The function attempt to recognize three format of audio file:
 * ex. of file name recorded by cti: 'auto-500-501-20110426-113833-1303810692.18-in.wav'
 * ex. of file name recorded by asterisk: 'OUT202-20110405-173946-1302017986.4016.wav' or 'IN202-20110405-173946-1302017986.4016.wav'
 * ex. of file name automatically recorder through user amp setting: '20110829-124622-1314614782.16.wav'
 * In this last case, the function attempt to find uniqueid field (third field of filename) in 'cdr' table of 'asteriskcdrdb' db.
 * This request is asynchronous. In the case of unknown  format of audio file, one warning log is added to log file */
function createAudioFileList(){
	audioFileList = {};
        var temp = fs.readdirSync(AST_CALL_AUDIO_DIR);
        var uid = undefined;
        var filename = undefined;
	var asyncReq = false;
        for(i=0; i<temp.length; i++){
		asyncReq = false; // tell if the filename need an asynchronous request to db
                uid = undefined;
                filename = temp[i];
                if(filename.substring(0,5)===START_AUDIO_FILE){
                        uid = filename.split("-")[5];
                } else if(filename.substring(0,3)==="OUT" || filename.substring(0,2)==="IN"){
                        uid = filename.split("-")[3];
                        uid = uid.split(".")[0] + "." + uid.split(".")[1];
                } else if(uid===undefined && filename.split("-")[2]!==undefined){ // made asynchronous request
                        uid=filename.split("-")[2];
                        uid=uid.split(".")[0]+"."+uid.split(".")[1];
                        dataCollector.checkAudioUid(uid, filename, function(res, fname, uniqueid){
				if(res.length===0){
					logger.warn("audio filename not in 'cdr' db: uniqueid \"" + uniqueid + "\" of filename " + fname);
				} else {
					logger.debug("audio filename present: uniqueid \"" + uniqueid + "\" of filename " + fname);
					audioFileList[uniqueid] = fname;
				}
                        });
			asyncReq = true; // set asyncReq to not consider uid below
                }
                if(uid!==undefined && asyncReq===false){
			logger.debug("add know audio filename: uid \"" + uid + "\" of filename " + filename);
                        audioFileList[uid] = temp[i];
                }else if(asyncReq===false){
			logger.warn("format of audio filename unknown: \"" + filename + "\" in " + AST_CALL_AUDIO_DIR + " directory");
		} else{
			logger.debug("unknown format of audio filename \"" + filename + "\": attempt to find it in db 'cdr' with async request...");
		}
        }
}

// initialize chatAssociation global variable
dataCollector.getChatAssociation(function(results){
	var obj = undefined;
	for(var i=0; i<results.length; i++){
		obj = results[i];
		chatAssociation[obj.extension] = obj.bare_jid;
	}
	logger.debug("initialized chatAssociation from DB: chatAssociation = " + sys.inspect(chatAssociation));
});

/******************************************************
 * Section relative to asterisk interaction    
 */
am = new ast.AsteriskManager({user: asterisk_user, password: asterisk_pass, host: asterisk_host});
logger.debug('created asterisk manager');

am.addListener("serverlogin", function(){
	logger.debug("EVENT 'ServerLogin': asterisk logged in successfully");
	modop.addAsteriskManager(am); // Add asterisk manager to modop
	modop.initExtStatusForOp();
	counter_ast_recon=0;
});
am.addListener("serverloginfailed", function(){
	logger.error("EVENT 'ServerLoginFailed': asterisk login failed (check the config file)");
	process.exit(0);
});

am.addListener('serverconnect', function() {
	logger.debug("EVENT 'ServerConnect' to AST");
	am.login();
});

am.addListener('serverdisconnect', function(had_error) {
	logger.warn("EVENT 'ServerDisconnected': asterisk connection lost");
	recon_ast();
});

am.addListener('servererror', function(err) {
	logger.error("EVENT 'ServerError', connection attempt to asterisk server failed: (" + err + ")");
	recon_ast();
});
/* EVENT 'NewChannel': headers = { event: 'Newchannel',
  privilege: 'call,all',
  channel: 'SIP/270-000001bb',
  channelstate: '0',
  channelstatedesc: 'Down',
  calleridnum: '',
  calleridname: '',
  accountcode: '',
  uniqueid: '1308575856.547' }
*
* when call is to queue
EVENT 'NewChannel': headers = { event: 'Newchannel',
  privilege: 'call,all',
  channel: 'Local/270@from-internal-b7d5;1',
  channelstate: '0',
  channelstatedesc: 'Down',
  calleridnum: '',
  calleridname: '',
  accountcode: '',
  uniqueid: '1308652170.785' } 
*
* when redirect
EVENT 'NewChannel': headers = { event: 'Newchannel',
  privilege: 'call,all',
  channel: 'AsyncGoto/SIP/270-000002dc',
  channelstate: '6',
  channelstatedesc: 'Up',
  calleridnum: '',
  calleridname: '',
  accountcode: '',
  uniqueid: '1308662518.892' } 
  *
  * when callin through a trunk:
EVENT 'NewChannel': headers = { event: 'Newchannel',
  privilege: 'call,all',
  channel: 'IAX2/from-lab-6680',
  channelstate: '4',
  channelstatedesc: 'Ring',
  calleridnum: '305',
  calleridname: 'Andrea Curzi',
  accountcode: '',
  uniqueid: '1308726926.8996' } */
am.addListener('newchannel', function(headers){
	logger.debug("EVENT 'NewChannel': headers = " + sys.inspect(headers))
	logger.debug("key of chStat = " + Object.keys(chStat).length)
	chStat[headers.uniqueid] = {
		channel: headers.channel
	}
	logger.debug("'newChannel' chStat = " + sys.inspect(chStat))
})

am.addListener('queuestatuscomplete',function(headers){
        logger.debug("EVENT 'QueueStatusComplete': headers = " + sys.inspect(headers));
	updateAllClientsWithQueueStatusForOp();
});

/* when call from the soft phone 
 EVENT 'NewState': headers '{ event: 'Newstate',
  privilege: 'call,all',
  channel: 'SIP/271-000001be',
  channelstate: '4',
  channelstatedesc: 'Ring',
  calleridnum: '271',
  calleridname: 'device',
  uniqueid: '1308576265.550' }' 
*
* call come from cti:
 EVENT 'NewState': headers '{ event: 'Newstate',
  privilege: 'call,all',
  channel: 'SIP/271-000001c4',
  channelstate: '5',
  channelstatedesc: 'Ringing',
  calleridnum: '',
  calleridname: 'CTI-271',
  uniqueid: '1308579754.556' }' 
  *
  * call out through a trunk
EVENT 'NewState': headers '{ event: 'Newstate',
  privilege: 'call,all',
  channel: 'SIP/UMTS-0000109c',
  channelstate: '6',
  channelstatedesc: 'Up',
  calleridnum: '3405567088',
  calleridname: '',
  uniqueid: '1308672180.8934' }' 
  *
  * or:
EVENT 'NewState': headers '{ event: 'Newstate',
  privilege: 'call,all',
  channel: 'IAX2/from-astr-10508',
  channelstate: '6',
  channelstatedesc: 'Up',
  calleridnum: '222',
  calleridname: 'Gregorio Scafa',
  uniqueid: '1308757311.11029' }'
  *
  * when call come from queue: (CASE C)
EVENT 'NewState': headers '{ event: 'Newstate',
  privilege: 'call,all',
  channel: 'Local/210@from-internal-005d;1',
  channelstate: '5',
  channelstatedesc: 'Ringing',
  calleridnum: '0266125547',
  calleridname: 'Microtronica',
  uniqueid: '1308736050.9841' }'
*
* when callin come from group (700 is the group):
EVENT 'NewState': headers '{ event: 'Newstate',
  privilege: 'call,all',
  channel: 'SIP/271-0000033b',
  channelstate: '5',
  channelstatedesc: 'Ringing',
  calleridnum: '700',
  calleridname: '',
  uniqueid: '1308745579.1057' }' */
am.addListener('newstate', function(headers){
        logger.debug("EVENT 'NewState': headers '" + sys.inspect(headers) +  "'")
	logger.debug("key of chStat = " + Object.keys(chStat).length)

	var tempUniqueid = '';
	for(uniqueid in chStat){ // get real uniqueid
		if(chStat[uniqueid].channel===headers.channel){
			tempUniqueid = uniqueid;
		}
	}

	/* check if the chStat contains the entry relative to this newstate event.
         * This is because this proxy server can be started after the asterisk server. So some calling can be in execution when this
         * proxy server starting and so it can receive some newState event relative to old call for which it haven't the relative channel in chStat. 
         * In this case it simply discard this newState event */
        if(chStat[tempUniqueid]===undefined){
                logger.debug("discard 'newState' event: it isn't present in chStat. The cause can be the start of this server during the asterisk functioning")
                return
        }

	chStat[tempUniqueid].status = headers.channelstatedesc.toLowerCase()
	/* chstat = { '1308672180.8933': 
	   { channel: 'SIP/272-0000109b',
	     status: 'ring',
	     calleridnum: '272',
	     calleridname: 'device' },
	  '1308672180.8934': { channel: 'SIP/UMTS-0000109c' } }
	*
	* when call come from queue:
	chStat = { '1308736049.9828': 
	   { channel: 'SIP/2004-00001282',
	     status: 'up',
	     calleridnum: '0266125547',
	     calleridname: 'Microtronica' },
	  '1308736049.9829': { channel: 'Local/202@from-internal-4196;1' },
	  '1308736049.9830': { channel: 'Local/202@from-internal-4196;2' },
	  '1308736049.9831': { channel: 'Local/204@from-internal-acce;1' },
	  '1308736049.9832': { channel: 'Local/204@from-internal-acce;2' },
	  '1308736049.9833': { channel: 'Local/205@from-internal-5df7;1' },
	  '1308736049.9834': { channel: 'Local/205@from-internal-5df7;2' },
	  '1308736050.9835': { channel: 'Local/207@from-internal-0f01;1' },
	  '1308736050.9836': { channel: 'Local/207@from-internal-0f01;2' },
	  '1308736050.9837': { channel: 'Local/333@from-internal-caf4;1' },
	  '1308736050.9838': { channel: 'Local/333@from-internal-caf4;2' },
	  '1308736050.9839': { channel: 'Local/209@from-internal-95c6;1' },
	  '1308736050.9840': { channel: 'Local/209@from-internal-95c6;2' },
	  '1308736050.9841': { channel: 'Local/210@from-internal-005d;1' },
	  '1308736050.9842': { channel: 'Local/210@from-internal-005d;2' },
	  '1308736050.9843': { channel: 'Local/211@from-internal-7a3d;1' },
	  '1308736050.9844': { channel: 'Local/211@from-internal-7a3d;2' },
	  '1308736050.9845': { channel: 'Local/212@from-internal-479d;1' },
	  '1308736050.9846': { channel: 'Local/212@from-internal-479d;2' },
	  '1308736051.9847': { channel: 'SIP/202-00001283' },
	  '1308736052.9848': { channel: 'SIP/205-00001284' },
	  '1308736052.9849': { channel: 'SIP/209-00001285' },
	  '1308736052.9850': 
	   { channel: 'SIP/210-00001286',
	     status: 'ringing',
	     calleridnum: '210',
	     calleridname: '' } }
	*
	* when callin come from group (700):
	chstat = { '1308745579.1055': 
	   { channel: 'SIP/272-00000339',
	     status: 'ring',
	     calleridnum: '272',
	     calleridname: 'device' },
	  '1308745579.1056': { channel: 'SIP/270-0000033a' },
	  '1308745579.1057': { channel: 'SIP/271-0000033b' } } */
	// calleridnum
	if(headers.calleridnum!='') // call come from soft phone
		chStat[tempUniqueid].calleridnum = headers.calleridnum
	else if(headers.calleridname.indexOf('CTI-')!=-1) // call come from cti
		chStat[tempUniqueid].calleridnum = headers.calleridname.split('-')[1]

	// calleridname
	chStat[tempUniqueid].calleridname = headers.calleridname

	// update for OP
	/* check if the newstate is relative to a call that come from queue. In this case (CASE C), 
 	 * discard this newState event */
	if( headers.channel.indexOf('Local/')!=-1 && headers.channel.indexOf('@from-internal-')!=-1 && ( headers.channel.indexOf(';1')!=-1 || headers.channel.indexOf(';2')!=-1 ) ){
		logger.warn("discard 'newState' event: is relative to '" + headers.channel + "'")
		return
	}
	var typeext = headers.channel.split('-')[0]
	if( modop.isChannelTrunk(headers.channel) ){ // newstate is relative to a trunk
		modop.updateTrunkStatusWithChannel(headers.channel, headers.channelstatedesc.toLowerCase())
	} else {
		modop.updateExtStatusForOpWithTypeExt(typeext, chStat[tempUniqueid].status)
		updateAllClientsForOpWithTypeExt(typeext)
	}
	
	//logger.debug("'newState' chStat = " + sys.inspect(chStat))
})

/* whe call come from soft phone
EVENT 'NewCallerid': headers '{ event: 'NewCallerid',
  privilege: 'call,all',
  channel: 'SIP/271-000001d6',
  calleridnum: '271',
  calleridname: 'Alessandrotest2',
  uniqueid: '1308581487.574',
  cidcallingpres: '0 (Presentation Allowed, Not Screened)' }' 
*
* when call come from cti
EVENT 'NewCallerid': headers '{ event: 'NewCallerid',
  privilege: 'call,all',
  channel: 'SIP/271-000001d8',
  calleridnum: '',
  calleridname: 'CTI-271',
  uniqueid: '1308581562.576',
  cidcallingpres: '0 (Presentation Allowed, Not Screened)' }' */
am.addListener('newcallerid', function(headers){
	logger.debug("EVENT 'NewCallerid': headers '" + sys.inspect(headers) +  "'")	
})


/* call come from soft phone
EVENT 'Dialing': headers '{ event: 'Dial',
  privilege: 'call,all',
  subevent: 'Begin',
  channel: 'SIP/271-000001e6',
  destination: 'SIP/270-000001e7',
  calleridnum: '271',
  calleridname: 'Alessandrotest2',
  uniqueid: '1308582430.590',
  destuniqueid: '1308582431.591',
  dialstring: '270' }' 
  *
  * when call come from cti:
EVENT 'Dialing': headers '{ event: 'Dial',
  privilege: 'call,all',
  subevent: 'Begin',
  channel: 'SIP/271-00000252',
  destination: 'SIP/270-00000253',
  calleridnum: '<unknown>',
  calleridname: 'CTI-271',
  uniqueid: '1308645191.698',
  destuniqueid: '1308645195.699',
  dialstring: '270' }'
  *
  * when call come from queue:
EVENT 'Dialing': headers '{ event: 'Dial',
  privilege: 'call,all',
  subevent: 'Begin',
  channel: 'Local/270@from-internal-b7d5;2',
  destination: 'SIP/270-000002a5',
  calleridnum: '272',
  calleridname: 'Alessandrotest3',
  uniqueid: '1308652170.786',
  destuniqueid: '1308652171.789',
  dialstring: '270' }' 
*
* when redirect through soft phone when ringing (verified with twinkle)
EVENT 'Dialing': headers '{ event: 'Dial',
  privilege: 'call,all',
  subevent: 'Begin',
  channel: 'SIP/270-00000f0e',
  destination: 'Local/272@from-internal-b9a8;1',
  calleridnum: '270',
  calleridname: 'AlessandroTest1',
  uniqueid: '1312790208.8011',
  destuniqueid: '1312790216.8013',
  dialstring: '272@from-internal' }'
*
* when redirect:
EVENT 'Dialing': headers '{ event: 'Dial',
  privilege: 'call,all',
  subevent: 'Begin',
  channel: 'SIP/270-000002dc',
  destination: 'SIP/272-000002dd',
  calleridnum: '270',
  calleridname: 'Alessandrotest1',
  uniqueid: '1308662518.892',
  destuniqueid: '1308662519.893',
  dialstring: '272' }' 
*
* when callout through trunk
EVENT 'Dialing': headers '{ event: 'Dial',
  privilege: 'call,all',
  subevent: 'Begin',
  channel: 'SIP/272-0000104d',
  destination: 'SIP/UMTS-0000104e',
  calleridnum: '272',
  calleridname: 'AlessandroTest3',
  uniqueid: '1308669778.8745',
  destuniqueid: '1308669778.8746',
  dialstring: 'UMTS/#31#3405567088' }' 
  *
  * when callin through a trunk:
EVENT 'Dialing': headers '{ event: 'Dial',
  privilege: 'call,all',
  subevent: 'Begin',
  channel: 'IAX2/from-lab-6680',
  destination: 'SIP/224-000010d7',
  calleridnum: '305',
  calleridname: 'Andrea Curzi',
  uniqueid: '1308726926.8996',
  destuniqueid: '1308726926.8997',
  dialstring: '224' }' 
  *
  * here, 225 is remote intern that call through a trunk, but 225 is also a local intern (CASE H)
EVENT 'Dialing': headers '{ event: 'Dial',
  privilege: 'call,all',
  subevent: 'Begin',
  channel: 'IAX2/from-astr-7929',
  destination: 'SIP/250-0000175e',
  calleridnum: '225',
  calleridname: 'Francesco Brecciaroli',
  uniqueid: '1308839796.12668',
  destuniqueid: '1308839796.12669',
  dialstring: '250' }'
  *
  * calleridname can be unknown:
  ...
  calleridname: '<unknown>'
  ...
  *
  *
 EVENT 'Dialing': headers '{ event: 'Dial',
  privilege: 'call,all',
  subevent: 'Begin',
  channel: 'SIP/2004-0000048c',
  destination: 'Local/3898031806@from-internal-989c;1',
  calleridnum: '3939727637',
  calleridname: 'Assistenza Cellulare',
  uniqueid: '1310744575.2395',
  destuniqueid: '1310744576.2396',
  dialstring: '3898031806@from-internal/n' }'
*
*
EVENT 'Dialing': headers '{ event: 'Dial', (CASE L)
  privilege: 'call,all',
  subevent: 'Begin',
  channel: 'Local/333@from-internal-4d3c;2',
  destination: 'SIP/2004-000006e2',
  calleridnum: '3356892540',
  calleridname: 'Antonio Morrocchesi',
  uniqueid: '1310993126.3394',
  destuniqueid: '1310993126.3403',
  dialstring: '2004/333' }'
*
*
  * when dial not execute correctly, for ex. for congestion:
EVENT 'Dialing': headers '{ event: 'Dial',
  privilege: 'call,all',
  subevent: 'End',
  channel: 'SIP/224-000011c8',
  uniqueid: '1308732470.9425',
  dialstatus: 'CONGESTION' }' */
am.addListener('dialing', function(headers) {
        logger.debug("EVENT 'Dialing': headers '" + sys.inspect(headers) + "'")

	/* chstat = { '1308646890.732': 
	   { channel: 'SIP/271-00000274',
	     status: 'ring',
	     calleridnum: '271',
	     calleridname: 'device' },
	  '1308646890.733': { channel: 'SIP/270-00000275' } }
	*
	* or when come from queue:
	chstat = { '1308652170.784': 
	   { channel: 'SIP/272-000002a4',
	     status: 'up',
	     calleridnum: '272',
	     calleridname: 'Alessandrotest3' },
	  '1308652170.785': { channel: 'Local/270@from-internal-b7d5;1' },
	  '1308652170.786': { channel: 'Local/270@from-internal-b7d5;2' },
	  '1308652170.787': { channel: 'Local/271@from-internal-3193;1' },
	  '1308652170.788': { channel: 'Local/271@from-internal-3193;2' },
	  '1308652171.789': { channel: 'SIP/270-000002a5' } }
	*
	* during redirect:
	chstat = { '1308662518.892': { channel: 'AsyncGoto/SIP/270-000002dc' },
	  '1308662519.893': { channel: 'SIP/272-000002dd' } }
	*
	* when callout through a trunk:
	chstat = { '1308669778.8745': 
	   { channel: 'SIP/272-0000104d',
	     status: 'ring',
	     calleridnum: '272',
	     calleridname: 'device' },
	  '1308669778.8746': { channel: 'SIP/UMTS-0000104e' } }      (CASE A) 
	*
	* when callin through a trunk:  (CASE B)
	chstat = { '1308726926.8996': { channel: 'IAX2/from-lab-6680' },
	  '1308726926.8997': { channel: 'SIP/224-000010d7' } } */

	/* check if the current dialing event can't be completed for some reason.
	 * In this case there isn't headers.destuniqueid and there is headers.dialstatus 
	 * From documentation, dialstatus can be:
	 CHANUNAVAIL | CONGESTION | BUSY | NOANSWER | ANSWER | CANCEL | HANGUP */
	if( headers.destuniqueid==undefined && headers.dialstatus!=undefined ){
		logger.warn("discard 'dialing' event: headers.destuniqueid = " + headers.destuniqueid + " and headers.dialstatus = " + headers.dialstatus)
		return
	}
	// to
	// dialstring can be: ...dialstring: '272@from-internal' }'
	var to = headers.dialstring
	if(modop.isTypeExtFascio(headers.destination.split('-')[0])){ // the call is out through a trunk (CASE A) ex. ..destination: 'SIP/UMTS-0000104e'..
		var trunk = chStat[headers.destuniqueid].channel.split('-')[0].split('/')[1]
		if(to.indexOf(trunk)!=-1){
			to = to.split(trunk + '/')[1]
			if(to.indexOf('#31#')!=-1){
				to = to.split('#31#')[1]
			}
		}
		chStat[headers.destuniqueid].dialExt = to
	} else if(headers.destination.indexOf('Local/')!==-1 && headers.destination.indexOf('@from-internal')!==-1){ // destination: 'Local/272@from-internal-b9a8;1',
		to = to.split('@')[0];
	}

	// get true uniqueid, because in some case (for ex. in parking) cann't be the right uniqueid
	var trueUniqueid = '';
	var trueDestUniqueid = '';
	for(uniqueid in chStat){
		if(chStat[uniqueid].channel===headers.channel){
			trueUniqueid = uniqueid;
		} else if(chStat[uniqueid].channel===headers.destination){
			trueDestUniqueid = uniqueid;
		}
	}
	// from
	var from = undefined;
	if(chStat[trueUniqueid]!==undefined){
		from = chStat[trueUniqueid].calleridnum
	}
	// in this case the call come from queue
	if(from==undefined && headers.channel.indexOf('Local/')!=-1 && headers.channel.indexOf('@from-internal-')!=-1 )
		from = headers.calleridnum;
	else if( from==undefined && modop.isChannelTrunk(headers.channel) ) // callin through a trunk (CASE B)
		from = headers.calleridnum;
	else if(from==undefined && headers.channel.indexOf('AsyncGoto/SIP/')!=-1 ) // this case is the redirect
		from = headers.channel.split('-')[0].split('/')[2];
	else if(from==undefined && modop.isChannelIntern(headers.channel))
		from = headers.calleridnum;
	logger.debug("Dialing from '" + from + "' -> '" + to + "'");
	// advise the client that receive the call
	if(to!==undefined && to!=='' && modop.isExtPresent(to) && modop.isExtInterno(to)){
		// check the permission of the user to receive the call
                if(!profiler.checkActionCallInPermit(to)){
                	logger.warn("check 'callIn' permission for [" + to + "] FAILED !");
                        return;
		}
		var c = clients[to];
		if(c!==undefined){
			var response = new ResponseMessage(c.id, "dialing", headers.calleridname);
			setResponseWithCurrentCallInfoCC(c,from,to,response);
			response.dialCh = headers.destination;
			c.emit('message',response);
                        logger.debug("RESP 'dialing' has been sent to [" + to + "] id '" + c.id + "' with relative customer card");
                }
	}
	// add dialExtUniqueid for trunk and for queue ;2 (;2 means the call to client intern)
	if(from!=undefined && !modop.isChannelIntern(headers.channel) && headers.channel.indexOf(';1')==-1){
		chStat[headers.uniqueid].dialExtUniqueid = headers.trueDestUniqueid
		chStat[headers.uniqueid].dialDirection = DIAL_TO
		chStat[headers.uniqueid].dialCh = headers.destination;
		var trunkTypeext = modop.getTrunkTypeExtFromChannel(headers.channel)
		// add uniqueid of trunk 'headers.channel' to trunk itself, if it isn't already been added
		if(modop.isChannelTrunk(headers.channel)){
	                if(!modop.hasTrunkDialingUniqueidWithTypeExt(trunkTypeext, headers.uniqueid)){
				modop.addDialingUniqueidTrunkWithTypeExt(trunkTypeext, headers.uniqueid, chStat[headers.uniqueid])
	                        logger.debug("added dialingUniqueid '" + headers.uniqueid + "' to trunk '" + trunkTypeext + "'")
	                        updateAllClientsForOpWithTypeExt(trunkTypeext)
			}
			else
		                logger.debug("dialing uniqueid '" + headers.uniqueid + "' has already been added to trunk '" + trunkTypeext  + "'")
		}
	}
	if(to!=undefined && !modop.isChannelIntern(headers.destination) && headers.destination.indexOf(';1')==-1){
		chStat[trueDestUniqueid].dialExtUniqueid = trueUniqueid;
		chStat[trueDestUniqueid].dialDirection = DIAL_FROM;
		chStat[trueDestUniqueid].dialCh = headers.channel;
		var trunkTypeext = modop.getTrunkTypeExtFromChannel(headers.destination);
		// add uniqueid of trunk 'headers.destination' to trunk itself, if it isn't already been added
                if(!modop.hasTrunkDialingUniqueidWithTypeExt(trunkTypeext, trueDestUniqueid)){
                        modop.addDialingUniqueidTrunkWithTypeExt(trunkTypeext, trueDestUniqueid, chStat[trueDestUniqueid]);
                        logger.debug("added dialingUniqueid '" + trueDestUniqueid + "' to trunk '" + trunkTypeext + "'");
                        updateAllClientsForOpWithTypeExt(trunkTypeext);
                }
                else
                        logger.debug("dialing uniqueid '" + trueDestUniqueid + "' has already been added to trunk '" + trunkTypeext  + "'");
	}
	// update for OP
	if(from!=undefined && to!=undefined){
		// check if the call come from queue. In this case, the caller (272) has already been update in AgentCalled event
		if(headers.channel.indexOf('Local/')==-1 && headers.channel.indexOf('@from-internal-')==-1 && headers.channel.indexOf(';2')==-1){ 
			/* check also !modop.isChannelTrunk(headers.channel)  because (CASE H): 
			 * headers.calleridnum come from trunk, that is remote location but is equal to local intern (namesake) */
			if(modop.isExtPresent(from) && modop.isChannelIntern(headers.channel) && !modop.isChannelTrunk(headers.channel) ){
				chStat[trueUniqueid].dialExt = to; // set dial from identification in chStat (dialExt)
				chStat[trueUniqueid].dialDirection = DIAL_FROM;
				chStat[trueUniqueid].dialCh = headers.destination;
				var internTypeExt = modop.getInternTypeExtFromChannel(headers.channel);
				modop.addDialingUniqueidInternWithTypeExt(internTypeExt, trueUniqueid, chStat[trueUniqueid]);
				logger.debug("added dialingUniqueid '" + trueUniqueid + "' to interTypeExt '" + internTypeExt + "'");
				updateAllClientsForOpWithTypeExt(internTypeExt);
			} else if( modop.isExtPresent(from) && modop.isChannelTrunk(headers.channel) )
				logger.warn("[" + from + "] is namesake: comes from remote location through trunk '" + headers.channel + "'");
		}
		if(modop.isExtPresent(to) && modop.isChannelIntern(headers.destination)){
			chStat[trueDestUniqueid].dialExt = from; // set dial to identification in chStat (dialExt)
			chStat[trueDestUniqueid].dialDirection = DIAL_TO;
			chStat[trueDestUniqueid].dialCh = headers.channel;
			var internTypeExt = modop.getInternTypeExtFromChannel(headers.destination);
			modop.addDialingUniqueidInternWithTypeExt(internTypeExt, trueDestUniqueid, chStat[trueDestUniqueid]);
			logger.debug("added dialingUniqueid '" + trueDestUniqueid + "' to interTypeExt '" + internTypeExt + "'");
	        	//updateAllClientsForOpWithExt(to) 
			// commented because send newState to all clients with the status set to 'up'. However there
			// will be a newState event with the status ringing and with the right dialExt 
		}	
	}
})
/* set response with informations (customer card, call notes, ... ) of current caller.
 * It is also used as cache for action GET_VCARD_CC */
function setResponseWithCurrentCallInfoCC(c,from,to,response){
	/* in this response the html is not passed, because the chrome desktop  
         * notification of the client accept only one absolute or relative url */
        response.from = from;
        response.to = to;
        var typesCC = profiler.getTypesCustomerCardPermit(to); // array
        logger.debug("[" + to + "] is able to view customer card of types: " + sys.inspect(typesCC));
        var callNotes = [];
        if(currentCallInInfo[from]!==undefined){
        	callNotes = currentCallInInfo[from].callNotes; // call notes calculated in 'UserEvent' event
                response.reservation = currentCallInInfo[from].reservation;
        }
        var result = [];
        for(var w=0, callnote; callnote=callNotes[w]; w++){
        	if(callnote.pub || callnote.extension===to){
                	result.push(callnote);
                }
       	}
        response.callNotes = result;
        var ccArr = {};
        if(currentCallInInfo[from]!==undefined){
        	ccArr = currentCallInInfo[from].cc; // customer card calculated in 'UserEvent' event
        }
        if(typesCC.length===0){
        	// the user hasn't the authorization of view customer card, then the length is 0
                logger.debug("check permission to view Customer Card for [" + to + "] FAILED !");
                response.customerCard = "";
                response.noPermission = '';
                c.emit('message',response);
                logger.debug("RESP 'dialing' has been sent to [" + to + "] id '" + c.id + "'");
                return;
        }
        var str = '';
	var typesCCObj = {};
	for(var i=0; i<typesCC.length; i++){
		typesCCObj[typesCC[i]] = '';
	}
        if(Object.keys(ccArr).length>0){

		var tempTypeName = '';
		for(var key in cc_templates){
			tempTypeName = key.split('.')[0].split('_')[3];
			if(typesCCObj[tempTypeName]!==undefined){
				str += ccArr[tempTypeName];
			}
		}
        }
        response.customerCard = str;
        return response;
}


/* when call come from soft phone:
EVENT 'Hangup': headers = { event: 'Hangup',
  privilege: 'call,all',
  channel: 'SIP/270-000001f1',
  uniqueid: '1308584583.601',
  calleridnum: '270',
  calleridname: '<unknown>',
  cause: '16',
  causetxt: 'Normal Clearing' } 
  *
  * when call come from cti:
EVENT 'Hangup': headers = { event: 'Hangup',
  privilege: 'call,all',
  channel: 'SIP/271-00000242',
  uniqueid: '1308643183.682',
  calleridnum: '<unknown>',
  calleridname: 'CTI-271',
  cause: '16',
  causetxt: 'Normal Clearing' } 
*
* when call come from queue
EVENT 'Hangup': headers = { event: 'Hangup',
  privilege: 'call,all',
  channel: 'Local/270@from-internal-a7dd;1',
  uniqueid: '1308660251.812',
  calleridnum: '272',
  calleridname: 'Alessandrotest3',
  cause: '0',
  causetxt: 'Unknown' } 
  *
  * when redirect
EVENT 'Hangup': headers = { event: 'Hangup',
  privilege: 'call,all',
  channel: 'AsyncGoto/SIP/270-000002dc<ZOMBIE>',
  uniqueid: '1308662508.891',
  calleridnum: '<unknown>',
  calleridname: '<unknown>',
  cause: '16',
  causetxt: 'Normal Clearing' }
  *
  * or:
EVENT 'Hangup': headers = { event: 'Hangup', (CASE M)
  privilege: 'call,all',
  channel: 'SIP/204-00000401<ZOMBIE>',
  uniqueid: '1309879483.2177',
  calleridnum: '204',
  calleridname: 'Davide Marini',
  cause: '16',
  causetxt: 'Normal Clearing' } 
  *
  *
EVENT 'Hangup': headers = { event: 'Hangup', // when parking a call: 270 is parked
  privilege: 'call,all',
  channel: 'Parked/SIP/270-00000605<ZOMBIE>',
  uniqueid: '1311253326.3348',
  calleridnum: '<unknown>',
  calleridname: '<unknown>',
  cause: '16',
  causetxt: 'Normal Clearing' }
*
* and
EVENT 'Hangup': headers = { event: 'Hangup',
  privilege: 'call,all',
  channel: 'SIP/270-000002df',
  uniqueid: '1308664818.896',
  calleridnum: '270',
  calleridname: 'Alessandrotest1',
  cause: '16',
  causetxt: 'Normal Clearing' }
'hangup' chStat = {}
*
* when one endpoint is out through a trunk:
EVENT 'Hangup': headers = { event: 'Hangup',
  privilege: 'call,all',
  channel: 'SIP/UMTS-000010c0',
  uniqueid: '1308673475.8970',
  calleridnum: '3405567088',
  calleridname: '<unknown>',
  cause: '16',
  causetxt: 'Normal Clearing' }
  *
  * or:
EVENT 'Hangup': headers = { event: 'Hangup', (CASE F) 700 is a group
  privilege: 'call,all',
  channel: 'SIP/2004-000014b4',
  uniqueid: '1308813216.11162',
  calleridnum: '0721830152',
  calleridname: '<unknown>',
  cause: '0',
  causetxt: 'Unknown' }
  *
  * when callin come from group:
EVENT 'Hangup': headers = { event: 'Hangup',
  privilege: 'call,all',
  channel: 'SIP/271-0000034a',
  uniqueid: '1308749652.1072',
  calleridnum: '700',
  calleridname: '<unknown>',
  cause: '16',
  causetxt: 'Normal Clearing' } 
  *
  * 250 is already connected with external ext of remote location: calleridnum is not it (CASE I)
EVENT 'Hangup': headers = { event: 'Hangup',
  privilege: 'call,all',
  channel: 'SIP/250-000018da',
  uniqueid: '1308905184.13346',
  calleridnum: '5250',
  calleridname: '<unknown>',
  cause: '16',
  causetxt: 'Normal Clearing' } */
am.addListener('hangup', function(headers) {
        logger.debug("EVENT 'Hangup': headers = " + sys.inspect(headers))
	logger.debug("chStat = " + sys.inspect(chStat));

	/* if the hangup event is relative to Local/270@from-internal-a7dd;1', means that this hangup is relative
	 * to the intermediate node created by asterisk that finish with ';1'. So it is ingored, because there will be
	 * other hangup event.
	 *
	chStat = { '1308660251.811': 
	   { channel: 'SIP/272-000002af',
	     status: 'up',
	     calleridnum: '272',
	     calleridname: 'Alessandrotest3' },
	  '1308660251.812': 
	   { channel: 'Local/270@from-internal-a7dd;1',
	     status: 'ringing',
	     calleridnum: '272',
	     calleridname: 'Alessandrotest3' },
	  '1308660251.813': { channel: 'Local/270@from-internal-a7dd;2' },
	  '1308660251.814': 
	   { channel: 'Local/271@from-internal-e0e6;1',
	     status: 'ringing',
	     calleridnum: '272',
	     calleridname: 'Alessandrotest3' },
	  '1308660251.815': 
	   { channel: 'Local/271@from-internal-e0e6;2',
	     status: 'up',
	     calleridnum: '272',
	     calleridname: 'Alessandrotest3' },
	  '1308660252.816': 
	   { channel: 'SIP/271-000002b0',
	     status: 'up',
	     calleridnum: '271',
	     calleridname: '' },
	  '1308660252.817': 
	   { channel: 'SIP/270-000002b1',
	     status: 'ringing',
	     calleridnum: '270',
	     calleridname: '' } } 
	*
	* when redirect:
	chStat = { '1308662507.890': 
	   { channel: 'SIP/271-000002db',
	     status: 'up',
	     calleridnum: '271',
	     calleridname: 'Alessandrotest2' },
	  '1308662508.891': 
	   { channel: 'SIP/270-000002dc',
	     status: 'up',
	     calleridnum: '270',
	     calleridname: '' },
	  '1308662518.892': { channel: 'AsyncGoto/SIP/270-000002dc' } } 
	* 
	* and
	chStat = { '1308664818.896': { channel: 'AsyncGoto/SIP/270-000002df' } } 
	*
	* when one endpoint is out through a trunk:
	chStat = { '1308673475.8969': 
	   { channel: 'SIP/272-000010bf',
	     status: 'up',
	     calleridnum: '272',
	     calleridname: 'AlessandroTest3' },
	  '1308673475.8970': 
	   { channel: 'SIP/UMTS-000010c0',
	     status: 'up',
	     calleridnum: '3405567088',
	     calleridname: '' } } 
	*
	* or: (CASE F)
	chStat = { '1308813216.11162':
	   { channel: 'SIP/2004-000014b4',
	     status: 'up',
	     calleridnum: '0721830152',
	     calleridname: '' }, ...
	*
	* when callin come from group:
	chStat = { '1308749652.1070': 
	   { channel: 'SIP/272-00000348',
	     status: 'ring',
	     calleridnum: '272',
	     calleridname: 'device' },
	  '1308749652.1071': 
	   { channel: 'SIP/270-00000349',
	     status: 'up',
	     calleridnum: '700',
	     calleridname: '' },
	  '1308749652.1072': 
	   { channel: 'SIP/271-0000034a',
	     status: 'ringing',
	     calleridnum: '700',        (700 is a group)
	     calleridname: '' } } 
	*
	* 250 is already connected with ext of remote location: calleridnum not is it  (CASE I)
	chStat = { '1308905184.13345': { channel: 'IAX2/from-astr-2703' },
	  '1308905184.13346':
	   { channel: 'SIP/250-000018da',
	     status: 'ringing',
	     calleridnum: '5250',
	     calleridname: '' } } */
	/* check if the chStat contains the entry relative to this hangup event.
	 * This is because this proxy server can be started after the asterisk server. So some calling can be in execution when this
 	 * proxy server starting and so it can receive some hangup event relative to old call for which it haven't the relative channel in chStat. 
	 * In this case it simply discard this hangup event */
	var trueUniqueid = '';
	for(uniqueid in chStat){
		if(chStat[uniqueid].channel===headers.channel){
			trueUniqueid = uniqueid;
		}
	}
	var qtypeExt = modop.removeQueueCcCaller(headers.channel); // if it is present in queueCcCaller of one queue, remove it
	if(qtypeExt!==undefined){
		logger.debug("hangup call is relative to queue: remove ch '" + headers.channel + "' from queueCcCaller of [" + qtypeExt + "]");
		updateAllClientsForOpWithTypeExt(qtypeExt);
	}
	qtypeExt = modop.removeQueueWaitingCaller(headers.channel); // if it is present in queueWaitingCaller of one queue, remove it
	if(qtypeExt!==undefined){
		logger.debug("hangup call is relative to queue: remove ch '" + headers.channel + "' from queueWaitingCaller of [" + qtypeExt + "]");
		updateAllClientsForOpWithTypeExt(qtypeExt);
	}
	if(headers.channel.indexOf('<ZOMBIE>')===-1 && chStat[trueUniqueid]===undefined){
		logger.warn("discard 'hangup' event: it isn't present in chStat. The cause can be the start of this server during the asterisk functioning");
		return;
	}

	if(headers.channel.indexOf('Local/')!=-1 && headers.channel.indexOf('@from-internal-')!=-1 && (headers.channel.indexOf(';1')!=-1 || headers.channel.indexOf(';2')!=-1 ) ){
		logger.debug("discard 'hangup' event: relative to queue. Delete it from chStat");
		delete chStat[trueUniqueid];
		logger.debug("keys of chStat = " + Object.keys(chStat).length);
		return;
	}
	if(headers.channel.indexOf('Parked/SIP/')!==-1 && headers.channel.indexOf('<ZOMBIE>')!==-1){ // channel = Parked/SIP/271-000008ab<ZOMBIE>
		logger.debug("discard 'hangup' event: relative to call that has been parked");
		return;
	}
	if(headers.channel.indexOf('<ZOMBIE>')!=-1 && headers.channel.indexOf('AsyncGoto/SIP/')==-1){ // (CASE M)  channel: 'SIP/204-00000401<ZOMBIE>'
		var tempCh = headers.channel.split('<ZOMBIE>')[0];
		if(modop.isChannelIntern(tempCh)){
			var internTypeExt = modop.getInternTypeExtFromChannel(tempCh);
			var tempUniqueid = '';
			for(uniqueid in chStat){
				if(chStat[uniqueid].channel===tempCh)
					tempUniqueid = uniqueid;
			}
			if(modop.hasInternDialingUniqueidWithTypeExt(internTypeExt, tempUniqueid)){
	                        modop.removeDialingUniqueidInternWithTypeExt(internTypeExt, tempUniqueid);
	                        logger.debug("removed dialingUniqueid '" + tempUniqueid + "' from intern '" + internTypeExt + "'");
	                } else
	                        logger.debug("dialingUniqueid '" + tempUniqueid + "' has already not present into intern '" + internTypeExt + "'");
			if(modop.hasInternCallConnectedUniqueidWithTypeExt(internTypeExt, tempUniqueid)){
	                        modop.removeCallConnectedUniqueidInternWithTypeExt(internTypeExt, tempUniqueid);
	                        logger.debug("removed callConnectedUniqueid '" + tempUniqueid + "' from intern '" + internTypeExt + "'");
	                } else
	                        logger.debug("callConnected uniqueid '" + tempUniqueid + "' has already not present into intern '" + internTypeExt + "'");
			modop.updateExtStatusForOpWithTypeExt(internTypeExt,"hangup");
			modop.updateHangupUniqueidInternWithTypeExt(internTypeExt, tempUniqueid); // add uniqueid of current hangup as 'lastHangupUniqueid'
	                updateAllClientsForOpWithTypeExt(internTypeExt);
			// remove channel from chStat
			delete chStat[tempUniqueid];
			logger.debug("keys of chStat = " + Object.keys(chStat).length);
			return;
		}
	}

	if( modop.isChannelTrunk(headers.channel) && headers.channel.indexOf('AsyncGoto/SIP/')===-1){ // the channel is a trunk
		var trunkTypeExt = modop.getTrunkTypeExtFromChannel(headers.channel);
		if( modop.hasTrunkDialingUniqueidWithTypeExt(trunkTypeExt, trueUniqueid) ){ // remove dialingUniqueid for current trunk
			modop.removeDialingUniqueidTrunkWithTypeExt(trunkTypeExt, trueUniqueid);
			logger.debug("removed dialingUniqueid '" + trueUniqueid + "' from trunk '" + trunkTypeExt + "'");
		} else
			logger.debug("dialing uniqueid '" + trueUniqueid + "' has already not present into trunk '" + trunkTypeExt + "'");
		if( modop.hasTrunkCallConnectedUniqueidWithTypeExt(trunkTypeExt, trueUniqueid) ){ // remove callconnectedUniqueid for current trunk
			modop.removeCallConnectedUniqueidTrunkWithTypeExt(trunkTypeExt, trueUniqueid);
			logger.debug("removed callConnectedUniqueid '" + trueUniqueid + "' from trunk '" + trunkTypeExt + "'");
		} else
			logger.debug("callConnected uniqueid '" + trueUniqueid + "' has already not present into trunk '" + trunkTypeExt + "'");
		updateAllClientsForOpWithTypeExt(trunkTypeExt);
		delete chStat[trueUniqueid];
		deleteAllChOccurrenceFromChstat(headers.channel);
		delete currentCallInInfo[headers.calleridnum]; // delete info of the current call (callNotes, Customer Card,...)
		logger.debug("currentCallInInfo = " + sys.inspect(currentCallInInfo));
		return;
	}
	else if(modop.isChannelIntern(headers.channel) && headers.channel.indexOf('AsyncGoto/SIP/')===-1){ // headers.channel is an intern
		var internTypeExt = modop.getInternTypeExtFromChannel(headers.channel)
		if(modop.hasInternDialingUniqueidWithTypeExt(internTypeExt, trueUniqueid)){
			modop.removeDialingUniqueidInternWithTypeExt(internTypeExt, trueUniqueid);
			logger.debug("removed dialingUniqueid '" + trueUniqueid + "' from intern '" + internTypeExt + "'");
		} else
			logger.debug("dialingUniqueid '" + trueUniqueid + "' has already not present into intern '" + internTypeExt + "'");
		if(modop.hasInternCallConnectedUniqueidWithTypeExt(internTypeExt, trueUniqueid)){
			modop.removeCallConnectedUniqueidInternWithTypeExt(internTypeExt, trueUniqueid);
			logger.debug("removed callConnectedUniqueid '" + trueUniqueid + "' from intern '" + internTypeExt + "'");
		} else
			logger.debug("callConnected uniqueid '" + trueUniqueid + "' has already not present into intern '" + internTypeExt + "'");
		modop.updateHangupUniqueidInternWithTypeExt(internTypeExt, trueUniqueid); // add uniqueid of current hangup as 'lastHangupUniqueid'
		updateAllClientsForOpWithTypeExt(internTypeExt);
		
	}
	// headers.channel = 'AsyncGoto/SIP/270-000002dc<ZOMBIE>'
	else if(headers.channel.indexOf('AsyncGoto/SIP/')!=-1 && headers.channel.indexOf('<ZOMBIE>')!=-1){ // headers.channel is an intern that has redirect: remove callConnectedUniqueid
		var temp = headers.channel.split('/')[1]; // SIP
		var internTypeExt = temp + '/' + headers.channel.split('-')[0].split('/')[2]; // SIP/270
		var tempCh = temp + '/' + headers.channel.split('<ZOMBIE>')[0].split('/')[2]; // SIP/270-000002dc
		var tempUniqueid = '';
		for(uniqueid in chStat){
			if(chStat[uniqueid].channel===tempCh)
				tempUniqueid = uniqueid;
		}
		if(modop.hasInternDialingUniqueidWithTypeExt(internTypeExt, tempUniqueid)){
			modop.removeDialingUniqueidInternWithTypeExt(internTypeExt, tempUniqueid);
			loggerd.debug("removed dialingUniqueid '" + tempUniqueid + "' from intern '" + internTypeExt + "'");
		} else
			logger.debug("dialingUniqueid '" + tempUniqueid + "' has already not present into intern '" + internTypeExt + "'");
		if(modop.hasInternCallConnectedUniqueidWithTypeExt(internTypeExt, tempUniqueid)){
			modop.removeCallConnectedUniqueidInternWithTypeExt(internTypeExt, tempUniqueid);
			logger.debug("removed callConnectedUniqueid '" + tempUniqueid + "' from intern '" + internTypeExt + "'");
		} else
			logger.debug("callConnected uniqueid '" + tempUniqueid + "' has already not present into intern '" + internTypeExt + "'");
		modop.updateHangupUniqueidInternWithTypeExt(internTypeExt, tempUniqueid); // add uniqueid of current hangup as 'lastHangupUniqueid'
		updateAllClientsForOpWithTypeExt(internTypeExt);
		trueUniqueid = tempUniqueid;
		return;
        }
	// ext
	var ext;
	if( chStat[trueUniqueid].calleridnum!=='' && chStat[trueUniqueid].calleridnum!==undefined && !modop.isExtGroup(chStat[trueUniqueid].calleridnum) ){
		/* '1308643186.683': 
		   { channel: 'SIP/270-00000243',
		     calleridname: '',
		     calleridnum: '270',
		     status: 'up' } } */
		// because (CASE I) is not possibile to calculate ext with ( ext = chStat[headers.uniqueid].calleridnum ). So:
		ext = modop.getExtInternFromChannel(chStat[trueUniqueid].channel);
	} else {
		/* { '1308643183.682': 
		    { channel: 'SIP/271-00000242',
		      calleridname: 'CTI-271',
		      calleridnum: '',
		      status: 'up' }, */
		if(chStat[trueUniqueid].channel.indexOf('SIP/')!=-1 && chStat[trueUniqueid].channel.indexOf('AsyncGoto/')==-1 ) // not redirect
			ext = chStat[trueUniqueid].channel.split('-')[0].split('/')[1];
		// chStat = { '1308664818.896': { channel: 'AsyncGoto/SIP/270-000002df' } } 
		else if( chStat[headers.uniqueid].channel.indexOf('AsyncGoto/SIP/')!=-1 ) // is redirect
			ext = chStat[trueUniqueid].channel.split('-')[0].split('/')[2];
	}
	// advise client of hangup if this event is not relative to redirect operation
	if( headers.channel.indexOf('AsyncGoto/SIP/')===-1 && headers.channel.indexOf('<ZOMBIE>')===-1 ){
		var c = clients[ext]
		if(c!=undefined){
	                var msg = "Call has hung up. Reason: " + headers.causetxt + "  (Code: " + headers.cause + ")"
	                var resp = new ResponseMessage(c.id, "hangup", msg)
	                resp.code = headers.cause
	                c.emit('message',resp);
	                logger.debug("RESP 'hangup' has been sent to [" + ext + "] id '" + c.id + "'")
	        }
		// update for OP
		if(modop.isExtPresent(ext) && modop.isExtInterno(ext)){
	                modop.updateExtStatusForOpWithExt(ext, 'hangup')
			var internTypeExt = modop.getInternTypeExtFromChannel(headers.channel)
	                modop.updateLastDialExt(ext)
	                updateAllClientsForOpWithTypeExt(internTypeExt)
	        } else
			logger.debug('[' + ext + '] is not present in extStatusForOp: so not advise it')
	} else
		logger.debug("discarded event 'hangup' because redirect")

	logger.debug("delete '" + trueUniqueid + "' ["+chStat[trueUniqueid].channel+"] from chStat");
	delete chStat[trueUniqueid];
	deleteAllChOccurrenceFromChstat(headers.channel);
	logger.debug("keys of chStat = " + Object.keys(chStat).length);
	logger.debug("chStat = " + sys.inspect(chStat));
});

/* EVENT 'CallConnected': headers = '{ event: 'Bridge',
  privilege: 'call,all',
  bridgestate: 'Link',
  bridgetype: 'core',
  channel1: 'SIP/270-0000020d',
  channel2: 'SIP/271-0000020e',
  uniqueid1: '1308585805.629',
  uniqueid2: '1308585806.630',
  callerid1: '270',
  callerid2: '271' }' 
*
* when call is to queue:
EVENT 'CallConnected': headers = '{ event: 'Bridge',
  privilege: 'call,all',
  bridgestate: 'Link',
  bridgetype: 'core',
  channel1: 'Local/271@from-internal-3193;2',
  channel2: 'SIP/271-000002a6',
  uniqueid1: '1308652170.788',
  uniqueid2: '1308652171.790',
  callerid1: '272',
  callerid2: '271' }'
*
* or when call come from an extern to queue: (CASE D)
EVENT 'CallConnected': headers = '{ event: 'Bridge',
  privilege: 'call,all',
  bridgestate: 'Link',
  bridgetype: 'core',
  channel1: 'SIP/2004-000014b4',
  channel2: 'Local/207@from-internal-ef64;1',
  uniqueid1: '1308813216.11162',
  uniqueid2: '1308813217.11169',
  callerid1: '0721830152',
  callerid2: '0721830152' }' 
*
* or when call come from intern to queue: (CASE E)
EVENT 'CallConnected': headers = '{ event: 'Bridge',
  privilege: 'call,all',
  bridgestate: 'Link',
  bridgetype: 'core',
  channel1: 'SIP/272-000002a4',
  channel2: 'Local/271@from-internal-3193;1',
  uniqueid1: '1308652170.784',
  uniqueid2: '1308652170.787',
  callerid1: '272',
  callerid2: '272' }' 
*
* when redirect:
EVENT 'CallConnected': headers = '{ event: 'Bridge',
  privilege: 'call,all',
  bridgestate: 'Link',
  bridgetype: 'core',
  channel1: 'SIP/270-000002df',
  channel2: 'SIP/272-000002e0',
  uniqueid1: '1308664818.896',
  uniqueid2: '1308664819.897',
  callerid1: '270',
  callerid2: '272' }' 
*
* when one endpoint is out through a trunk (CASE F)
EVENT 'CallConnected': headers = '{ event: 'Bridge',
  privilege: 'call,all',
  bridgestate: 'Link',
  bridgetype: 'core',
  channel1: 'SIP/272-000010bf',
  channel2: 'SIP/UMTS-000010c0',
  uniqueid1: '1308673475.8969',
  uniqueid2: '1308673475.8970',
  callerid1: '272',
  callerid2: '3405567088' }'
  *
  * when callin through a trunk to IAX2 fax: (CASE G)
EVENT 'CallConnected': headers = '{ event: 'Bridge',
  privilege: 'call,all',
  bridgestate: 'Link',
  bridgetype: 'core',
  channel1: 'SIP/2004-00001702',
  channel2: 'IAX2/350-8199',
  uniqueid1: '1308834534.12481',
  uniqueid2: '1308834535.12482',
  callerid1: '0817598495',
  callerid2: '350' }' 
  *
  * 606 is a group
  EVENT 'CallConnected': headers = '{ event: 'Bridge',
  privilege: 'call,all',
  bridgestate: 'Link',
  bridgetype: 'core',
  channel1: 'SIP/2004-00000829',
  channel2: 'SIP/224-0000082c',
  uniqueid1: '1311060178.4056',
  uniqueid2: '1311060180.4059',
  callerid1: '714609850',
  callerid2: '606' }' */
am.addListener('callconnected', function(headers) {
        logger.debug("EVENT 'CallConnected': headers = '" + sys.inspect(headers) + "'")
	logger.debug("key of chStat = " + Object.keys(chStat).length)
	var tempUniqueid1 = '';
	var tempUniqueid2 = '';
	for(uniqueid in chStat){
		if(chStat[uniqueid].channel===headers.channel1){
			tempUniqueid1 = uniqueid;
		}
		else if(chStat[uniqueid].channel===headers.channel2){
			tempUniqueid2 = uniqueid;
		}
	}
	if(chStat[tempUniqueid1]===undefined || chStat[tempUniqueid2]===undefined){
		logger.info("discard 'callConnected' event: it isn't present in chStat. The cause can be the start of this server during the asterisk functioning")
		return
	}
	chStat[tempUniqueid1].destCh = headers.channel2;
	chStat[tempUniqueid2].destCh = headers.channel1;
	/* when redirect:
	chStat = { '1308664818.896': { channel: 'AsyncGoto/SIP/270-000002df' },
	  '1308664819.897': 
	   { channel: 'SIP/272-000002e0',
	     status: 'up',
	     calleridnum: '272',
	     calleridname: '' } }
	*
	* when one endpoint is out through a trunk
	chStat = { '1308673475.8969': 
	   { channel: 'SIP/272-000010bf',
	     status: 'up',
	     calleridnum: '272',
	     calleridname: 'AlessandroTest3' },
	  '1308673475.8970': 
	   { channel: 'SIP/UMTS-000010c0',
	     status: 'up',
	     calleridnum: '3405567088',
	     calleridname: '' } } 
	*
	* or when call come from an extern to queue: (CASE D)
	chStat = { '1308813216.11162': 
	   { channel: 'SIP/2004-000014b4',
	     status: 'up',
	     calleridnum: '0721830152',
	     calleridname: '' },
	  '1308813217.11164': { channel: 'Local/202@from-internal-7a84;2' },
	  '1308813217.11166': { channel: 'Local/204@from-internal-550c;2' },
	  '1308813217.11168': { channel: 'Local/205@from-internal-e105;2' },
	  '1308813217.11169': 
	   { channel: 'Local/207@from-internal-ef64;1',
	     status: 'up',
	     calleridnum: '0721830152',
	     calleridname: '' },
	  '1308813217.11170': 
	   { channel: 'Local/207@from-internal-ef64;2',
	     status: 'up',
	     calleridnum: '0721830152',
	     calleridname: '' },
	  '1308813217.11172': { channel: 'Local/333@from-internal-3114;2' },
	  '1308813217.11176': { channel: 'Local/210@from-internal-3f5b;2' },
	  '1308813217.11178': { channel: 'Local/211@from-internal-9c54;2' },
	  '1308813220.11185': 
	   { channel: 'SIP/207-000014b9',
	     status: 'up',
	     calleridnum: '207',
	     calleridname: '' },
	  '1308813225.11190': 
	   { channel: 'SIP/222-000014be',
	     status: 'ring',
	     calleridnum: '222',
	     calleridname: 'device' },
	  '1308813225.11191': { channel: 'SIP/2001-000014bf' } } */
	// check if the callconnected is between internal and intermediate node created by asterisk when the call pass through a queue
	if( headers.callerid1==headers.callerid2 && headers.channel2.indexOf('Local/')!=-1 && headers.channel2.indexOf('@from-internal-')!=-1 && headers.channel2.indexOf(';1')!=-1  ){ // (CASE E)
		// add uniquedid
		if( modop.isChannelTrunk(headers.channel1) ){ // (CASE D)
			chStat[tempUniqueid1].dialDirection = DIAL_TO;
			var trunkTypeext = modop.getTrunkTypeExtFromChannel(headers.channel1);
			if(modop.hasTrunkDialingUniqueidWithTypeExt(trunkTypeext, tempUniqueid1)){
				modop.removeDialingUniqueidTrunkWithTypeExt(trunkTypeext, tempUniqueid1);
				logger.debug("removed dialingUniqueid '" + tempUniqueid1 + "' from trunkTypeExt '" + trunkTypeext + "'");
			} else {
				logger.debug("dialingUniqueid '" + tempUniqueid1 + "' has already not present into trunk '" + trunkTypeext  + "'");
			}
			// add uniqueid of trunk 'headers.channel1' to trunk itself, if it isn't already been added
			if( !modop.hasTrunkCallConnectedUniqueidWithTypeExt(trunkTypeext, tempUniqueid1) ){
				modop.addCallConnectedUniqueidTrunkWithTypeExt(trunkTypeext, tempUniqueid1, chStat[tempUniqueid1]);
				logger.debug("added callConnectedUniqueid '" + tempUniqueid1 + "' to trunk '" + trunkTypeext + "'");
				updateAllClientsForOpWithTypeExt(trunkTypeext);
			} else {
				logger.debug("callConnected uniqueid '" + tempUniqueid1 + "' has already been added to trunk '" + trunkTypeext  + "'");
			}
		} else if(modop.isChannelIntern(headers.channel1)){  // channel 1 is intern
			var internTypeExt = modop.getInternTypeExtFromChannel(headers.channel1);
			if(modop.hasInternDialingUniqueidWithTypeExt(internTypeExt, tempUniqueid1)){
				modop.removeDialingUniqueidInternWithTypeExt(internTypeExt, tempUniqueid1);
				logger.debug("removed dialingUniqueid '" + tempUniqueid1 + "' from internTypeExt '" + internTypeExt + "'");
			} else {
				logger.debug("dialingUniqueid '" + tempUniqueid1 + "' has already not present into intern '" + internTypeExt  + "'");
			}
			if(!modop.hasInternCallConnectedUniqueidWithTypeExt(internTypeExt, tempUniqueid1)){
				modop.addCallConnectedUniqueidInternWithTypeExt(internTypeExt, tempUniqueid1, chStat[tempUniqueid1]);
				logger.debug("added callConnectedUniqueid '" + tempUniqueid1 + "' into intern '" + internTypeExt + "'");
			} else {
				logger.debug("callConnectedUniqueid '" + tempUniqueid1 + "' has already present into intern '" + internTypeExt  + "'");
			}
			updateAllClientsForOpWithTypeExt(internTypeExt);
		}
		var extOperator = modop.getInternExtFromQueueChannel(headers.channel2);
		var qtypeExt = modop.addQueueCcCaller(headers.channel1,extOperator);
		if(qtypeExt!==undefined){
			logger.info("added call connected caller to queueCcCaller in extStatusForOp");
			updateAllClientsForOpWithTypeExt(qtypeExt);
		}
		logger.info("discarded event 'callconnected'");
		return;
	}

	// channel2 is a trunk, so add uniqueid of its channel to it
	if(modop.isChannelTrunk(headers.channel2) ){ // (CASE F)
		var trunkTypeext = modop.getTrunkTypeExtFromChannel(headers.channel2)
		if(modop.hasTrunkDialingUniqueidWithTypeExt(trunkTypeext, tempUniqueid2)){
	                modop.removeDialingUniqueidTrunkWithTypeExt(trunkTypeext, tempUniqueid2);
                        logger.debug("removed dialingUniqueid '" + tempUniqueid2 + "' from trunkTypeExt '" + trunkTypeext + "'");
                } else
        	        logger.debug("dialingUniqueid '" + tempUniqueid2 + "' has already not present into trunk '" + trunkTypeext  + "'");
		// add uniqueid of trunk 'headers.channel2' to trunk itself, if it isn't already been added
		if( !modop.hasTrunkCallConnectedUniqueidWithTypeExt(trunkTypeext, tempUniqueid2) ){
			modop.addCallConnectedUniqueidTrunkWithTypeExt(trunkTypeext, tempUniqueid2, chStat[tempUniqueid2]);
			logger.debug("added callConnectedUniqueid '" + tempUniqueid2 + "' to trunk '" + trunkTypeext + "'");
			updateAllClientsForOpWithTypeExt(trunkTypeext);
		} else
			logger.debug("callConnected uniqueid '" + tempUniqueid2 + "' has already been added to trunk '" + trunkTypeext  + "'");

		// add uniqueid of intern 'headers.channel1' to intern itself, if it isn't already been added
		var internTypeExt = modop.getInternTypeExtFromChannel(headers.channel1)
		if(modop.hasInternDialingUniqueidWithTypeExt(internTypeExt, tempUniqueid1)){
			modop.removeDialingUniqueidInternWithTypeExt(internTypeExt, tempUniqueid1);
			logger.debug("removed dialingUniqueid '" + tempUniqueid1 + "' from internTypeExt '" + internTypeExt + "'");
		} else
			logger.debug("dialingUniqueid '" + tempUniqueid1 + "' has already not present into intern '" + internTypeExt  + "'");
		if(!modop.hasInternCallConnectedUniqueidWithTypeExt(internTypeExt, tempUniqueid1)){
			modop.addCallConnectedUniqueidInternWithTypeExt(internTypeExt, tempUniqueid1, chStat[tempUniqueid1]);
			logger.debug("added callConnectedUniqueid '" + tempUniqueid1 + "' into intern '" + internTypeExt + "'");
		} else
			logger.debug("callConnectedUniqueid '" + tempUniqueid1 + "' has already present into intern '" + internTypeExt  + "'");
		updateAllClientsForOpWithTypeExt(internTypeExt);
	}

	// channel1 is a trunk and channel2 is an intern (CASE G)
	if( modop.isChannelTrunk(headers.channel1) && modop.isChannelIntern(headers.channel2) ){
		var trunkTypeExt = modop.getTrunkTypeExtFromChannel(headers.channel1)
		if(modop.hasTrunkDialingUniqueidWithTypeExt(trunkTypeExt, tempUniqueid1)){
                        modop.removeDialingUniqueidTrunkWithTypeExt(trunkTypeExt, tempUniqueid1);
                	logger.debug("removed dialingUniqueid '" + tempUniqueid1 + "' from trunkTypeExt '" + trunkTypeExt + "'");
        	} else
	                logger.debug("dialingUniqueid '" + tempUniqueid1 + "' has already not present into trunk '" + trunkTypeExt  + "'");
		// this check is for the case in which the call is entered throught a trunk and has been parked
		if(modop.hasTrunkDialingUniqueidWithTypeExt(trunkTypeExt, headers.uniqueid1)){
                        modop.removeDialingUniqueidTrunkWithTypeExt(trunkTypeExt, headers.uniqueid1);
                	logger.debug("removed dialingUniqueid '" + headers.uniqueid1 + "' from trunkTypeExt '" + trunkTypeExt + "'");
        	} else
	                logger.debug("dialingUniqueid '" + headers.uniqueid1 + "' has already not present into trunk '" + trunkTypeExt  + "'");
		// add uniqueid of trunk 'headers.channel1' to trunk itself, if it isn't already been added
		if( !modop.hasTrunkCallConnectedUniqueidWithTypeExt(trunkTypeExt, tempUniqueid1) ){
			modop.addCallConnectedUniqueidTrunkWithTypeExt(trunkTypeExt, tempUniqueid1, chStat[tempUniqueid1]);
			logger.debug("added callConnectedUniqueid '" + tempUniqueid1 + "' to trunk '" + trunkTypeExt + "'");
			updateAllClientsForOpWithTypeExt(trunkTypeExt);
		} else
			logger.debug("callConnected uniqueid '" + tempUniqueid1 + "' has already been added to trunk '" + trunkTypeExt  + "'");
		updateAllClientsForOpWithTypeExt(trunkTypeExt);

		// add uniqueid of intern 'headers.channel2' to intern itself, if it isn't already been added
		var internTypeExt = modop.getInternTypeExtFromChannel(headers.channel2)
		if(modop.hasInternDialingUniqueidWithTypeExt(internTypeExt, tempUniqueid2)){
			modop.removeDialingUniqueidInternWithTypeExt(internTypeExt, tempUniqueid2);
			logger.debug("removed dialingUniqueid '" + tempUniqueid2 + "' from internTypeExt '" + internTypeExt + "'");
		} else
			logger.debug("dialingUniqueid '" + tempUniqueid2 + "' has already not present into intern '" + internTypeExt  + "'");
		if(!modop.hasInternCallConnectedUniqueidWithTypeExt(internTypeExt, tempUniqueid2)){
			modop.addCallConnectedUniqueidInternWithTypeExt(internTypeExt, tempUniqueid2, chStat[tempUniqueid2]);
			logger.debug("added callConnectedUniqueid '" + tempUniqueid2 + "' into intern '" + internTypeExt + "'");
		} else
			logger.debug("callConnectedUniqueid '" + tempUniqueid2 + "' has already present into intern '" + internTypeExt  + "'");
		updateAllClientsForOpWithTypeExt(internTypeExt);
	}

	// the call is for queue and this is the part from intermediate node ...;2 and the intern
	if( headers.channel1.indexOf('Local/')!=-1 && headers.channel1.indexOf('@from-internal-')!=-1 && headers.channel1.indexOf(';2')!=-1  ){
		var internTypeExt = modop.getInternTypeExtFromChannel(headers.channel2)
		if(modop.hasInternDialingUniqueidWithTypeExt(internTypeExt, tempUniqueid2)){
			modop.removeDialingUniqueidInternWithTypeExt(internTypeExt, tempUniqueid2);
			logger.debug("removed dialingUniqueid '" + tempUniqueid2 + "' from internTypeExt '" + internTypeExt + "'");
		} else
			logger.debug("dialingUniqueid '" + tempUniqueid2 + "' has already not present into intern '" + internTypeExt  + "'");
		if(!modop.hasInternCallConnectedUniqueidWithTypeExt(internTypeExt, tempUniqueid2)){
			modop.addCallConnectedUniqueidInternWithTypeExt(internTypeExt, tempUniqueid2, chStat[tempUniqueid2]);
			logger.debug("added callConnectedUniqueid '" + tempUniqueid2 + "' into intern '" + internTypeExt + "'");
		} else
			logger.debug("callConnectedUniqueid '" + tempUniqueid2 + "' has already present into intern '" + internTypeExt  + "'");
		updateAllClientsForOpWithTypeExt(internTypeExt);

		// add dialExtUniqueid for queue ;2 (;2 means the call to client intern)
		chStat[tempUniqueid1].dialExtUniqueid = tempUniqueid2;
	}

	// the call is between 2 intern
	if(modop.isChannelIntern(headers.channel1) && modop.isChannelIntern(headers.channel2)){
		// channel 1
		var internTypeExt1 = modop.getInternTypeExtFromChannel(headers.channel1);
		if(modop.hasInternDialingUniqueidWithTypeExt(internTypeExt1, tempUniqueid1)){
			modop.removeDialingUniqueidInternWithTypeExt(internTypeExt1, tempUniqueid1);
			logger.debug("removed dialingUniqueid '" + tempUniqueid1 + "' from internTypeExt '" + internTypeExt1 + "'");
		} else
			logger.debug("dialingUniqueid '" + tempUniqueid1 + "' has already not present into intern '" + internTypeExt1  + "'");
		if(!modop.hasInternCallConnectedUniqueidWithTypeExt(internTypeExt1, tempUniqueid1)){
			modop.addCallConnectedUniqueidInternWithTypeExt(internTypeExt1, tempUniqueid1, chStat[tempUniqueid1]);
			logger.debug("added callConnectedUniqueid '" + tempUniqueid1 + "' into intern '" + internTypeExt1 + "'");
		} else
			logger.debug("callConnectedUniqueid '" + tempUniqueid1 + "' has already present into intern '" + internTypeExt1  + "'");
                updateAllClientsForOpWithTypeExt(internTypeExt1)
		// channel 2
		var internTypeExt2 = modop.getInternTypeExtFromChannel(headers.channel2)
		if(modop.hasInternDialingUniqueidWithTypeExt(internTypeExt2, tempUniqueid2)){
			modop.removeDialingUniqueidInternWithTypeExt(internTypeExt2, tempUniqueid2);
			logger.debug("removed dialingUniqueid '" + tempUniqueid2 + "' from internTypeExt '" + internTypeExt2 + "'");
		} else
			logger.debug("dialingUniqueid '" + tempUniqueid2 + "' has already not present into intern '" + internTypeExt2  + "'");
		if(!modop.hasInternCallConnectedUniqueidWithTypeExt(internTypeExt2, tempUniqueid2)){
			modop.addCallConnectedUniqueidInternWithTypeExt(internTypeExt2, tempUniqueid2, chStat[tempUniqueid2]);
			logger.debug("added callConnectedUniqueid '" + tempUniqueid2 + "' into intern '" + internTypeExt2 + "'");
		} else
			logger.debug("callConnectedUniqueid '" + tempUniqueid2 + "' has already present into intern '" + internTypeExt2  + "'");
                updateAllClientsForOpWithTypeExt(internTypeExt2);
	}

	var from = undefined;
	var to = undefined;

	// the call has been redirect through two extensions
	if(modop.isChannelIntern(headers.channel1) && headers.channel2.indexOf('Local/')!==-1 && headers.channel2.indexOf('@from-internal-')!==-1 && headers.channel2.indexOf(';1')!==-1){
		var internTypeExt1 = modop.getInternTypeExtFromChannel(headers.channel1);
		if(modop.hasInternDialingUniqueidWithTypeExt(internTypeExt1, tempUniqueid1)){
                        modop.removeDialingUniqueidInternWithTypeExt(internTypeExt1, tempUniqueid1);
                        logger.debug("removed dialingUniqueid '" + tempUniqueid1 + "' from internTypeExt '" + internTypeExt1 + "'");
                } else
                        logger.debug("dialingUniqueid '" + tempUniqueid1 + "' has already not present into intern '" + internTypeExt1  + "'");
                if(!modop.hasInternCallConnectedUniqueidWithTypeExt(internTypeExt1, tempUniqueid1)){
                        modop.addCallConnectedUniqueidInternWithTypeExt(internTypeExt1, tempUniqueid1, chStat[tempUniqueid1]);
                        logger.debug("added callConnectedUniqueid '" + tempUniqueid1 + "' into intern '" + internTypeExt1 + "'");
                } else
                        logger.debug("callConnectedUniqueid '" + tempUniqueid1 + "' has already present into intern '" + internTypeExt1  + "'");
                updateAllClientsForOpWithTypeExt(internTypeExt1);
		to=headers.channel2.split('@')[0].split('/')[1];
	}

	// advise two clients of this call
	if(headers.callerid1==="" && modop.isChannelIntern(headers.channel1)){
		from = modop.getExtInternFromChannel(headers.channel1);
	} else {
		from = headers.callerid1;
	}
	if(to===undefined){
	        to = headers.callerid2;
	}
	if(clients[from]!==undefined){
		// check the permission of the user to receive the call
                if(!profiler.checkActionCallInPermit(from)){
                        logger.warn("check 'callIn' permission for [" + from + "] FAILED !");
                        return;
                }
                var c = clients[from]
                var msg = "Call from " + from + " to " + to + " CONNECTED"
                var response = new ResponseMessage(c.id, "callconnected", msg)
                response.from = from
                response.to = to
		response.destCh = headers.channel2;
                c.emit('message',response);
                logger.debug("RESP 'callconnected' has been sent to [" + from + "] id '" + c.id + "'")
        }
        if(clients[to]!==undefined){
		// check the permission of the user to receive the call
                if(!profiler.checkActionCallInPermit(to)){
                        logger.warn("check 'callIn' permission for [" + to + "] FAILED !");
                        return;
                }
                var c = clients[to]
                var msg = "Call from " + from + " to " + to + " CONNECTED"
                var response = new ResponseMessage(c.id, "callconnected", msg)
                response.from = from
                response.to = to
		response.destCh = headers.channel1;
                c.emit('message',response);
                logger.debug("RESP 'callconnected' has been sent to [" + to + "] id '" + c.id + "'")
        }	
})

/*EVENT 'AgentCalled': headers = { event: 'AgentCalled',
  privilege: 'agent,all',
  queue: '900',
  agentcalled: 'Local/270@from-internal/n',
  agentname: 'Local/270@from-internal/n',
  channelcalling: 'SIP/272-000002a4',
  destinationchannel: 'Local/270@from-internal-b7d5;1',
  calleridnum: '272',
  calleridname: 'Alessandrotest3',
  context: 'from-internal',
  extension: '900',
  priority: '10',
  uniqueid: '1308652170.784' }
  *
  * by default this event is not generated. Can be activated by amp
  *
  * if the queue hasn't the uniqueid in its 'listCall', then add calleridnum
  * to its listCall object as: ..uniqueid: calleridnum.. */
am.addListener('agentcalled', function(headers) {
	logger.debug("EVENT 'AgentCalled': headers = " + sys.inspect(headers))
	//var queueTypeExt = 'QUEUE/'+headers.queue;
	//modop.addQueueWaitingCaller(headers.channelcalling,headers.calleridnum,headers.calleridname,queueTypeExt);
	//updateAllClientsForOpWithTypeExt(queueTypeExt);
})

am.addListener('calldisconnected', function(from, to) {
	logger.debug("EVENT 'CallDisconnected': between '" + sys.inspect(from) + "' AND '" + sys.inspect(to) + "'");
});

am.addListener('hold', function(participant) {
	var other = am.getParticipant(participant['with']);
	logger.debug("EVENT 'Hold': " + participant.number + " (" + participant.name + ") has put " + other.number + " (" + other.name + ") on hold");
});

am.addListener('unhold', function(participant) {
	var other = am.getParticipant(participant['with']);
	logger.debug("EVENT 'Unhold': " + participant.number + " (" + participant.name + ") has taken " + other.number + " (" + other.name + ") off hold");
});	

am.addListener('callreport', function(report) {
	logger.debug("EVENT 'CallReport': " + sys.inspect(report));
});

/* { event: 'PeerStatus',
  privilege: 'system,all',
  channeltype: 'SIP',
  peer: 'SIP/504',
  peerstatus: 'Registered' } */
am.addListener('peerstatus', function(headers) {
	var statusEvent = headers.peerstatus.toLowerCase();
	var currStatus = modop.getExtStatusWithTypeExt(headers.peer).status;
	/* if the status of the event is 'registered' and current status of peer is different 
	 * from 'unregistered', then the event is ignored. In this way, when the calling is in progress, the arrive of
	 * this event with status 'registered' don't change the status of the extension. */
	if(statusEvent=='registered' && currStatus!='unregistered'){
		logger.debug("EVENT 'PeerStatus' ignored. Status of [" + headers.peer + "] is already different from 'unregistered'");
		return;
	}
	logger.debug("EVENT 'PeerStatus': " + sys.inspect(headers));
	modop.updateExtStatusForOpWithTypeExt(headers.peer, headers.peerstatus.toLowerCase());
	updateAllClientsForOpWithTypeExt(headers.peer);
});

/* This event is generated, by the phone of the user and when the 
 * call coming from outside.
 * An example of UserEvent event is:
 *
{ event: 'UserEvent',
  privilege: 'user,all',
  serevent: 'ASTDB',
  channel: 'SIP/503-0000000d^Family',
  extra: 'Family: DND^Value: Attivo^' }
 *
 * when the call come from the outside:
{ event: 'UserEvent',
  privilege: 'user,all',
  userevent: 'CAllIN|Data; 3405567088' } */
am.addListener('userevent', function(headers){
	logger.debug("EVENT 'UserEvent': headers = " + sys.inspect(headers))
	// Manage first case: the event is generated from the phone og the user
	if(headers.channel!==undefined && headers.extra!==undefined){
		// get ext, family and value
		var ext = headers.channel.split("/")[1]; // 503-0000000d^Family
		ext = ext.split("-")[0]; // 503
		var family = headers.extra.split("^")[0]; // Family: DND
		family = family.split(":")[1]; // DND
		var value = headers.extra.split("^")[1]; // Value: Attivo
		value = value.split(":")[1]; // Attivo or ' '
		// remove whitespace from 'family' and 'value'
		family = family.split(' ').join('');
		value = value.split(' ').join('');
		family = family.toLowerCase();
		value = value.toLowerCase();
		if(family==='dnd'){
			logger.debug("[" + ext + "] '" + family + " " + value + "'");
			/* in this case the client who has modified its DND value is connected to the cti
	 		 * and has modified its DND through his telephone. So he'll be advise of the changing
			 * to update its cti. */
			if(clients[ext]!=undefined){	
				var c = clients[ext]
				if(value==""){ // DND is disabled by the phone user
					logger.debug("[" + ext + "] '" + family + " OFF'")
					var msg = ext + " has disabled its " + family
	        		        var response = new ResponseMessage(c.id, "dnd_status_off", msg)
			                c.emit('message',response);
			                logger.debug("RESP 'dnd_status_off' has been sent to [" + ext + "] id '" + c.id + "'")
				}
				else if(value=="attivo"){ // DND is enable by the phone user
					logger.debug("[" + ext + "] '" + family + " ON'")
					var msg = ext + " has enabled its " + family
	                                var response = new ResponseMessage(c.id, "dnd_status_on", msg)
	                                c.emit('message',response);
	                                logger.debug("RESP 'dnd_status_on' has been sent to [" + ext + "] id '" + c.id + "'")
				}
			}
			if(value=="")
				modop.updateExtDNDStatusWithExt(ext, "off")
			else if(value=="attivo")
				modop.updateExtDNDStatusWithExt(ext, "on")
	                updateAllClientsForOpWithTypeExt("SIP/"+ext);
		}
		else if(family=='cf'){
			logger.info("[" + ext + "] '" + family + " " + value + "'");
			/* in this case the client who has modified his 'CF' value is connected to cti
	                 * and has modified his 'CF' through his telephone. So he'll be advise of changing
	                 * to update his cti */
	                if(clients[ext]!=undefined){
	                        var c = clients[ext];
	                        if(value==""){ // CF is disabled by the phone user
	                                logger.debug("[" + ext + "] '" + family + " OFF'");
	                                var msg = ext + " has disabled its " + family;
	                                var response = new ResponseMessage(c.id, "cf_status_off", msg);
	                                c.emit('message',response);
	                                logger.debug("RESP 'cf_status_off' has been sent to [" + ext + "] id '" + c.id + "'");
	                        }
	                        else { // CF is enable by the phone user
	                                logger.debug("[" + ext + "] '" + family + " ON' to [" + value + "]");
	                                var msg = ext + " has enabled its " + family + " to " + value;
	                                var response = new ResponseMessage(c.id, "cf_status_on", msg);
					response.extTo = value;
	                                c.emit('message',response);
	                                logger.debug("RESP 'cf_status_on' to [" + value + "] has been sent to [" + ext + "] id '" + c.id + "'");
	                        }
	                }
	                if(value=="")
	                        modop.updateExtCFStatusWithExt(ext, "off")
	                else 
	                        modop.updateExtCFStatusWithExt(ext, "on", value)
	                updateAllClientsForOpWithTypeExt(ext)
		}
	} // end of the first case
	// Manage secon case: the event is generated from the arrive of an outside call
	var userevent = headers.userevent;
	if(userevent!==undefined && userevent.indexOf('CAllIN')!==undefined){
		var callerFromOutside = userevent.split(';')[1];
		callerFromOutside = callerFromOutside.replace(/[" "]/g,"");
		currentCallInInfo[callerFromOutside] = {}; // init current data info of the caller
		// get call notes for the caller
		dataCollector.getCallNotes(callerFromOutside,function(results){
			currentCallInInfo[callerFromOutside].callNotes = results;
		});
		// get all customer cards for the caller
		var allTypesCC = profiler.getAllTypesCustomerCard(); // array
		var obj = {};
		var customerCardResult = [];


		currentCallInInfo[callerFromOutside].cc = customerCardResult;
		for(var i=0, type; type=allTypesCC[i]; i++){
			dataCollector.getCustomerCard(callerFromOutside, type, function(cc, name) {
				if(cc!==undefined){
					obj = {};
					for(var item in cc){
                                      		cc[item].server_address = "http://" + hostname + ":" + port;
                                        }
					obj[name] = cc;
					customerCardResult.push(obj);
				} else {
					customerCardResult.push(cc);
				}
				if(customerCardResult.length===allTypesCC.length){ // ex. customerCardResult = [ { default: [ [Object] ] }, { calls: [ [Object] ] } ]
					currentCallInInfo[callerFromOutside].cc = {};
					var key = '';
					var ccHtml = '';
					for(var w=0, cc; cc=customerCardResult[w]; w++){
						key = Object.keys(cc)[0];
						ccHtml = createCustomerCardHTML(cc,key,callerFromOutside);
						currentCallInInfo[callerFromOutside].cc[key] = ccHtml;
					}
				}
			});
		}
		// check if there is a booked call
		dataCollector.isCallReserved(callerFromOutside,function(results){
			if(results.length>0){
				currentCallInInfo[callerFromOutside].reservation = {value: true, ext: results[0].extension};
			} else {
				currentCallInInfo[callerFromOutside].reservation = {value: false};
			}
		});
	}
	// end of the second case
});


/* This event is necessary to add information to parked members of what extension is parked on it.
 * Example of 'ParkedCall' event is:
 * 
 { Event: ParkedCall
   Privilege: call,all
   Exten: 71
   Channel: SIP/500-0000013c
   From: SIP/502-0000013b
   Timeout: 15
   CallerIDNum: 500
   CallerIDName: <unknown>
   Uniqueid: 1305117424.486 }
 */
am.addListener('parkedcall', function(headers){
	logger.debug("EVENT 'ParkedCall': headers = " + sys.inspect(headers));
	var parking = 'PARK' + headers.exten;
	var extParked = headers.calleridnum;
	var parkFrom = headers.from.split("/")[1];
	parkFrom = parkFrom.split("-")[0];
	var trueUniq='';
	for(key in chStat){ // get uniqueid from chStat
		if(chStat[key].channel===headers.channel){
			trueUniq=key;
		}
	}
	modop.updateParkExtStatus(parking, trueUniq, extParked, parkFrom, headers.timeout);
        updateAllClientsForOpWithTypeExt(parking);
});


/* This event is necessary to update the end of parked call to status of park extensions.
 * Example of 'ParkeCallTimeOut' event is:
 * 
 { Event: ParkedCallTimeOut
   Privilege: call,all
   Exten: 71
   Channel: SIP/502-00000171
   CallerIDNum: 502
   CallerIDName: giovanni } */
am.addListener('parkedcalltimeout', function(headers){
        logger.debug("EVENT 'ParkedCallTimeOut': headers = " + sys.inspect(headers));
	logger.debug("chStat = " + sys.inspect(chStat));
        var parking = 'PARK' + headers.exten;
        modop.updateEndParkExtStatus(parking);
        updateAllClientsForOpWithTypeExt(parking);
});

/* This event is trigger when the call parked has hangup
EVENT 'ParkedCallGiveUp': headers = { event: 'ParkedCallGiveUp',
  privilege: 'call,all',
  exten: '71',
  channel: 'SIP/271-000008e7',
  calleridnum: '271',
  calleridname: 'AlessandroTest2' } */
am.addListener('parkedcallgiveup', function(headers){
	logger.debug("EVENT 'ParkedCallGiveUp': headers = " + sys.inspect(headers));
	logger.debug("chStat = " + sys.inspect(chStat));
	var parking = 'PARK' + headers.exten;
	modop.updateEndParkExtStatus(parking);
	updateAllClientsForOpWithTypeExt(parking);
	/* channel
	chStat = { '1312444622.4987':
		   { channel: 'SIP/271-000008e7',
		     status: 'up',
		     calleridnum: '271',
		     calleridname: 'AlessandroTest2',
		     dialExt: '270',
		     dialDirection: 1 },
		  '1312444632.4989': { channel: 'Parked/SIP/271-000008e7' } } */
	var trueUniqueid = '';
	for(uniqueid in chStat){
		if(chStat[uniqueid].channel===headers.channel){
			trueUniqueid = uniqueid;
		}
	}
	if(modop.isChannelIntern(headers.channel)){
		var internTypeExt = modop.getInternTypeExtFromChannel(headers.channel);
		if(modop.hasInternDialingUniqueidWithTypeExt(internTypeExt, trueUniqueid)){
			modop.removeDialingUniqueidInternWithTypeExt(internTypeExt, trueUniqueid);
			logger.debug("removed dialingUniqueid '" + trueUniqueid + "' from intern '" + internTypeExt + "'");
		} else {
			logger.debug("dialingUniqueid '" + trueUniqueid + "' has already not present into intern '" + internTypeExt + "'");
		}
		if(modop.hasInternCallConnectedUniqueidWithTypeExt(internTypeExt, trueUniqueid)){
			modop.removeCallConnectedUniqueidInternWithTypeExt(internTypeExt, trueUniqueid);
                        logger.debug("removed callConnectedUniqueid '" + trueUniqueid + "' from intern '" + internTypeExt + "'");
		} else {
			logger.debug("callConnected uniqueid '" + trueUniqueid + "' has already not present into intern '" + internTypeExt + "'");
		}
		modop.updateExtStatusForOpWithTypeExt(internTypeExt,"hangup");
		modop.updateHangupUniqueidInternWithTypeExt(internTypeExt, trueUniqueid); // add uniqueid of current hangup as 'lastHangupUniqueid'
		updateAllClientsForOpWithTypeExt(internTypeExt);
	}
	// chStat
	for(uniqueid in chStat){ // clean chStat
		if(chStat[uniqueid].channel.indexOf(headers.channel)!==-1){
			logger.debug("remove '" + chStat[uniqueid].channel + "' from chStat");
			delete chStat[uniqueid];
		}
	}
});


// This event is emitted at the end of the answers generated after 'ParkedCalls' action
am.addListener('parkedcallscomplete', function(){
	logger.debug("EVENT 'ParkedCallsComplete'");
	returnOperatorPanelToClient() // return operator panel to only the client who has made the request
})

/* This event is emitted by asterisk.js when a new voicemail is added
 * An example of the event is:
{ event: 'MessageWaiting',
  privilege: 'call,all',
  mailbox: '500@default',
  waiting: '1',
  new: '1',
  old: '0' } */
am.addListener('messagewaiting', function(headers){
	logger.debug("EVENT 'MessageWaiting': new voicemail for [" + headers.mailbox + "]; the number is: " + headers.new);
	var ext = headers.mailbox.split('@')[0];
	modop.updateVMCountWithExt(ext,headers.new);
	updateAllClientsForOpWithTypeExt("SIP/"+ext);
});

logger.info("connection to asterisk server...");
am.connect();

function recon_ast(){
	if(!astrecon){
		astrecon=true;
		logger.warn("'recon_ast' function");
		if(counter_ast_recon<N_AST_RECON){
			counter_ast_recon++;
			setTimeout(function(){
				logger.warn("asterisk reconnection attempt #"+counter_ast_recon);
				am.connect();
				astrecon=false;
			}, DELAY_AST_RECON);
		}else{
			process.exit(0);
		}
	}else{
		logger.warn("there is already one attempt to reconnect to asterisk");
	}
}
/*
 * End of section relative to asterisk interaction
 *************************************************/

// delete all occurrence of channel from chStat
function deleteAllChOccurrenceFromChstat(ch){ 
	for(key in chStat){
		if(chStat[key].channel.indexOf(ch)!==-1){
			logger.debug("delete '" + key + "' ["+chStat[key].channel+"] from chStat");
			delete chStat[key];
		}
	}
}
function returnOperatorPanelToClient(){
	/* check if the user has the permission to view the operator panel.
         * First check if the user has the "OP_PLUS" permission. If he hasn't the permission, then
         * it check if he has the "OP_BASE" permission */
        if(profiler.checkActionOpPlusPermit(extToReturnExtStatusForOp)){
                var msgstr = "received extStatusForOp to create operator panel";
                var mess = new ResponseMessage(clientToReturnExtStatusForOp.id, "ack_get_peer_list_complete_op", msgstr);
                mess.extStatusForOp = modop.getExtStatusForOp()
                mess.tabOp = modop.getTabOp()
                mess.opPermit = 'plus'
		if(profiler.checkPrivacyPermit(clientToReturnExtStatusForOp.extension)){
			mess.priv = '1';
		} else {
			mess.priv = '0';
		}
                clientToReturnExtStatusForOp.emit('message', mess);
                logger.debug("RESP 'ack_get_peer_list_complete_op' has been sent to [" + extToReturnExtStatusForOp + "] id '" + clientToReturnExtStatusForOp.id + "'")
        } else {
	//else if(profiler.checkActionOpBasePermit(extToReturnExtStatusForOp)) {
                var msgstr = "received extStatusForOp to create operator panel"
                var mess = new ResponseMessage(clientToReturnExtStatusForOp.id, "ack_get_peer_list_complete_op", msgstr)
                mess.extStatusForOp = modop.getExtStatusForOp()
                mess.tabOp = modop.getTabOp()
                mess.opPermit = 'base'
		if(profiler.checkPrivacyPermit(clientToReturnExtStatusForOp.extension)){
                        mess.priv = '1';
                } else {
                        mess.priv = '0';
                }
                clientToReturnExtStatusForOp.emit('message',mess);
                logger.debug("RESP 'ack_get_peer_list_complete_op' has been sent to [" + extToReturnExtStatusForOp + "] id '" + clientToReturnExtStatusForOp.id + "'")
        }
	/*
	else{
                var msgstr = "Sorry but you haven't the permission of view the operator panel"
                var mess = new ResponseMessage(clientToReturnExtStatusForOp.id, "error_get_peer_list_complete_op", msgstr)
                clientToReturnExtStatusForOp.emit('message',mess);
                logger.debug("RESP 'error_get_peer_list_complete_op' has been sent to [" + extToReturnExtStatusForOp + "] id '" + clientToReturnExtStatusForOp.id + "'")
        }
	*/
}


/*******************************************************************************
 * Section relative to HTTP server
 */
server = http.createServer(function(req, res){
	var parsed_url = url.parse(req.url,true);
	var path = parsed_url.pathname;
	var params = parsed_url.query;
	logger.debug("received request HTTP: path = " + path + " params = " + sys.inspect(params));
	switch (path){
	    case '/':
    		path = "/index.html";
	    	fs.readFile(__dirname + path, function(err, data){
			if (err) return send404(res);
		        res.writeHead(200, {'Content-Type': 'text/html'});
			res.write(data, 'utf8');
			res.end();
    	  	});
	    break;
	    case '/getStreamingFrameImageFile':
	    	logger.warn("/getStreamingFrameImageFile to IMPLEMENT");
	    	/*
		var name = params.name;
		var urlToGet = params.url;
		var urlToGetParsed = url.parse(urlToGet);
		var portToGet = '80';
		if(urlToGetParsed.port!==undefined){
			portToGet = urlToGetParsed.port;
		}
		var options = {
			host: urlToGetParsed.hostname,
			port: portToGet,
			path: urlToGetParsed.pathname
		}
		console.log("options = " + sys.inspect(options));
		http.get(options, function(res){
			res.on('data', function(data){

			}).on('end',function(){

			});
		});
		*/
	    break;
	    case '/getVoicemailAudioFile':
		var filename = params.filename;
		var typevm = params.type;
		var extFrom = params.extFrom;
		var filepath = voicemail.getFilepath(filename,typevm,extFrom);
	    	logger.debug(extFrom + " has request to listen voicemail " + filepath);
		pathreq.exists(filepath, function(exists){
			if(exists){
				var fileExt = pathreq.extname(filepath);
				var typefile = '';
				if(params.down==='0'){
					typefile = 'application/octect-stream'; // this is to force download of voicemail file
				} else if(fileExt.toLowerCase()==='.wav'){
					typefile = 'audio/x-wav';
				} else if(fileExt==='.mp3'){
					typefile = 'audio/mpeg';
				} else if(fileExt==='.ogg'){
					typefile = 'application/ogg';
				}
				fs.readFile(filepath, function(err, data){
					if(err){
						return send404(res);
					}
					res.writeHead(200, {'Content-Type': typefile, 'Content-disposition': 'attachment; filename='+(filename+fileExt)});
					res.write(data, 'utf8');
					res.end();
				});
			} else {
				logger.error("requested voicemail audio file '" + filepath + "' not found");
				send404(res);
			}
		});
	    break;
	    case '/getCallAudioFile':
		var filename = params.file;
		var extFrom = params.extFrom;
		// check if the requested file exists
                var tempPath = AST_CALL_AUDIO_DIR + "/" + filename;
                pathreq.exists(tempPath, function(exists){
                        if(exists){
                                // check the extension of the file
                                var fileExt = pathreq.extname(tempPath);
                                var type;
				if(params.down==0) type='application/octect-stream'; // this is to force download of audio file
                                else if(fileExt.toLowerCase()=='.wav') type = 'audio/x-wav';
                                else if(fileExt=='.mp3') type = 'audio/mpeg';
                                else if(fileExt=='.ogg') type = 'application/ogg';
                                fs.readFile(tempPath, function(err, data){
                                        if (err) return send404(res);
                                        res.writeHead(200, {'Content-Type': type, 'Content-disposition': 'attachment; filename='+(filename)});
                                        res.write(data, 'utf8');
                                        res.end();
                                });
                        }
                        else{
				logger.error("requested call audio file '" + filename + "' not found");
                                send404(res);
                        }
                });
	    break;
	    case '/call':
		logger.debug("received request of 'click2call' through HTTP request");
		var ext = params.ext;
		var to = params.to;
		callout(ext, to, res);
	    break;
	    default: 
    		// check if the requested file exists
    		var tempPath = __dirname + path;
    		pathreq.exists(tempPath, function(exists){
    			if(exists){
    				// check the extension of the file
    				var fileExt = pathreq.extname(tempPath);
    				var type;
    				if(fileExt=='.js') type = 'text/javascript';
    				else if(fileExt=='.html' || fileExt=='htm') type = 'text/html';
    				else if(fileExt=='.css') type = 'text/css';
    				fs.readFile(tempPath, function(err, data){
				        if (err) return send404(res);
				        res.writeHead(200, {'Content-Type': type});
				        res.write(data, 'utf8');
				        res.end();
				    });
    			}
    			else
		    		send404(res);
    		});
  	}	//switch
});	


send404 = function(res){
  res.writeHead(404);
  res.write('404');
  res.end();
};

server.listen(port);
logger.info("HTTP server listening on port: " + port);
/*
 * end of section relative to HTTP server
 ******************************************************************************/

function callout(extFrom, to, res){
	if(server_conf.SERVER_PROXY.prefix!=='' && !modop.isExtInterno(to)){
		to = server_conf.SERVER_PROXY.prefix + to;
	}
	if(profiler.checkActionCallOutPermit(extFrom)){ // check if the user has the permission of dial out
		logger.debug("check 'callOut' permission for [" + extFrom + "] OK: execute calling...");
                // create call action for asterisk server
                var actionCall = {
			Action: 'Originate',
                        Channel: 'SIP/' + extFrom,
			Exten: to,
                        Context: 'from-internal',
                        Priority: 1,
                        Callerid: CALL_PREFIX + to + ' <' + extFrom + '>',
                        Account: to,
                        Timeout: 30000
                };
                /* update all clients that 'extFrom' has been started a call out, so they can update their OP.
                 * This is made because asterisk.js not generate 'newState' ringing event until the user
                 * has pickup his phone */
                sendAllClientAckCalloutFromCti(extFrom);
		try{
	                am.send(actionCall, function () { // send action to asterisk
				logger.debug('\'actionCall\' ' + sys.inspect(actionCall) + ' has been sent to AST');
				var client = clients[extFrom];
				if(client!==undefined){
					var msgTxt = "call action has been sent to asterisk: " + extFrom + " -> " + to;
		                        var respMsg = new ResponseMessage(client.id, "ack_callout", msgTxt);
					client.emit('message',respMsg);
		                        logger.debug("RESP 'ack_callout' has been sent to [" + extFrom + "] id '" + client.id + "'");
				} else {
					logger.debug("don't send ack_callout to client, because it isn't present: the call was originated from outside of the cti");
				}
	                });
		} catch(err){
			logger.warn("no connection to asterisk: "+err);
		}
		if(res!==undefined){
			res.writeHead(200, {"Content-Type":"text/plain"});
			res.end("ack_click2call");
		}
	} else{
		logger.warn("check 'callOut' permission for [" + extFrom + "] FAILED !");
		var client = clients[extFrom];
		if(client!==undefined){
	                client.emit('message',new ResponseMessage(client.id, 'error_call', "Sorry, but you don't have permission to call !"));
	                logger.debug("RESP 'error_call' has been sent to [" + extFrom + "] id '" + client.id + "'");
		} else{
			logger.debug("don't send error_call to client, because it isn't present: the call was originated from outside of the cti");
		}
		if(res!==undefined){
			res.writeHead(404,{"Content-type":"text/plain"});
			res.end("no_permission");
		}
	}
}


/*******************************************************************************
 * Section relative to WebSocket
 */ 
var io = io.listen(server);
// set with env NODE_ENV
io.configure('development', function(){
	io.set('log level', 3);
});
io.configure('', function(){
	io.set('log level', 1);
});
io.sockets.on('connection', function(client){
	// send acknowledgment of established connection 
	client.emit('message', new ResponseMessage(client.id, "connected", "[DEBUG] client " + client.id + " connected"));
	logger.debug("'ack' to connection has been sent to the client with id: " + client.id);

	client.on('message', function(message){
		// all received messages have the information 'extenFrom' and the information about the 'action' to execute
  		var extFrom = message.extFrom;
  		var action = message.action;
		// object that contains all actions that can be executed
		var actions = {
			LOGIN: 	'login',
			CALLOUT:'call_out_from_client',
			LOGOUT:	'logout',
			HANGUP:	'hangup',
			RECORD: 'record',
			PARK: 	'park',
			PARKCH: 'parkch',
			PICKUP: 'pickup',
			DND_ON: 'dnd_on',
                	DND_OFF:'dnd_off',
			CW_ON: 	'cw_on',
                	CW_OFF:	'cw_off',
			CF_ON: 	'cf_on',
			CF_OFF: 'cf_off',
			CFU_ON:	'cfu_on',
			CFU_OFF:	'cfu_off',
			CFB_ON: 	'cfb_on',
			CFB_OFF: 	'cfb_off',
			CFVM_ON: 	'cfvm_on',
			CFVM_OFF: 	'cfvm_off',
			CFUVM_ON: 	'cfuvm_on',
			CFUVM_OFF:	'cfuvm_off',
			CFBVM_ON:	'cfbvm_on',
			CFBVM_OFF:	'cfbvm_off',
			CHECK_DND_STATUS:	'check_dnd_status',
			CHECK_CW_STATUS:    	'check_cw_status',
			CHECK_CF_STATUS:	'check_cf_status',
			CHECK_CFU_STATUS:	'check_cfu_status',
			CHECK_CFB_STATUS:	'check_cfb_status',
			HANGUPCH:	'hangupch',
			REDIRECT:   	'redirect',
			SEND_SMS:	'send_sms',
			HANGUP_SPY: 	'hangup_spy',
			STOP_RECORD: 	'stoprecord',
			SPY_LISTEN:  	'spy_listen',
			CF_VM_PARKING: 	'cf_vm_parking',
			GET_VCARD_CC:  	'get_vcard_cc',
			PARKING_PICKUP: 'parking_pickup',
			GET_CALL_NOTES:	'get_call_notes',
			HANGUP_UNIQUEID:'hangup_uniqueid',
			SPY_LISTEN_SPEAK:   	'spy_listen_speak',
			SAVE_NOTE_OF_CALL:	'save_note_of_call',
			DELETE_CALL_NOTE:	'delete_call_note',
			MODIFY_NOTE_OF_CALL:	'modify_note_of_call',
			GET_ALL_VM_STATUS:  	'get_all_vm_status',
			REDIRECT_VOICEMAIL: 	'redirect_voicemail',
			GET_DAY_HISTORY:  	'get_day_history',
			STORE_CHAT_ASSOC:	'store_chat_association',
			CHECK_CALL_AUDIO_FILE: 	'check_call_audio_file',
			CF_UNCOND_FROM_PARKING: 'cf_uncond_from_parking',
			GET_QUEUE_STATUS:	'get_queue_status',
			GET_VOICEMAIL_LIST: 	'get_voicemail_list',
			DELETE_VOICEMAIL: 	'del_voicemail',
			GET_PRIORITY_QUEUE_STATUS:	'get_priority_queue_status',
			SEARCH_CONTACT_PHONEBOOK:	'search_contact_phonebook',
			GET_PEER_LIST_COMPLETE_OP: 	'get_peer_list_complete_op',
			REDIRECT_VOICEMAIL_FROM_OP: 	'redirect_voicemail_from_op',
			GET_CURRENT_WEEK_HISTORY:  	'get_current_week_history',
			GET_CURRENT_MONTH_HISTORY:	'get_current_month_history',
			DELETE_AUDIO_RECORDING_CALL:	'delete_audio_recording_call'
		}
  		logger.debug("ACTION received: from id '" + client.id + "' message " + sys.inspect(message));	
  		switch(action){
			case actions.DELETE_VOICEMAIL:
				var resPermit = profiler.checkActionVoicemailPermit(extFrom);
				if(resPermit){
					var filename = message.filename;
					var type = message.type;
					var res = voicemail.delVoicemail(filename,type,extFrom);
					if(res){
						var respMsg = new ResponseMessage(client.id, "ack_del_voicemail", '');
						respMsg.filename = filename;
						respMsg.type = type;
						client.emit('message',respMsg);
		                                logger.debug("RESP 'ack_del_voicemail' has been sent to [" + extFrom + "] id '" + client.id + "'");
					} else {
						var respMsg = new ResponseMessage(client.id, "error_del_voicemail", '');
	                                        client.emit('message',respMsg);
	                                        logger.debug("RESP 'error_del_voicemail' has been sent to [" + extFrom + "] id '" + client.id + "'");
					}
				} else {
					logger.warn("["+extFrom+"] hasn't the permission to delete voicemail");
				}
			break;
			case actions.GET_VOICEMAIL_LIST:
				var res = profiler.checkActionVoicemailPermit(extFrom);
				if(res){
<<<<<<< HEAD
					var vm = message.voicemail;
					var respMsg = new ResponseMessage(client.id, "ack_voicemail_list", '');
					respMsg.voicemailList = voicemail.getVoicemailList(vm);
=======
					var respMsg = new ResponseMessage(client.id, "ack_voicemail_list", '');
					respMsg.voicemailList = voicemail.getVoicemailList(extFrom);
>>>>>>> e0ff856f
					client.emit('message',respMsg);
					logger.debug("RESP 'ack_voicemail_list' has been sent to [" + extFrom + "] id '" + client.id + "'");
				} else {
					logger.warn("["+extFrom+"] hasn't the permission to request voicemail");
				}
			break;
			case actions.GET_PRIORITY_QUEUE_STATUS:
				modop.updatePriorityQueueStatus(message.interval);
			break;
			case actions.GET_QUEUE_STATUS:
				modop.updateQueueStatus(message.interval);
			break;
			case actions.DELETE_AUDIO_RECORDING_CALL:
				var uniqueid = message.uniqueid;
				fs.readdir(AST_CALL_AUDIO_DIR,function(err,files){
					if(err){
						logger.error('from ['+extFrom+'] - error deleting audio recording call with uniqueid ['+uniqueid+']: ' + err);
						var respMsg = new ResponseMessage(client.id, "error_delete_audio_recording_call", '');
						client.emit('message',respMsg);
						logger.debug("RESP 'error_delete_audio_recording_call' has been sent to [" + extFrom + "] id '" + client.id + "'");
						return;
					}
                			for(var i=0, filename; filename=files[i]; i++){
                        			if(filename.indexOf(uniqueid)!==-1){
							var filepath = pathreq.join(AST_CALL_AUDIO_DIR,filename);
							fs.unlinkSync(filepath);
							var res = pathreq.existsSync(filepath);
							if(!res){
								logger.debug('audio file ['+filepath+'] deleted');
								var respMsg = new ResponseMessage(client.id, "ack_delete_audio_recording_call", '');
								respMsg.uniqueid = uniqueid;
								client.emit('message',respMsg);
								logger.debug("RESP 'ack_delete_audio_recording_call' has been sent to [" + extFrom + "] id '" + client.id + "'");
							} else {
								logger.error('from ['+extFrom+'] - error deleting audio recording call ['+filepath+']');
								var respMsg = new ResponseMessage(client.id, "error_delete_audio_recording_call", '');
								respMsg.filepath = filepath;
								client.emit('message',respMsg);
								logger.debug("RESP 'error_delete_audio_recording_call' has been sent to [" + extFrom + "] id '" + client.id + "'");
								return;
							}
                        			}
                			}
				});
			break;
			case actions.GET_CALL_NOTES:
				dataCollector.getCallNotes(message.num,function(results){ // get call notes for the caller (from)
					var owner = '',
						pub = false,
						result = [];
					for(var i=0, entry; entry=results[i]; i++){
						pub = entry.public;
						if(pub || entry.extension===extFrom){ // add entry if it's public or the requester is the creator
							result.push(entry);
						}
					}
					var respMsg = new ResponseMessage(client.id, "resp_get_call_notes", '');
                                        respMsg.callNotes = result;
                                        client.emit('message',respMsg);
                                        logger.debug("RESP 'resp_get_call_notes' has been sent to [" + extFrom + "] id '" + client.id + "'");
				});
			break;
			case actions.GET_VCARD_CC: // return customer card for each num in nums array
				var customerCardResult = [],
					nums = message.nums,
					custCardHTML = '',
					add = '',
					countEnd = 0,
					tempcc = [],
					obj = {};

				var response = new ResponseMessage(client.id, "resp_get_vcard_cc", '');
				var typesCC = profiler.getTypesCustomerCardPermit(extFrom);
				logger.debug("[" + extFrom + "] is able to view customer card of types: " + sys.inspect(typesCC));
				if(typesCC.length===0){
					// the user hasn't the authorization of view customer card, then the length is 0
					logger.debug("check permission to view Customer Card for [" + extFrom + "] FAILED !");
					response.customerCard = "";
					response.noPermission = '';
					client.emit('message',response);
					logger.debug("RESP 'resp_get_vcard_cc' has been sent to [" + extFrom + "] id '" + client.id + "'");
					return;
				}
				//for(var i=0, num; num=nums[i]; i++){
                                var from = nums[0];
                                var customerCardResult = [];
                                var obj = {};

			
				var typesCCObj = {};
			        for(var i=0; i<typesCC.length; i++){
			                typesCCObj[typesCC[i]] = '';
			        }
				if(currentCallInInfo[from]!==undefined){ // check if there is info about the contact in cache (of the current call)
					setResponseWithCurrentCallInfoCC(client,from,extFrom,response);
					client.emit('message',response);
                                        logger.debug("RESP 'resp_get_vcard_cc' has been sent to [" + extFrom + "] id '" + client.id + "' with relative customer card");
				} else { // construct the response because there isn't into the case
			                for(i=0; i<typesCC.length; i++){
		                                var name = typesCC[i];
	                                        dataCollector.getCustomerCard(from, typesCC[i], function(cc, name) {
        	                                        if(cc!==undefined){
	                                                        obj = {};
	                                                        for(var item in cc){
	                                                                cc[item].server_address = "http://" + hostname + ":" + port;
	                                                        }
	                                                        obj[name] = cc;
	                                                        customerCardResult.push(obj);
	                                                } else {
	                                                        customerCardResult.push(cc);
	                                                }

	                                                if(customerCardResult.length===typesCC.length){
                                        			var key = '';
			                                        var ccHtml = '';
								var tempObj = {};
			                                        for(var w=0, cc; cc=customerCardResult[w]; w++){
                        			                        key = Object.keys(cc)[0];
                                                			ccHtml = createCustomerCardHTML(cc,key,from);
									tempObj[key] = ccHtml;
                                        			}
								var tempTypeName = '';
								var str = '';
								for(var key in cc_templates){
									tempTypeName = key.split('.')[0].split('_')[3];
									if(tempObj[tempTypeName]!==undefined){
										str += tempObj[tempTypeName];
									}

								}
								response.customerCard = str;
								client.emit('message',response);
                                                                logger.debug("RESP 'resp_get_vcard_cc' has been sent to [" + extFrom + "] id '" + client.id + "' with relative customer card");
	                                                }
                                        	});
	                                }
				}
			break;
			case actions.MODIFY_NOTE_OF_CALL:
				dataCollector.modifyCallNote(message.note,message.pub,message.expiration,message.expFormatVal,message.entryId,function(){
					logger.debug('call note from [' + extFrom + '] for number \'' + message.num + '\' has been modified into database');
					var respMsg = new ResponseMessage(client.id, 'ack_modify_callnote', '');
					respMsg.note = message.note;
					respMsg.pub = message.pub;
					respMsg.entryId = message.entryId;
					var d = new Date();
					var newdate = new Date(d);
					if(message.expFormatVal==='DAY') {
						newdate.setDate(d.getDate() + parseInt(message.expiration));
					} else if(message.expFormatVal==='HOUR') {
						newdate.setHours(d.getHours() + parseInt(message.expiration));
					}
					var dd = newdate.getDate();
					var mm = newdate.getMonth()+1;
					var hh = newdate.getHours();
					var min = newdate.getMinutes();
					var sec = newdate.getSeconds();
					respMsg.expirationDate = (dd<10 ? ('0'+dd) : dd) + '/' + (mm<10 ? ('0'+mm) : mm) + '/' + newdate.getFullYear();
					respMsg.expirationTime = (hh<10 ? ('0'+hh) : hh) + ':' + (min<10 ? ('0'+min) : min) + ':' + (sec<10 ? ('0'+sec) : sec);
                                        client.emit('message',respMsg);
                                        logger.debug("RESP 'ack_modify_callnote' has been sent to [" + extFrom + "] id '" + client.id + "'");	
				});
				if(message.nextCallReservation){
					dataCollector.saveCallReservation(extFrom,message.num,function(){
						logger.debug('call reservation from [' + extFrom + '] for number \'' + message.num + '\' has been saved into database');
					});
				}
			break;
			case actions.DELETE_CALL_NOTE:
				dataCollector.deleteCallNote(message.id,function(){
					logger.debug('call note [id=' + message.id + '] has been deleted from database');
					var respMsg = new ResponseMessage(client.id, 'ack_delete_callnote', '');
					client.emit('message',respMsg);
					logger.debug("RESP 'ack_delete_callnote' has been sent to [" + extFrom + "] id '" + client.id + "'");
				});
			break;
			case actions.SAVE_NOTE_OF_CALL:
				dataCollector.saveCallNote(message.note,extFrom,message.pub,message.expiration,message.expFormatVal,message.num,function(){
					logger.debug('call note from [' + extFrom + '] for number \'' + message.num + '\' has been saved into database');
					var respMsg = new ResponseMessage(client.id, 'ack_save_callnote', '');
					client.emit('message',respMsg);
					logger.debug("RESP 'ack_save_callnote' has been sent to [" + extFrom + "] id '" + client.id + "'");
				});
				if(message.nextCallReservation){
					dataCollector.saveCallReservation(extFrom,message.num,function(){
						logger.debug('call reservation from [' + extFrom + '] for number \'' + message.num + '\' has been saved into database');
					});
				}
			break;
			case actions.CF_VM_PARKING:
				var redirectTo = message.redirectToExt;
				var parking = message.parking;
				var uniq=modop.getParkedUniqueid(parking);
                                var ch = chStat[uniq].channel;
				// create action to spy channel
                                var actionCfVMParking = {
                                        Action: 'Redirect',
                                        Channel: ch,
                                        Context: 'ext-local',
                                        Exten: 'vmu' + redirectTo,
                                        Priority: 1
                                }
				try{
	                                am.send(actionCfVMParking, function(){
	                                        logger.debug("'actionCfVMParking' " + sys.inspect(actionCfVMParking) + " has been sent to AST");
	                                });
				} catch(err) {
					logger.warn("no connection to asterisk: "+err);
				}
			break;
			case actions.CF_UNCOND_FROM_PARKING:
				var redirectTo = message.redirectCallTo;
				var fromPark = message.parkingRedirectCallFrom;
				var uniq=modop.getParkedUniqueid(fromPark);
				var ch = chStat[uniq].channel;
				var actionRedirFromParking = {
                                       Action: 'Redirect',
                                       Channel: ch,
                                       Context: 'from-internal',
                                       Exten: redirectTo,
                                       Priority: 1
                                };
				try{
                	                am.send(actionRedirFromParking, function(){
        	                                logger.debug("'actionRedirFromParking' " + sys.inspect(actionRedirFromParking) + " has been sent to AST");
	                                });
				} catch(err) {
                                        logger.warn("no connection to asterisk: "+err);
                                }
			break;
			case actions.STORE_CHAT_ASSOC:
				var userBareJid = message.userBareJid;
				modop.setUserBareJid(extFrom, userBareJid);
				storeChatAssociation(extFrom, userBareJid);
			break;
  			case actions.LOGIN:
	  			if(authenticator.authenticateUser(extFrom, message.secret)){  // the user is authenticated
  					// if the user is already logged in, a new session is created and the old is closed
  					if(testAlreadyLoggedExten(extFrom)){
						// close already present session
						var clientToClose = clients[extFrom];
						var respMsg = new ResponseMessage(clientToClose.id, 'new_access', 'New Access from another place');
						clientToClose.emit('message',respMsg);
						logger.debug("RESP 'new_access' has been sent to [" + extFrom + "] id '" + clientToClose.id + "'");
						removeClient(clientToClose.id);
						if(!testAlreadyLoggedSessionId(clientToClose.id)){
							logger.debug("new access [" + extFrom + "]: logged OUT sessiondId '" + clientToClose.id + "'");
						}
					}
					client.extension = extFrom;
					clients[extFrom] = client;
					var ipAddrClient = client.handshake.address.address;
					logger.info("logged IN: client [" + extFrom + "] IP '" + ipAddrClient + "' id '" + client.id + "'");
					logger.debug(Object.keys(clients).length + " logged in clients");
					printLoggedClients();
					var respMsg = new ResponseMessage(client.id, "ack_login", "Login succesfully");
					respMsg.ext = extFrom;
					respMsg.secret = message.secret;
					var keys = Object.keys(sms_conf.SMS);
					respMsg.permissions = profiler.getAllPermissions(extFrom);
					if(keys.length===0 || sms_conf.SMS.type===undefined || sms_conf.SMS.type===''){
						respMsg.permissions.sms = false
					}
					if(profiler.checkActionChatPermit(extFrom)){ // check user permission to use the chat
						var chaturl = server_conf.SERVER_CHAT.url; // url of the chat server
						if(chaturl==='' || chaturl===undefined){
							chaturl = 'http://'+server_conf.SERVER_PROXY.hostname+'/http-bind';
						}
						respMsg.chatUrl = chaturl;
					}
					var vm = message.voicemail;
					var vmPwd = message.voicemailSecret;
					if(vm!==undefined){
						var res = modop.vmExist(vm);
						var resVm = authenticator.authenticateVoicemail(vm,vmPwd);
						if(!resVm){
							logger.warn('authentication of voicemail ' + vm + ' failed');
						}
						if(res && !resVm){
							respMsg.authVoicemail = 'auth-vm-failed';
						}
						respMsg.existVoicemail = (res && resVm);
					}
					respMsg.streamingSettings = profiler.getStreamingSettings(extFrom);
					client.emit('message',respMsg);
					logger.debug("RESP 'ack_login' has been sent to [" + extFrom + "] id '" + client.id + "'");
  				}
  				else{ // the user is not authenticated
  					logger.warn("AUTH FAILED: [" + extFrom + "] with secret '" + message.secret + "'");
  					client.emit('message',new ResponseMessage(client.id, "error_login", "Sorry, authentication failed !"));
  					logger.debug("RESP 'error_login' has been sent to [" + extFrom + "] id '" + client.id + "'");
  				}
	  		break;
	  		case actions.CHECK_DND_STATUS:
	  			var cmd = "database get DND " + extFrom;
			  	var actionCheckDNDStatus = {
					Action: 'command',
					Command: cmd
				};
				try{
					am.send(actionCheckDNDStatus, function (resp) {
						logger.debug("'actionCheckDNDStatus' " + sys.inspect(actionCheckDNDStatus) + " has been sent to AST");
						if(resp.value==undefined){
							var msgstr = "Don't disturb  status of [" + extFrom + "] is OFF";
							client.emit('message',new ResponseMessage(client.id, 'dnd_status_off', msgstr));
							logger.debug("RESP 'dnd_status_off' has been sent to [" + extFrom + "] id '" + client.id + "'");
						}
						else{
							var msgstr = "Don't disturb  status of [" + extFrom + "] is ON";
							client.emit('message',new ResponseMessage(client.id, 'dnd_status_on', msgstr));
							logger.debug("RESP 'dnd_status_on' has been sent to [" + extFrom + "] id '" + client.id + "'");
						}
					});
				} catch(err){
					logger.warn("no connection with asterisk: " + err);
				}
	  		break;
	  		case actions.CHECK_CW_STATUS:
	  			var cmd = "database get CW " + extFrom;
			  	var actionCheckCWStatus = {
					Action: 'command',
					Command: cmd
				};
				try{
					am.send(actionCheckCWStatus, function (resp) {
						logger.debug("'actionCheckCWStatus' " + sys.inspect(actionCheckCWStatus) + " has been sent to AST");
						if(resp.value==undefined){
							var msgstr = "Call waiting  status of [" + extFrom + "] is OFF";
							client.emit('message',new ResponseMessage(client.id, 'cw_status_off', msgstr));
							logger.debug("RESP 'cw_status_off' has been sent to [" + extFrom + "] id '" + client.id + "'");
						}
						else{
							var msgstr = "Call waiting  status of [" + extFrom + "] is ON";
							client.emit('message',new ResponseMessage(client.id, 'cw_status_on', msgstr));
							logger.debug("RESP 'cw_status_on' has been sent to [" + extFrom + "] id '" + client.id + "'");
						}
					});
				} catch(err){logger.warn("no connection with asterisk: " + err);}
	  		break;
			case actions.CHECK_CFU_STATUS:
                                var cmd = "database get CFU " + extFrom;
                                var actCheckCFU = {
                                        Action: 'command',
                                        Command: cmd
                                };
                                try{
                                        am.send(actCheckCFU, function (resp) {
                                                logger.debug("'actCheckCFU' " + sys.inspect(actCheckCFU) + " has been sent to AST");
                                                if(resp.value==undefined){
                                                        var msgstr = "CFU  status of [" + extFrom + "] is OFF";
                                                        client.emit('message',new ResponseMessage(client.id, 'cfu_status_off', msgstr));
                                                        logger.debug("RESP 'cfu_status_off' has been sent to [" + extFrom + "] id '" + client.id + "'");
                                                }
                                                else{
                                                        var extTo = resp.value.split('\n')[0];
                                                        var msgstr = "CFU  status of [" + extFrom + "] is ON to " + extTo;
                                                        var respMessage = new ResponseMessage(client.id, 'cfu_status_on', msgstr);
                                                        respMessage.extTo = extTo;
                                                        client.emit('message',respMessage);
                                                        logger.debug("RESP 'cfu_status_on' has been sent to [" + extFrom + "] id '" + client.id + "'");
                                                }
                                        });
                                }catch(err){logger.warn("no connection with asterisk: "+err);}
                        break;
			case actions.CHECK_CFB_STATUS:
                                var cmd = "database get CFB " + extFrom;
                                var actCheckCFB = {
                                        Action: 'command',
                                        Command: cmd
                                };
                                try{
                                        am.send(actCheckCFB, function (resp) {
                                                logger.debug("'actCheckCFB' " + sys.inspect(actCheckCFB) + " has been sent to AST");
                                                if(resp.value==undefined){
                                                        var msgstr = "CFB  status of [" + extFrom + "] is OFF";
                                                        client.emit('message',new ResponseMessage(client.id, 'cfb_status_off', msgstr));
                                                        logger.debug("RESP 'cfb_status_off' has been sent to [" + extFrom + "] id '" + client.id + "'");
                                                }
                                                else{
                                                        var extTo = resp.value.split('\n')[0];
                                                        var msgstr = "CFB  status of [" + extFrom + "] is ON to " + extTo;
                                                        var respMessage = new ResponseMessage(client.id, 'cfb_status_on', msgstr);
                                                        respMessage.extTo = extTo;
                                                        client.emit('message',respMessage);
                                                        logger.debug("RESP 'cfb_status_on' has been sent to [" + extFrom + "] id '" + client.id + "'");
                                                }
                                        });
                                }catch(err){logger.warn("no connection with asterisk: "+err);}
                        break;
	  		case actions.CHECK_CF_STATUS:
	  			var cmd = "database get CF " + extFrom;
			  	var actionCheckCFStatus = {
					Action: 'command',
					Command: cmd
				};
				try{
					am.send(actionCheckCFStatus, function (resp) {
						logger.debug("'actionCheckCFStatus' " + sys.inspect(actionCheckCFStatus) + " has been sent to AST");
						if(resp.value==undefined){
							var msgstr = "Call forwarding  status of [" + extFrom + "] is OFF";
							client.emit('message',new ResponseMessage(client.id, 'cf_status_off', msgstr));
							logger.debug("RESP 'cf_status_off' has been sent to [" + extFrom + "] id '" + client.id + "'");
						}
						else{
							var extTo = resp.value.split('\n')[0];
							var msgstr = "Call forwarding  status of [" + extFrom + "] is ON to " + extTo;
							var respMessage = new ResponseMessage(client.id, 'cf_status_on', msgstr);
							respMessage.extTo = extTo;
							client.emit('message',respMessage);
							logger.debug("RESP 'cf_status_on' has been sent to [" + extFrom + "] id '" + client.id + "'");
						}
					});
				}catch(err){logger.warn("no connection with asterisk: "+err);}
	  		break;
			case actions.GET_ALL_VM_STATUS:
				var list = modop.getAllVoicemailStatus();
				var respMessage = new ResponseMessage(client.id, 'ack_all_vm_status', '');
				respMessage.list = list;
				client.emit('message',respMessage);
                                logger.debug("RESP 'ack_all_vm_status' has been sent to [" + extFrom + "] id '" + client.id + "'");
			break;
	  		case actions.CALLOUT:
	  			if(clients[extFrom]===undefined){ // check if the client is logged in
	  				logger.warn("ATTENTION: client [" + extFrom + "] not logged in");
	  				client.emit('message',new ResponseMessage(client.id, 'error_call', 'Error in calling: client not logged in'));
	  				logger.debug("RESP 'error_call' has been sent to [" + extFrom + "] id '" + client.id + "'");
	  				return;
  				}
	  			else if(client.id!==clients[extFrom].id){ // security check of real authenticity of the user who originated the call
	  				logger.warn("SECURITY WARNING: attempt to fake the sender: session '" + client.id + "' attempt to call with the fake exten [" + extFrom + "] !");
	  				client.emit('message',new ResponseMessage(client.id, 'error_call', 'Error in calling: attempt to call with the fake exten ' + extFrom));
	  				logger.debug("RESP 'error_call' has been sent to [" + extFrom + "] id '" + client.id + "'");
	  				return;
	  			}
				var extToCall = message.extToCall;
				callout(extFrom, extToCall);
		  	break;
			case actions.HANGUP_UNIQUEID:
				var ch=chStat[message.uniqueid].channel;
				var actionHangupUniqueid = { Action: 'Hangup', Channel: ch };
				try{
					am.send(actionHangupUniqueid, function () {
	                                        logger.debug("'actionHangupiUniqueid' " + sys.inspect(actionHangupUniqueid) + " has been sent to AST");
	                                })
				}catch(err){logger.warn("no connection to asterisk: "+err);}
			break;
			case actions.HANGUPCH:
				var hangupch=message.hangupch;
				var act_hangup={
					Action: "Hangup",
					Channel: hangupch
				};
				try{
					am.send(act_hangup, function(){
						logger.debug("'act_hangup' " + sys.inspect(act_hangup) + " has been sent to AST");
					});
				}catch(err){logger.warn("no connection to asterisk: "+err);}
			break;
		  	case actions.HANGUP:
				/* example chStat when call come from soft phone:
				 { '1308640687.636': 
				   { channel: 'SIP/270-00000214',
				     status: 'up',
				     calleridname: 'Alessandrotest1',
				     calleridnum: '270' },
				  '1308640688.637': 
				   { channel: 'SIP/271-00000215',
				     calleridname: '',
				     calleridnum: '271',
				     status: 'up' } } */
				logger.debug("key of chStat = " + Object.keys(chStat).length)
				var extToHangup = message.extToHangup
				var callDialExtHangup = message.callDialExtHangup
				var ch
				for(key in chStat){
					var tempChannel = chStat[key].channel
					if(modop.isChannelIntern(tempChannel)){
						var tempExt = modop.getExtInternFromChannel(tempChannel)
						if(tempExt==extToHangup && chStat[key].dialExt!=undefined && chStat[key].dialExt==callDialExtHangup){
							ch = chStat[key].channel
							break
						}
					}
				}
                                var actionHangup = {
                                        Action: 'Hangup',
                                        Channel: ch
                                }
				try{
	                                am.send(actionHangup, function () {
	                                        logger.debug("'actionHangup' " + sys.inspect(actionHangup) + " has been sent to AST");
	                                });
				}catch(err){logger.warn("no connection to asterisk: "+err);}
	  		break;
			case actions.HANGUP_SPY:
				logger.debug("key of chStat = " + Object.keys(chStat).length)
				/* { channel: 'SIP/271-0000023a',
				     status: 'up',
				     calleridname: 'SPY-270' } */
				var extToHangup = message.extToHangup
				var spyExt = message.spyExt
				var ch
				for(key in chStat){
					if(chStat[key].calleridname==('SPY-'+spyExt)){
						var tempChannel = chStat[key].channel
						if(modop.isChannelIntern(tempChannel)){
							var tempExt = modop.getExtInternFromChannel(tempChannel)
							if(tempExt==extToHangup){
								ch = tempChannel
							} 
						}
					}
				}
				// create hangup action for asterisk server
                                var actionHangupSpy = {
                                        Action: 'Hangup', 
                                        Channel: ch
                                }
				try{
	                                am.send(actionHangupSpy, function () {
	                                        logger.debug("'actionHangupSpy' " + sys.inspect(actionHangupSpy) + " has been sent to AST");
	                                });
				}catch(err){logger.warn("no connection to asterisk: "+err);}
			break
	  		case actions.LOGOUT:
	  			removeClient(client.id);
	  			if(!testAlreadyLoggedSessionId(client.id)){
			  		logger.info("logged OUT [" + extFrom + "] sessiondId '" + client.id + "'");
			  		client.emit('message',new ResponseMessage(client.id, "ack_logout", "logout has been succesfully"));
			  		logger.debug("RESP 'ack_logout' has been sent to [" + extFrom + "] id '" + client.id + "'");
			  	}
		  		logger.info(Object.keys(clients).length + " logged in clients");
	  		break;
	  		case actions.REDIRECT:
				logger.debug("key of chStat = " + Object.keys(chStat).length)
				/* chStat = { '1308661886.872': 
				   { channel: 'SIP/271-000002cb',
				     status: 'up',
				     calleridnum: '271',
				     calleridname: 'Alessandrotest2' },
				  '1308661887.873': 
				   { channel: 'SIP/270-000002cc',
				     status: 'up',
				     calleridnum: '270',
				     calleridname: '' } } */
	  			// check if the user has the permission of dial out
				if(profiler.checkActionRedirectPermit(extFrom)){
	  				logger.debug("check 'redirect' permission for [" + extFrom + "] OK: execute redirect...");	
					var ch = message.chToRedirect;
					var redirectToExt = message.redirectToExt;
		  			var actionRedirect = {
						Action: 'Redirect',
						Channel: ch,
						Context: 'from-internal',
						Exten: redirectToExt,
						Priority: 1
					};
					try{
						am.send(actionRedirect, function () {
							logger.debug("'actionRedirect' " + sys.inspect(actionRedirect) + " has been sent to AST");
							client.emit('message',new ResponseMessage(client.id, 'ack_redirect'), '');
							logger.debug("RESP 'ack_redirect' has been sent to [" + extFrom + "] id '" + client.id + "'");
						});
					}catch(err){logger.warn("no connection to asterisk: "+err);}
		  		}
	  			else{
					logger.debug("check 'redirect' permission for [" + extFrom + "] FAILED !");
			  		client.emit('message',new ResponseMessage(client.id, "error_redirect", "Sorry: you don't have permission to redirect !"));
			  		logger.debug("RESP 'error_redirect' has been sent to [" + extFrom + "] id '" + client.id + "'");
	  			}
	  		break;
	  		case actions.SEARCH_CONTACT_PHONEBOOK:
	  			// check if the user has the permission to search contact in phonebook
	  			if(profiler.checkActionPhonebookPermit(extFrom)){
					logger.debug("check 'searchContactPhonebook' permission for [" + extFrom + "] OK: search...");
	  				// execute query to search contact in phonebook
	  				var namex = message.namex;
					dataCollector.getContactsPhonebook(namex, function(results){
	  					var resultHTML = createResultSearchContactsPhonebook(results);
	  					var mess = new ResponseMessage(client.id, "search_contacts_results", "received phonebook contacts");
	  					mess.resultHTML = resultHTML;
	  					client.emit('message',mess);
	  					logger.debug("RESP 'search_contacts_results' has been sent to [" + extFrom + "] id '" + client.id + "'");
	  				});
	  			}
	  			else{
					logger.debug("check 'searchContactPhonebook' permission for [" + extFrom + "] FAILED !");
  					client.emit('message',new ResponseMessage(client.id, "error_search_contacts", ""));
  					logger.debug("RESP 'error_search_contacts' has been sent to [" + extFrom + "] id '" + client.id + "'");
	  			}
	  		break;
	  		case actions.RECORD:
	  			// check if the user has the permission of dial out
				if(profiler.checkActionRecordPermit(extFrom)){
					logger.debug("check 'record' permission for [" + extFrom + "] OK: record...");
	  				var channel = '';
	  				var destChannel = ''
					var uniqueid = '';
					var destUniqueid = ''
					var callFromExt = message.callFromExt
					var callToExt = message.callToExt
					// get channel to record. It is always the caller (callFromExt)
					if(modop.isExtInterno(callFromExt) && !modop.isExtInterno(callToExt)){ // the caller is an intern
						for(key in chStat){
							var tempCh = chStat[key].channel
							// get caller channel and uniqueid
							if(modop.isChannelIntern(tempCh)){
								var tempExt = modop.getExtInternFromChannel(tempCh)
								if(tempExt==callFromExt && chStat[key].dialExt==callToExt){
									channel = chStat[key].channel
									uniqueid = key
								}
							} else if(modop.isChannelTrunk(tempCh)){ // get destination channel and uniqueid
								/* { channel: 'SIP/2004-0000017a',
								     status: 'up',
								     calleridnum: '187',
								     calleridname: '',
								     dialConnectedUniqueid: '1309855888.777' } */
								var dialExtUniqueid = chStat[key].dialExtUniqueid
								if(dialExtUniqueid!=undefined){
									var tempExt = modop.getExtInternFromChannel(chStat[dialExtUniqueid].channel)
									if(chStat[key].calleridnum==callToExt && tempExt==callFromExt){
										destChannel = chStat[key].channel
										destUniqueid = key
									}
								}
							}
						}
					} else if(!modop.isExtInterno(callFromExt) && modop.isExtInterno(callToExt)){ // the caller is a trunk or an intermediate node for queue
						for(key in chStat){
							var tempCh = chStat[key].channel
							if(modop.isChannelTrunk(tempCh) && chStat[key].dialExtUniqueid!=undefined){ // caller: trunk
								var dialExtUniqueid = chStat[key].dialExtUniqueid
								var tempExt = modop.getExtInternFromChannel(chStat[dialExtUniqueid].channel)
								if(chStat[key].calleridnum==callFromExt && tempExt==callToExt && chStat[dialExtUniqueid].dialExt==callFromExt){
									channel = tempCh
									uniqueid = key
								}
							} else if(tempCh.indexOf('Local/')!=-1 && tempCh.indexOf('@from-internal-')!=-1 && tempCh.indexOf(';2')!=-1){
								var tempExt = modop.getExtFromQueueChannel(tempCh)
								var dialExtUniqueid = chStat[key].dialExtUniqueid
								if(tempExt==callToExt && chStat[dialExtUniqueid]!=undefined && chStat[dialExtUniqueid].dialExt==callFromExt){
									channel = tempCh
									uniqueid = key
								}
							} else if(modop.isChannelIntern(tempCh)){ // called
								var tempExt = modop.getExtInternFromChannel(tempCh)
								if(tempExt==callToExt && chStat[key].dialExt==callFromExt){
									destChannel = tempCh
									destUniqueid = key
								}
							}
						}
					} else if(modop.isExtInterno(callFromExt) && modop.isExtInterno(callToExt)){ // both are intern
						for(key in chStat){
							var tempCh = chStat[key].channel
							if(modop.isChannelIntern(tempCh)){
								var tempExt = modop.getExtInternFromChannel(tempCh)
								if(tempExt==callFromExt && chStat[key].dialExt==callToExt){
									channel = chStat[key].channel
	                                                                uniqueid = key
								} else if(tempExt==callToExt && chStat[key].dialExt==callFromExt){
									destChannel = chStat[key].channel
                                                                        destUniqueid = key
								}
							}
						}
					} else
						logger.warn("unknow state for ACTION_RECORD: callFromExt = " + callFromExt + " callToExt = " + callToExt)
	  				// create filename	
					var d = new Date();
					var yyyy = d.getFullYear();
					var mm = (d.getUTCMonth()+1); if(mm<10) mm = '0' + mm;
					var dd = d.getUTCDate();      if(dd<10) dd = '0' + dd;
					var yyyyMMdd = yyyy + "" + mm + "" + dd;
					var hh = d.getHours(); if(hh<10) hh = '0' + hh; 
					var mm = d.getMinutes(); if(mm<10) mm = '0' + mm;
					var ss = d.getSeconds(); if(ss<10) ss = '0' + ss;
					var hhmmss = hh + "" + mm + "" + ss;
	  				var filename = START_AUDIO_FILE + message.callFromExt + "-" + message.callToExt + "-" + yyyyMMdd + "-" + hhmmss + "-" + uniqueid; 
	  				// create record action for asterisk server
			  		var actionRecord = {
						Action: 'Monitor',
						Channel: channel,
						File: filename,
						Mix: 1
					};
					var callFromInternTypeExt = modop.getInternTypeExtFromChannel(channel)
					var callToInternTypeExt = modop.getInternTypeExtFromChannel(destChannel)
					try{
						am.send(actionRecord, function () {
							logger.debug("'actionRecord' " + sys.inspect(actionRecord) + " has been sent to AST");
							var msgstr = 'Recording of call ' + filename + ' started...';
							var msg = new ResponseMessage(client.id, 'ack_record', msgstr);
							msg.extRecord = callFromExt;
							client.emit('message',msg);
							logger.debug("RESP 'ack_record' has been sent to [" + extFrom + "] id '" + client.id + "'");
							logger.debug(msgstr);
							// update info
							chStat[uniqueid].record = 1
							chStat[destUniqueid].record = 1
							if(modop.isTypeExtPresent(callFromInternTypeExt)){
								if(modop.hasInternCallConnectedUniqueidWithTypeExt(callFromInternTypeExt,uniqueid)){
									modop.updateCallConnectedUniqueidInternWithTypeExt(callFromInternTypeExt, uniqueid, chStat[uniqueid]);
								}
								if(modop.hasInternDialingUniqueidWithTypeExt(callFromInternTypeExt,uniqueid)){
									modop.updateDialingUniqueidInternWithTypeExt(callFromInternTypeExt,uniqueid,chStat[uniqueid]);
								}
								updateAllClientsForOpWithTypeExt(callFromInternTypeExt);
							}
							if(modop.isTypeExtPresent(callToInternTypeExt)){
								if(modop.hasInternCallConnectedUniqueidWithTypeExt(callToInternTypeExt,destUniqueid)){
									modop.updateCallConnectedUniqueidInternWithTypeExt(callToInternTypeExt, destUniqueid, chStat[destUniqueid]);
								}
								if(modop.hasInternDialingUniqueidWithTypeExt(callToInternTypeExt,destUniqueid)){
									modop.updateDialingUniqueidInternWithTypeExt(callToInternTypeExt,destUniqueid,chStat[destUniqueid]);
								}
								updateAllClientsForOpWithTypeExt(callToInternTypeExt);
							}
						});
					} catch(err) {
	                                       	logger.warn("no connection to asterisk: " + err);
        	                        }	
				}
				else{
					logger.debug("check 'record' permission for [" + extFrom + "] FAILED !");
			  		client.emit('message',new ResponseMessage(client.id, "error_record", "Sorry: you don't have permission to record call !"));
			  		logger.debug("RESP 'error_record' has been sent to [" + extFrom + "] id '" + client.id + "'");
	  			}	
	  		break;
	  		case actions.STOP_RECORD:
  				// get channel
  				var channel = ''
				var destChannel = ''
				var uniqueid = ''
				var destUniqueid = ''
				var callFromExt = message.callFromExt
				var callToExt = message.callToExt
				// get channel to record. It is always the caller (callFromExt)
                                if(modop.isExtInterno(callFromExt) && !modop.isExtInterno(callToExt)){ // the caller is an intern
                                	for(key in chStat){
                                        	var tempCh = chStat[key].channel
                                                // get caller channel and uniqueid
                                                if(modop.isChannelIntern(tempCh)){
                                                	var tempExt = modop.getExtInternFromChannel(tempCh)
                                                        if(tempExt==callFromExt && chStat[key].dialExt==callToExt){
                                                        	channel = chStat[key].channel
                                                                uniqueid = key
                                                        }
                                               	} else if(modop.isChannelTrunk(tempCh)){ // get destination channel and uniqueid
							/* '1309858231.1105':
							   { channel: 'SIP/2004-000001fb',
							     status: 'up',
							     calleridnum: '187',
							     calleridname: '',
							     dialConnectedUniqueid: '1309858231.1104',
							     record: 1 } } */
                                                	var dialExtUniqueid = chStat[key].dialExtUniqueid
                                                     	if(dialExtUniqueid!=undefined){
                                                        	var tempExt = modop.getExtInternFromChannel(chStat[dialExtUniqueid].channel)
	                                                        if(chStat[key].calleridnum==callToExt && tempExt==callFromExt){
	                                                        	destChannel = chStat[key].channel
        	                                                        destUniqueid = key
                	                                        }
                        	                        }
                                	        }
                                	}
                              	} else if(!modop.isExtInterno(callFromExt) && modop.isExtInterno(callToExt)){ // the caller is a trunk or an intermediate node for queue
                                        for(key in chStat){
                                        	var tempCh = chStat[key].channel
                                                if(modop.isChannelTrunk(tempCh)  && chStat[key].dialExtUniqueid!=undefined){ // caller: trunk
                                                        var dialExtUniqueid = chStat[key].dialExtUniqueid
                                                        var tempExt = modop.getExtInternFromChannel(chStat[dialExtUniqueid].channel)
                                                        if(chStat[key].calleridnum==callFromExt && tempExt==callToExt && chStat[dialExtUniqueid].dialExt==callFromExt){
                                                        	channel = tempCh
                                                                uniqueid = key
                                                        }
                                               	} else if(tempCh.indexOf('Local/')!=-1 && tempCh.indexOf('@from-internal-')!=-1 && tempCh.indexOf(';2')!=-1){
                                                        var tempExt = modop.getExtFromQueueChannel(tempCh)
                                                        var dialExtUniqueid = chStat[key].dialExtUniqueid
                                                        if(tempExt==callToExt && chStat[dialExtUniqueid]!=undefined && chStat[dialExtUniqueid].dialExt==callFromExt){
                                                        	channel = tempCh
                                                                uniqueid = key
                                                        }
                                               	} else if(modop.isChannelIntern(tempCh)){ // called
                                                        var tempExt = modop.getExtInternFromChannel(tempCh)
                                                        if(tempExt==callToExt && chStat[key].dialExt==callFromExt){
                                                        	destChannel = tempCh
                                                                destUniqueid = key
                                                        }
                                                }
                                        }
                             	} else if(modop.isExtInterno(callFromExt) && modop.isExtInterno(callToExt)){ // both are intern
                                	for(key in chStat){
                                        	var tempCh = chStat[key].channel
                                                if(modop.isChannelIntern(tempCh)){
                                                	var tempExt = modop.getExtInternFromChannel(tempCh)
                                                        if(tempExt==callFromExt && chStat[key].dialExt==callToExt){
                                                        	channel = chStat[key].channel
                                                                uniqueid = key
                                                        } else if(tempExt==callToExt && chStat[key].dialExt==callFromExt){
                                        	                destChannel = chStat[key].channel
                                                                destUniqueid = key
                                                        }
                                                }
                                        }
                                } else
                                	logger.warn("unknow state for ACTION_RECORD: callFromExt = " + callFromExt + " callToExt = " + callToExt)
			  	var actionStopRecord = {
					Action: 'StopMonitor',
					Channel: channel
				};
				var callFromInternTypeExt = modop.getInternTypeExtFromChannel(channel)
                                var callToInternTypeExt = modop.getInternTypeExtFromChannel(destChannel)
				try{
					am.send(actionStopRecord, function () {
						var msgstr = 'Recording for ' + extFrom + ' stopped';
						client.emit('message',new ResponseMessage(client.id, 'ack_stoprecord', msgstr));
						logger.debug("'actionStopRecord' " + sys.inspect(actionStopRecord) + " has been sent to AST\nRESP 'ack_stoprecord' has been sent to [" + extFrom + "] id '" + client.id + "'\n"+msgstr);
						// update info
						chStat[uniqueid].record = 0
						chStat[destUniqueid].record = 0
						if(modop.isTypeExtPresent(callFromInternTypeExt)){
							if(modop.hasInternCallConnectedUniqueidWithTypeExt(callFromInternTypeExt,uniqueid)){
	                                                	modop.updateCallConnectedUniqueidInternWithTypeExt(callFromInternTypeExt, uniqueid, chStat[uniqueid])
							}
							if(modop.hasInternDialingUniqueidWithTypeExt(callFromInternTypeExt,uniqueid)){
								modop.updateDialingUniqueidInternWithTypeExt(callFromInternTypeExt,uniqueid,chStat[uniqueid]);
							}
	                                        	updateAllClientsForOpWithTypeExt(callFromInternTypeExt);
	                                        }
	                                       	if(modop.isTypeExtPresent(callToInternTypeExt)){
	                                                if(modop.hasInternCallConnectedUniqueidWithTypeExt(callToInternTypeExt,destUniqueid)){
								modop.updateCallConnectedUniqueidInternWithTypeExt(callToInternTypeExt, destUniqueid, chStat[destUniqueid])
							}
							if(modop.hasInternDialingUniqueidWithTypeExt(callToInternTypeExt,destUniqueid)){
								modop.updateDialingUniqueidInternWithTypeExt(callToInternTypeExt,destUniqueid,chStat[destUniqueid]);
							}
	                                        	updateAllClientsForOpWithTypeExt(callToInternTypeExt);
	                                        }
					});
				} catch(err) {
                                        logger.warn("no connection to asterisk: "+err);
                                }
	  		break;
	  		case actions.DND_ON:
	  			var cmd = "database put DND " + extFrom + " 1";
			  	var actionDNDon = {
					Action: 'command',
					Command: cmd
				};
				try{
					am.send(actionDNDon, function () {
						var msgstr = "[" + extFrom + "] DND ON";
						client.emit('message',new ResponseMessage(client.id, 'ack_dnd_on', msgstr));
						logger.debug("'actionDNDon' " + sys.inspect(actionDNDon) + " has been sent to AST\nRESP 'ack_dnd_on' has been sent to [" + extFrom + "] id '" + client.id + "'\n"+msgstr);
						modop.updateExtDNDStatusWithExt(extFrom, 'on');
						updateAllClientsForOpWithTypeExt("SIP/"+extFrom);
					});
				} catch(err) {
                                        logger.warn("no connection to asterisk: "+err);
                                }
	  		break;
	  		case actions.DND_OFF:
	  			var cmd = "database del DND " + extFrom;
			  	var actionDNDoff = {
					Action: 'command',
					Command: cmd
				};
				try{
					am.send(actionDNDoff, function () {
						var msgstr = "[" + extFrom + "] DND OFF";
						client.emit('message',new ResponseMessage(client.id, 'ack_dnd_off', msgstr));
						logger.debug("'actionDNDoff' " + sys.inspect(actionDNDoff) + " has been sent to AST\nRESP 'ack_dnd_off' has been sent to [" + extFrom + "] id '" + client.id + "'\n"+msgstr);
	                                        modop.updateExtDNDStatusWithExt(extFrom, 'off');
	                                        updateAllClientsForOpWithTypeExt("SIP/"+extFrom);
					});
				} catch(err) {
                                        logger.warn("no connection to asterisk: "+err);
                                }
	  		break;
	  		case actions.CW_ON:
	  			var cmd = "database put CW " + extFrom + " 1";
			  	var actionCWon = {
					Action: 'command',
					Command: cmd
				};
				try{
					am.send(actionCWon, function () {
						var msgstr = "[" + extFrom + "] CW ON";
						client.emit('message',new ResponseMessage(client.id, 'ack_cw_on', msgstr));
						logger.debug("'actionCWon' " + sys.inspect(actionCWon) + " has been sent to AST\nRESP 'ack_cw_on' has been sent to [" + extFrom + "] id '" + client.id + "'\n"+msgstr);
					});
				} catch(err) {
                                        logger.warn("no connection to asterisk: "+err);
                                }
	  		break;
	  		case actions.CW_OFF:
	  			var cmd = "database del CW " + extFrom;
			  	var actionCWoff = {
					Action: 'command',
					Command: cmd
				};
				try{
					am.send(actionCWoff, function () {
						var msgstr = "[" + extFrom + "] CW OFF";
						client.emit('message',new ResponseMessage(client.id, 'ack_cw_off', msgstr));
						logger.debug("'actionCWoff' " + sys.inspect(actionCWoff) + " has been sent to AST\nRESP 'ack_cw_off' has been sent to [" + extFrom + "] id '" + client.id + "'"+msgstr);
					});
				} catch(err) {
                                        logger.warn("no connection to asterisk: " + err);
                                }
	  		break;
			case actions.CFVM_ON:
				var cmd = "database put CF " + extFrom + " vmu" + message.vmext;
				var actCFVMOn = {
                                        Action: 'command',
                                        Command: cmd
                                };
                                try{
                                	am.send(actCFVMOn, function () {
                                        	var msgstr = "[" + extFrom + "] CFVM ON";
                                                var response = new ResponseMessage(client.id, 'ack_cfvm_on', msgstr);
						var vmext = "vmu"+message.vmext;
						response.vmext = vmext;
                                                client.emit('message',response);
                                                logger.debug("'actCFVMOn' " + sys.inspect(actCFVMOn) + " has been sent to AST\nRESP 'ack_cfvm_on' has been sent to [" + extFrom + "] id '" + client.id + "'"+msgstr);
						modop.updateExtCFVMStatusWithExt(extFrom, 'on', vmext);
                                                updateAllClientsForOpWithTypeExt("SIP/"+extFrom);
                                        });
                                } catch(err) {logger.warn("no connection to asterisk: " + err);}	
			break;
			case actions.CFUVM_ON:
				var cmd = "database put CFU " + extFrom + " vmu" + message.vmext;
                                var actCFUVMOn = {
                                        Action: 'command',
                                        Command: cmd
                                };
                                try{
                                        am.send(actCFUVMOn, function () {
                                                var msgstr = "[" + extFrom + "] CFUVM ON";
                                                var response = new ResponseMessage(client.id, 'ack_cfuvm_on', msgstr);
						response.vmext = 'vmu'+message.vmext;
                                                client.emit('message',response);
                                                logger.debug("'actCFUVMOn' " + sys.inspect(actCFUVMOn) + " has been sent to AST\nRESP 'ack_cfuvm_on' has been sent to [" + extFrom + "] id '" + client.id + "'"+msgstr);
                                        });
                                } catch(err) {logger.warn("no connection to asterisk: " + err);}
			break;
			case actions.CFBVM_ON:
				var cmd = "database put CFB " + extFrom + " vmb" + message.vmext;
                                var actCFBVMOn = {
                                        Action: 'command',
                                        Command: cmd
                                };
                                try{
                                        am.send(actCFBVMOn, function () {
                                                var msgstr = "[" + extFrom + "] CFBVM ON";
                                                var response = new ResponseMessage(client.id, 'ack_cfbvm_on', msgstr);
						response.vmext = 'vmb'+message.vmext;
                                                client.emit('message',response);
                                                logger.debug("'actCFBVMOn' " + sys.inspect(actCFBVMOn) + " has been sent to AST\nRESP 'ack_cfbvm_on' has been sent to [" + extFrom + "] id '" + client.id + "'"+msgstr);
                                        });
                                } catch(err) {logger.warn("no connection to asterisk: " + err);}
			break;
			case actions.CFVM_OFF:
				var cmd = "database del CF " + extFrom;
                                var actCFVMOff = {
                                        Action: 'command',
                                        Command: cmd
                                };
                                try{
                                        am.send(actCFVMOff, function () {
                                                var msgstr = "[" + extFrom + "] CFVM OFF";
                                                client.emit('message',new ResponseMessage(client.id, 'ack_cfvm_off', msgstr));
                                                logger.debug("'actCFVMOff' " + sys.inspect(actCFVMOff) + " has been sent to AST\nRESP 'ack_cfvm_off' has been sent to [" + extFrom + "] id '" + client.id + "'\n"+msgstr);
						modop.updateExtCFVMStatusWithExt(extFrom, 'off');
                                                updateAllClientsForOpWithTypeExt("SIP/"+extFrom);
                                        });
                                } catch(err) {logger.warn("no connection to asterisk: " +err);}
			break;
			case actions.CFUVM_OFF:
				var cmd = "database del CFU " + extFrom;
                                var actCFUVMOff = {
                                        Action: 'command',
                                        Command: cmd
                                };
                                try{
                                        am.send(actCFUVMOff, function () {
                                                var msgstr = "[" + extFrom + "] CFUVM OFF";
                                                client.emit('message',new ResponseMessage(client.id, 'ack_cfuvm_off', msgstr));
                                                logger.debug("'actCFUVMOff' " + sys.inspect(actCFUVMOff) + " has been sent to AST\nRESP 'ack_cfuvm_off' has been sent to [" + extFrom + "] id '" + client.id + "'\n"+msgstr);
                                        });
                                } catch(err) {logger.warn("no connection to asterisk: " +err);}
			break;
			case actions.CFBVM_OFF:
				var cmd = "database del CFB " + extFrom;
                                var actCFBVMOff = {
                                        Action: 'command',
                                        Command: cmd
                                };
                                try{
                                        am.send(actCFBVMOff, function () {
                                                var msgstr = "[" + extFrom + "] CFBVM OFF";
                                                client.emit('message',new ResponseMessage(client.id, 'ack_cfbvm_off', msgstr));
                                                logger.debug("'actCFBVMOff' " + sys.inspect(actCFBVMOff) + " has been sent to AST\nRESP 'ack_cfbvm_off' has been sent to [" + extFrom + "] id '" + client.id + "'\n"+msgstr);
                                        });
                                } catch(err) {logger.warn("no connection to asterisk: " +err);}
			break;



	  		case actions.CF_ON:
	  			var extTo = message.extTo;
	  			var cmd = "database put CF " + extFrom + " " + extTo;
			  	var actionCFon = {
					Action: 'command',
					Command: cmd
				};
				try{
					am.send(actionCFon, function () {
						var msgstr = "[" + extFrom + "] CF ON to [" + extTo + "]"
						var response = new ResponseMessage(client.id, 'ack_cf_on', msgstr)
						response.extTo = extTo
						client.emit('message',response)
						logger.debug("'actionCFon' " + sys.inspect(actionCFon) + " has been sent to AST\nRESP 'ack_cf_on' has been sent to [" + extFrom + "] id '" + client.id + "'"+msgstr);
	                                        modop.updateExtCFStatusWithExt(extFrom, 'on', extTo);
	                                        updateAllClientsForOpWithTypeExt("SIP/"+extFrom);
					});
				} catch(err) {logger.warn("no connection to asterisk: " + err);}
	  		break;
			case actions.CFU_ON:
                                var extTo = message.extTo;
                                var cmd = "database put CFU " + extFrom + " " + extTo;
                                var actCFUOn = {
                                        Action: 'command',
                                        Command: cmd
                                };
				try{
	                                am.send(actCFUOn, function () {
	                                        var msgstr = "[" + extFrom + "] CFU ON to [" + extTo + "]"
	                                        var response = new ResponseMessage(client.id, 'ack_cfu_on', msgstr)
	                                        response.extTo = extTo
	                                        client.emit('message',response)
	                                        logger.debug("'actCFUOn' " + sys.inspect(actCFUOn) + " has been sent to AST\nRESP 'ack_cfu_on' has been sent to [" + extFrom + "] id '" + client.id + "'"+msgstr);
        	                        });
				} catch(err) {logger.warn("no connection to asterisk: "+err);}
                        break;
			case actions.CFB_ON:
                                var extTo = message.extTo;
                                var cmd = "database put CFB " + extFrom + " " + extTo;
                                var actCFBOn = {
                                        Action: 'command',
                                        Command: cmd
                                };
				try{
	                                am.send(actCFBOn, function () {
	                                        var msgstr = "[" + extFrom + "] CFB ON to [" + extTo + "]"
	                                        var response = new ResponseMessage(client.id, 'ack_cfb_on', msgstr)
	                                        response.extTo = extTo
	                                        client.emit('message',response)
	                                        logger.debug("'actCFBOn' " + sys.inspect(actCFBOn) + " has been sent to AST\nRESP 'ack_cfb_on' has been sent to [" + extFrom + "] id '" + client.id + "'\n"+msgstr);
        	                        });
				} catch(err) {logger.warn("no connection to asterisk: "+err);}
                        break;
	  		case actions.CF_OFF:
	  			var cmd = "database del CF " + extFrom;
			  	var actionCFoff = {
					Action: 'command',
					Command: cmd
				};
				try{
					am.send(actionCFoff, function () {
						var msgstr = "[" + extFrom + "] CF OFF";
						client.emit('message',new ResponseMessage(client.id, 'ack_cf_off', msgstr));
						logger.debug("'actionCFoff' " + sys.inspect(actionCFoff) + " has been sent to AST\nRESP 'ack_cf_off' has been sent to [" + extFrom + "] id '" + client.id + "'\n"+msgstr);
	                                        modop.updateExtCFStatusWithExt(extFrom, 'off');
	                                        updateAllClientsForOpWithTypeExt("SIP/"+extFrom);
					});
				} catch(err) {logger.warn("no connection to asterisk: " +err);}
	  		break;
			case actions.CFU_OFF:
                                var cmd = "database del CFU " + extFrom;
                                var actCFUOff = {
                                        Action: 'command',
                                        Command: cmd
                                };
				try{
	                                am.send(actCFUOff, function () {
	                                        var msgstr = "[" + extFrom + "] CFU OFF";
	                                        client.emit('message',new ResponseMessage(client.id, 'ack_cfu_off', msgstr));
	                                        logger.debug("'actCFUOff' " + sys.inspect(actCFUOff) + " has been sent to AST\nRESP 'ack_cfu_off' has been sent to [" + extFrom + "] id '" + client.id + "'\n"+msgstr);
        	                        });
				} catch(err) {logger.warn("no connection to asterisk: " +err);}
                        break;
			case actions.CFB_OFF:
                                var cmd = "database del CFB " + extFrom;
                                var actCFBOff = {
                                        Action: 'command',
                                        Command: cmd
                                };
				try{
	                                am.send(actCFBOff, function () {
	                                        logger.debug("'actCFBOff' " + sys.inspect(actCFBOff) + " has been sent to AST");
	                                        var msgstr = "[" + extFrom + "] CFB OFF";
	                                        client.emit('message',new ResponseMessage(client.id, 'ack_cfb_off', msgstr));
	                                        logger.debug("RESP 'ack_cfb_off' has been sent to [" + extFrom + "] id '" + client.id + "'\n"+msgstr);
	                                });
				} catch(err) {logger.warn("no connection to asterisk: " +err);}
                        break;
			case actions.GET_DAY_HISTORY:
				var res = profiler.checkActionHistoryCallPermit(extFrom);
                                if(res){ // ok, the user has the permit
					logger.debug("check 'dayHistory' permission for [" + extFrom + "] OK: get day history ...");
					// format date for query sql
					var dateFormat = formatDate(message.date);					
                                        dataCollector.getDayHistoryCall(extFrom, dateFormat, function(callResults){ // get day history call
						dataCollector.getDayHistorySms(extFrom, dateFormat, function(smsResults){ // get day history sms
							dataCollector.getDayHistoryCallNotes(extFrom, dateFormat, function(callNotesResults){
	                                                	var mess = new ResponseMessage(client.id, "day_history", "received day history");
		                                                mess.callResults = createHistoryCallResponse(callResults);
								mess.smsResults = smsResults;
								mess.callNotesResults = callNotesResults;
		                                                client.emit('message',mess);
		                                                logger.debug("RESP 'day_history' (call [" + callResults.length + "] - sms [" + smsResults.length +"] entries) has been sent to [" + extFrom + "] id '" + client.id + "'");
							});
						});
                                        });
                                } else{ // permit are deny
					logger.info("check 'dayHistory' permission for [" + extFrom + "] FAILED !");
                                        client.emit('message',new ResponseMessage(client.id, "error_day_history", ""));
                                        logger.debug("RESP 'error_day_history' has been sent to [" + extFrom + "] id '" + client.id + "'");
                                }
                        break;
			case actions.GET_CURRENT_WEEK_HISTORY:
                                // check if the user has the permission to get history of calling
				var res = profiler.checkActionHistoryCallPermit(extFrom);
                                if(res){
					logger.debug("check 'currentWeekHistory' permission for [" + extFrom + "] OK: get current week history ...");
                                        // execute query to search contact in phonebook
                                        dataCollector.getCurrentWeekHistoryCall(extFrom, function(callResults){
						dataCollector.getCurrentWeekHistorySms(extFrom, function(smsResults){
							dataCollector.getCurrentWeekHistoryCallNotes(extFrom, function(callNotesResults){
	                                                	var mess = new ResponseMessage(client.id, "current_week_history", "received current week history");
								mess.callResults = createHistoryCallResponse(callResults);
								mess.smsResults = smsResults;
								mess.callNotesResults = callNotesResults;
		                                                client.emit('message',mess);
		                                                logger.debug("RESP 'current_week_history' (call [" + callResults.length + "] - sms ["+smsResults.length+"] entries) has been sent to [" + extFrom + "] id '" + client.id + "'");
							});
						});
                                        });
                                } else{
					logger.info("check 'currentWeekHistory' permission for [" + extFrom + "] FAILED !");
                                        client.emit('message',new ResponseMessage(client.id, "error_current_week_history", ""));
                                        logger.debug("RESP 'error_current_week_history' has been sent to [" + extFrom + "] id '" + client.id + "'");
                                }
                        break;
			case actions.GET_CURRENT_MONTH_HISTORY:
                                // check if the user has the permission to get history of calling
				var res = profiler.checkActionHistoryCallPermit(extFrom);
                                if(res){
					logger.info("check 'currentMonthHistory' permission for [" + extFrom + "] OK: get current month history...");
                                        // execute query to search contact in phonebook
                                        dataCollector.getCurrentMonthHistoryCall(extFrom, function(callResults){
						dataCollector.getCurrentMonthHistorySms(extFrom, function(smsResults){
							dataCollector.getCurrentMonthHistoryCallNotes(extFrom, function(callNotesResults){
		                                                var mess = new ResponseMessage(client.id, "current_month_history", "received current month history");
								mess.callResults = createHistoryCallResponse(callResults);
								mess.smsResults = smsResults;
								mess.callNotesResults = callNotesResults;
		                                                client.emit('message',mess);
		                                                logger.debug("RESP 'current_month_history' (call [" + callResults.length + "] - sms ["+smsResults.length+"] entries) has been sent to [" + extFrom + "] id '" + client.id + "'");
							});
						});
                                        });
                                } else{
					logger.info("check 'currentMonthHistory' permission for [" + extFrom + "] FAILED !");
                                        client.emit('message',new ResponseMessage(client.id, "error_current_month_history", ""));
                                        logger.debug("RESP 'error_current_month_history' has been sent to [" + extFrom + "] id '" + client.id + "'");
                                }
                        break;
			case actions.CHECK_CALL_AUDIO_FILE:
				// check if there are some audio file with particular uniqueid
				var uniqueid = message.uniqueid;
				var audioFiles = [];
				fs.readdir(AST_CALL_AUDIO_DIR, function(err, files){					
					if(err){
						logger.error('ERROR reading \'' + AST_CALL_AUDIO_DIR + '\': ' + sys.inspect(err));
						return;
					}
					for(i=0; i<files.length; i++){
						if( (files[i].indexOf(uniqueid))!=-1 ){
							audioFiles.push(files[i]);
						}
					}	
					var mess = new ResponseMessage(client.id, "audio_file_call_list", "received list of audio file of call");
	                                mess.results = audioFiles;
	                                client.emit('message',mess);
	                                logger.debug("RESP 'audio_file_call_list' (" + audioFiles.length + " files) has been sent to [" + extFrom + "] id '" + client.id + "'");
				});	
                        break;
			case actions.GET_PEER_LIST_COMPLETE_OP:
				/* Set the global variables 'extToReturnExtStatusForOp' and 'clientToReturnExtStatusForOp' because 
				 * 'extStatusForOp' is returned to the client when the event 'ParkedCallsComplete' is emitted */
				extToReturnExtStatusForOp = extFrom;
				clientToReturnExtStatusForOp = client;
				/* send 'ParkedCalls' action to asterisk to update timeout information of parked calls in 'extStatusForOp'.
				 * When 'ParkedCallsComplete' event is emitted, the server return 'extStatusForOp' to the client.
				 * create action for asterisk server */
                                var actParkedCalls = {Action: 'ParkedCalls'};
				try{
	                                am.send(actParkedCalls, function (resp) {
	                                        logger.debug("'actParkedCalls' " + sys.inspect(actParkedCalls) + " has been sent to AST to update timeout of the parked calls");
	                                });
				} catch(err) { logger.warn("no connection to asterisk: " + err);}
                        break;
			case actions.PARKCH:
				var ch_to_park = message.ch_to_park;
				var ch_ringing_to = message.ch_ringing_to;
				var act_parkch={
					Action: "Park",
					Channel: ch_to_park,
					Channel2: ch_ringing_to
				};
				try{
					am.send(act_parkch, function(resp){
						logger.debug("'act_parkch' " + sys.inspect(act_parkch) + " has been sent to asterisk");
						var msg = new ResponseMessage(client.id, "ack_parkch", "");
						client.emit('message',msg);
						logger.debug("RESP 'act_parkch' has been sent to [" + extFrom + "] id '" + client.id + "'");
					});
				} catch(err) {logger.warn("no connection to asterisk: " +err);}
			break;
			case actions.PARK:
				var callToPark = message.callToPark; // ext to be parked
				var callFrom = message.callFrom;     // ext from which the call is started
				var callTo = message.callTo;         // ext destination of the call
				var correspondingExt = '';
				if(callFrom===callToPark){
					correspondingExt = callTo;
				} else {
					correspondingExt = callFrom;
				}
				var chToPark = ''; // channel to be parked
				var correspondingCh = ''; // corresponding channel
				var uniqToPark = '';
				for(uniqueid in chStat){
					if(chStat[uniqueid].calleridnum===callToPark){
						chToPark = chStat[uniqueid].channel;
						uniqToPark = uniqueid;
					}
					if(chStat[uniqueid].calleridnum!==undefined && chStat[uniqueid].calleridnum.indexOf(correspondingExt)!==-1){
						correspondingCh=chStat[uniqueid].channel;
					}
				}
                                var actionPark = {
                                        Action: 'Park',
					Channel: chToPark,
					Channel2: correspondingCh
                                };
				try{
	                                am.send(actionPark, function (resp) {
						logger.debug("'actionPark' " + sys.inspect(actionPark) + " has been sent to AST");
		                                var msgstr = "received acknowledgment for parking the call";
		                                var mess = new ResponseMessage(client.id, "ack_park", msgstr);
		                                client.emit('message',mess);
		                                logger.debug("RESP 'ack_park' has been sent to [" + extFrom + "] id '" + client.id + "'");
	                                });
				} catch(err) {logger.warn("no connection to asterisk: "+err);}
			break;
			case actions.SPY_LISTEN:
				var extToSpy = message.extToSpy
				var callDialExtToSpy = message.callDialExtToSpy
                                var channelToSpy = ''
				for(var key in chStat){
					var tempChannel = chStat[key].channel
					if(modop.isChannelIntern(tempChannel)){
						var tempExt = modop.getExtInternFromChannel(tempChannel)
						if(extToSpy==tempExt && chStat[key].dialExt!=undefined && chStat[key].dialExt==callDialExtToSpy)
							channelToSpy = tempChannel
					}
				}
				// create action to spy channel
				var actionSpyListen = {
					Action: 'Originate',
					Channel: 'SIP/' + extFrom,
					Application: 'ChanSpy',
					Data: channelToSpy,
					Callerid: SPY_PREFIX + extToSpy
				};
				try{
					am.send(actionSpyListen, function(){
						logger.debug("'actionSpyListen' " + sys.inspect(actionSpyListen) + " has been sent to AST");
					});
				} catch(err) {logger.warn("no connection to asterisk: "+err);}
			break;
			case actions.PARKING_PICKUP:
				var extFrom = message.extFrom;
				var callToPickup = message.callToPickup;
				var extHasParked = message.extHasParked;
				var uniqueid = message.uniqueid;
				var ch='';
				ch = chStat[uniqueid].channel;
                                var actionPickup = {
                                       Action: 'Redirect',
                                       Channel: ch,
                                       Context: 'from-internal',
                                       Exten: extFrom,
                                       Priority: 1
                                };
				try{
	                                am.send(actionPickup, function(){
	                                        logger.debug("'actionPickup' " + sys.inspect(actionPickup) + " has been sent to AST");
	                                });
				} catch(err) {logger.warn("no connection to asterisk: " +err);}
			break;
			case actions.PICKUP:
				logger.debug("key of chStat = " + Object.keys(chStat).length)
                                var callerExt = message.callerExt
				var callTo = message.callTo
                        	var channel = ''
				for(key in chStat){
					var tempCh = chStat[key].channel
					if(modop.isChannelIntern(tempCh)){
						var tempExt = modop.getExtInternFromChannel(tempCh)
						if(tempExt==callerExt && chStat[key].dialExt==callTo){
							channel = tempCh
							break
						}
					} else if(modop.isChannelTrunk(tempCh) && chStat[key].dialExtUniqueid!=undefined){
						var dialExtUniqueid = chStat[key].dialExtUniqueid
						var tempExt = modop.getExtInternFromChannel(chStat[dialExtUniqueid].channel)
						if(chStat[key].calleridnum==callerExt && tempExt==callTo){
							channel = tempCh
							break
						}
					}
				}
                                var actionPickup = {
                                       Action: 'Redirect',
                                       Channel: channel,
                                       Context: 'from-internal',
                                       Exten: extFrom,
                                       Priority: 1
				};
				try{
	                                am.send(actionPickup, function(){
						logger.debug("'actionPickup' " + sys.inspect(actionPickup) + " has been sent to AST");
	                                });
				} catch(err) {logger.warn("no connection to asterisk: "+err);}
                        break;
			case actions.SPY_LISTEN_SPEAK:
				var extToSpy = message.extToSpy
                                var callDialExtToSpy = message.callDialExtToSpy
                                var channelToSpy = ''
                                for(var key in chStat){
                                        var tempChannel = chStat[key].channel
                                        if(modop.isChannelIntern(tempChannel)){
                                                var tempExt = modop.getExtInternFromChannel(tempChannel)
                                                if(extToSpy==tempExt && chStat[key].dialExt!=undefined && chStat[key].dialExt==callDialExtToSpy)
                                                        channelToSpy = tempChannel
                                        }
                                }
                                // create action to spy channel
                                var actionSpyListenSpeak = {
                                        Action: 'Originate',
                                        Channel: 'SIP/' + extFrom,
                                        Application: 'ChanSpy',
                                        Data: channelToSpy + ',w',
                                        Callerid: SPY_PREFIX + extToSpy
                                };
				try{
	                                am.send(actionSpyListenSpeak, function(){
						logger.debug("'actionSpyListenSpeak' " + sys.inspect(actionSpyListenSpeak) + " has been sent to AST");
	                                });
				} catch(err) {logger.warn("no connection to asterisk: "+err);}
                        break;
			case actions.REDIRECT_VOICEMAIL:
                                var extTo = message.extTo;
				var callFromExt = message.callFromExt;
				var ch = message.destCh;
				var actRedirVoicemail = { 
					Action: 'Redirect',
					Channel: ch,
					Context: 'ext-local',
					Exten: 'vmu' + extTo,
					Priority: 1
				}
				try{
	                                am.send(actRedirVoicemail, function(){
						logger.debug("'actRedirVoicemail' " + sys.inspect(actRedirVoicemail) + " has been sent to AST");
	                                });
				} catch(err) {logger.warn("no connection to asterisk: "+err);}
                        break;
			case actions.REDIRECT_VOICEMAIL_FROM_OP:
				var callFrom = message.callFrom
				var callTo = message.callTo
				var redirectToExt = message.redirectToExt
				var ch
				for(key in chStat){
					var tempChannel = chStat[key].channel
					if(modop.isChannelIntern(tempChannel)){
						var tempExt = modop.getExtInternFromChannel(tempChannel)
						if(tempExt==callFrom && chStat[key].dialExt==callTo){
							ch = tempChannel
							break
						}
					} else if(modop.isChannelTrunk(tempChannel)){
						var dialExtUniqueid = chStat[key].dialExtUniqueid
						var tempExt = modop.getExtInternFromChannel(chStat[dialExtUniqueid].channel)
						if(chStat[key].calleridnum==callFrom && tempExt==callTo){
							ch = tempChannel
							break
						}
					}
					else if(chStat[key].channel.indexOf('callFrom')!=-1 && chStat[key].dialExt==callTo){
						ch = chStat[key].channel
						break
					}
				}
				// create action to spy channel
                                var actionRedirectVoicemailToExt = {
                                        Action: 'Redirect',
                                        Channel: ch,
                                        Context: 'ext-local',
                                        Exten: 'vmu' + redirectToExt,
                                        Priority: 1
                                }
				try{
	                                am.send(actionRedirectVoicemailToExt, function(){
	                                        logger.debug("'actionRedirectVoicemailToExt' " + sys.inspect(actionRedirectVoicemailToExt) + " has been sent to AST");
	                                });
				} catch(err) {logger.warn("no connection to asterisk: "+err);}
                        break;
			case actions.SEND_SMS:
				if(profiler.checkActionSmsPermit(extFrom)){
					const SMSHOSTING_URL = 'smshosting';
					var destNum = message.destNum;
					var text = message.text;
					var prefix = sms_conf['SMS'].prefix;
					if(prefix!=="" && destNum.length<=10 && destNum.substring(0,1)==='3'){
						destNum = prefix + destNum;
					}
					if(sms_conf["SMS"].type==="web"){ // WEB
						var meth = sms_conf['SMS'].method.toUpperCase();
						if(meth!=='GET' && meth!=='POST'){
							logger.error('wrong method "'+meth+'" to send sms: check configuration');
							return;
						}
						if(meth==='GET'){
							var user = sms_conf['SMS'].user;
							var pwd = sms_conf['SMS'].password;
							var userEscape = _urlEscape(user);
							var pwdEscape = _urlEscape(pwd);
							var destNumEscape = _urlEscape(destNum);
							var textEscape = _urlEscape(text);
							var httpurl = sms_conf['SMS'].url.replace("$USER",userEscape).replace("$PASSWORD",pwdEscape).replace("$NUMBER",destNumEscape).replace("$TEXT",textEscape);
							var parsed_url = url.parse(httpurl, true);
							var porturl = 80;
							if(parsed_url.port!==undefined){
								porturl = parsed_url.port;
							}
							var options = {
								host: parsed_url.hostname,
								port: porturl,
								path: parsed_url.pathname+parsed_url.search,
								method: meth
							};	
							logger.debug("send GET sms with options = " + sys.inspect(options));
							var request = http.request(options, function(res){ // http request
								if(res.statusCode===200){ // HTTP answer is ok, but check also respCode
									res.setEncoding('utf8');
									var respCode = '';
									res.on("data", function(chunk){ // get response code
										var temp = chunk.split("<CODICE>");
										for(var i=0, el; el=temp[i]; i++){
											if(el.indexOf("</CODICE>")!==-1){
												respCode = el.split("</CODICE>")[0];
											}
										}
										if(respCode==="HTTP_00" || parsed_url.hostname.indexOf(SMSHOSTING_URL)===-1){ // all ok, the sms was sent
											logger.debug("sms was sent: " + extFrom + " -> " + destNum);
											// add entry in DB
											dataCollector.registerSmsSuccess(extFrom, destNum, text, function(res){
				                                                        	// send ack to client
					                                                        var mess = new ResponseMessage(client.id, "ack_send_web_sms", '');
					                                                        client.emit('message',mess);
												logger.debug("add entry success into sms database");
				                                                        	logger.debug("RESP 'ack_send_web_sms' has been sent to [" + extFrom + "] id '" + client.id + "'");
											});
										} else { // there was an error
											logger.error("error in sms sending from " + extFrom + " -> " + destNum + ": check config parameters. respCode = " + respCode);
											// add entry in DB
											dataCollector.registerSmsFailed(extFrom, destNum, text, function(res){
												// send error to client
			                                        	                	var mess = new ResponseMessage(client.id, "error_send_web_sms", '');
												mess.respCode = respCode;
				        	                                                client.emit('message',mess);
												logger.debug("add entry of fail into sms database");
				                	                                        logger.debug("RESP 'error_send_web_sms' has been sent to [" + extFrom + "] id '" + client.id + "'");
											});
										}
									});
								} else { // error in HTTP answer
									logger.error("error in sms sending from " + extFrom + " -> " + destNum + ": check config parameters. statusCode = " + res.statusCode);
									var statusCode = res.statusCode;
									// add entry in DB
			                                                dataCollector.registerSmsFailed(extFrom, destNum, text, function(res){
				                                        	// send error to client
		        			                             	var mess = new ResponseMessage(client.id, "error_send_web_sms", '');
		                        	                                mess.statusCode = statusCode;
		                                	                        client.emit('message',mess);
		                                                        	logger.debug("add entry of fail into sms database");
			                                                        logger.debug("RESP 'error_send_web_sms' has been sent to [" + extFrom + "] id '" + client.id + "'");
			                                                });	
								}
							});
							request.on("error", function(e){ // there was an error
								logger.error("error in sms sending from " + extFrom + " -> " + destNum + ": check config parameters. Error: " + e.message);
								// add entry in DB
								dataCollector.registerSmsFailed(extFrom, destNum, text, function(res){
									// send error to client
	                	                                       	var mess = new ResponseMessage(client.id, "error_send_web_sms", '');
	                        	                        	client.emit('message',mess);
									logger.debug("add entry of fail into sms database");
		                        			        logger.debug("RESP 'error_send_web_sms' has been sent to [" + extFrom + "] id '" + client.id + "'");
								});
							});
							request.end(); // send request
						} else if(meth==='POST'){
							var user = sms_conf['SMS'].user;
	        	                                var pwd = sms_conf['SMS'].password;
							var userEscape = _urlEscape(user);
							var pwdEscape = _urlEscape(pwd);
							var destNumEscape = _urlEscape(destNum);
							var textEscape = _urlEscape(text);
	                	                        var httpurl = sms_conf['SMS'].url.replace("$USER",userEscape).replace("$PASSWORD",pwdEscape).replace("$NUMBER",destNumEscape).replace("$TEXT",textEscape);
                                	        	var parsed_url = url.parse(httpurl, true);
	                                	        var porturl = 80;
	                                        	if(parsed_url.port!==undefined){
		                                                porturl = parsed_url.port;
		                                        }
							post_data = querystring.stringify(parsed_url.query);
							var options = {
		                                                host: parsed_url.hostname,
		                                                port: porturl,
	        	                                        path: parsed_url.pathname,
	                	                                method: meth,
								headers: {  
									'Content-Type': 'application/x-www-form-urlencoded',  
								        'Content-Length': post_data.length  
								} 
		                                        };
							logger.debug("send sms with options = " + sys.inspect(options) + " and post_data = " + post_data);
							var request = http.request(options, function(res){ // http request
								res.setEncoding('utf8');
								if(res.statusCode===200){
									var respCode = '';
									res.on('data', function (chunk) {
										var temp = chunk.split("<CODICE>");
										// code of the response
										for(var i=0, el; el=temp[i]; i++){
											if(el.indexOf("</CODICE>")!==-1){
												respCode = el.split("</CODICE>")[0];
											}
										}
										if(respCode==="HTTP_00" || parsed_url.hostname.indexOf(SMSHOSTING_URL)===-1){ // all ok, the sms was sent
											logger.debug("sms was sent: " + extFrom + " -> " + destNum);
		                                	                                // add entry in DB
		                                        	                        dataCollector.registerSmsSuccess(extFrom, destNum, text, function(res){
		                                                	                	// send ack to client
		                                                        	                var mess = new ResponseMessage(client.id, "ack_send_web_sms", '');
		                                                                	        client.emit('message',mess);
			                                                                        logger.debug("add entry success into sms database");
			                                                                        logger.debug("RESP 'ack_send_web_sms' has been sent to [" + extFrom + "] id '" + client.id + "'");
			                                                                });
										} else { // there was an error
											// add entry in DB
											dataCollector.registerSmsFailed(extFrom, destNum, text, function(res){
												// send error to client
												var mess = new ResponseMessage(client.id, "error_send_web_sms", '');
												mess.respCode = respCode;
												client.emit('message',mess);
												logger.debug("add entry of fail into sms database");
											});
										}
									});
								} else { // error in HTTP answer
									logger.error("error in sms sending from " + extFrom + " -> " + destNum + ": check config parameters. statusCode = " + res.statusCode);
	                                	                        var statusCode = res.statusCode;
	                                        	                // add entry in DB
	                                                	        dataCollector.registerSmsFailed(extFrom, destNum, text, function(res){
	                                                        	        // send error to client
	                                                                	var mess = new ResponseMessage(client.id, "error_send_web_sms", '');
		                                                                mess.statusCode = statusCode;
        		                                                        client.emit('message',mess);
                		                                                logger.debug("add entry of fail into sms database");
                        		                                        logger.debug("RESP 'error_send_web_sms' has been sent to [" + extFrom + "] id '" + client.id + "'");
                                		                        });
								}
							});
							request.write(post_data);
							request.end();
						}
						logger.debug("HTTP [" + meth + "] request for sending SMS from " + extFrom + " -> " + destNum + " was sent to: " + parsed_url.host);
					} else if(sms_conf["SMS"].type==="portech"){ // PORTECH
						var pathori = SMS_DIR+'/'+extFrom+'-'+destNum;
						var smsFilepath = SMS_DIR+'/'+extFrom+'-'+destNum;
						var res = true;
						var index = 1;
						while(res){ // check if the file already exist: if exist it modify file name
							try{
								fs.statSync(smsFilepath);
								smsFilepath = pathori+'-'+index;
								index++;
							} catch(e){
								res=false;
							}
						}
						fs.writeFile(smsFilepath, text, function(err){
							if(err){
								logger.error(err + ': there was a problem in creation of sms file "' + smsFilepath + '"');
								// send error to client
		                                        	var mess = new ResponseMessage(client.id, "error_send_sms", '');
		                                        	client.emit('message',mess);
		                                        	logger.debug("RESP 'error_send_sms' has been sent to [" + extFrom + "] id '" + client.id + "'");
							} else{
								logger.debug('created sms file "' + smsFilepath + '"');
								// send ack to client
		                                        	var mess = new ResponseMessage(client.id, "ack_send_sms", '');
		                                        	client.emit('message',mess);
	        	                                	logger.debug("RESP 'ack_send_sms' has been sent to [" + extFrom + "] id '" + client.id + "'");
							}
						});
					} else {
						logger.error("sms type in server configuration is: " + sms_conf["SMS"].type);
					}
				} else { // the user hasn't the permission to send sms
					logger.warn("[" + extFrom + "] doesn't have permission to send SMS!");
				}
			break;
	  		default:
	  			logger.warn("ATTENTION: received unknown ACTION '" + action + "': not supported");
	  		break;
	  	}
  	});

  	client.on('disconnect', function(){
  		logger.info("EVENT 'Disconnected': WebSocket client '" + client.id + "' disconnected with IP = " + client.handshake.address.address);
  		removeClient(client.id);
  		if(!testAlreadyLoggedSessionId(client.id))
  			logger.debug("removed client id '" + client.id + "' from clients");
	  	logger.debug(Object.keys(clients).length + ' logged in clients');
		printLoggedClients();
  	});
});

/*
 * end of section relative to WebSocket
 ************************************************************************************************/







/************************************************************************************************
 * Section relative to functions
 */
function _urlEscape(url){
	url = escape(url);
	return url.replace(/[*]/g, "%2A").replace(/[@]/g, "%40").replace(/[-]/g, "%2D").replace(/[_]/g, "%5F").replace(/[+]/g, "%2B").replace(/[.]/g, "%2E").replace(/[/]/g, "%2F");
}
// Update chat assocation in 'chatAssociation' and in DB and then return 'chatAssociation' to all clients
function storeChatAssociation(extFrom, bareJid){
	// if the 'extFrom=bareJid' is already present in chatAssociation, then it don't do anything
	if(chatAssociation[extFrom]!==undefined && chatAssociation[extFrom]===bareJid){
		logger.debug("chat association '"+extFrom+"="+bareJid+"' is already present: don't do anything");
	} else { // else delete all entry from DB that contains 'extFrom' or 'bareJid' and then insert new entry extFrom=bareJid and update chatAssociation in the same way
		//  update chatAssociation (delete and insert)
		for(var key in chatAssociation){
			if(key===extFrom || chatAssociation[key]===bareJid){
				delete chatAssociation[key];
			}
		}
		chatAssociation[extFrom] = bareJid;
		// update DB
		dataCollector.insertAndUpdateChatAssociation(extFrom,bareJid,function(){
			logger.debug("insert and update chat association '"+extFrom+"="+bareJid+"' in DB");
		});
	}
	updateAllClientsForChatAssociation();
	logger.debug("chatAssociation = " + sys.inspect(chatAssociation));
}
// write a file with a content
function writeChatAssociationFile(file, content){
	fs.writeFile(file, content, function(err){
        	if(err){
                	logger.error(err + ": error in write file " + file);
                }
        });	
}

function updateAllClientsWithQueueStatusForOp(){
	var queueStatus = modop.getQueueStatus();
	for(key in clients){
		var c = clients[key];
		var response = new ResponseMessage(c.id, "update_queue_status", '');
		response.queueStatus = queueStatus;
		if(profiler.checkPrivacyPermit(c.extension)){
                        response.priv = '1';
                } else {
                        response.priv = '0';
                }
		c.emit('message',response);
		logger.debug("RESP 'update_queue_status' has been sent to client [" + key + "] id '" + c.id + "'");
	}
}

/* This function update all clients with the new state of the extension, givin typeext. 
 * This sent is used by the clients to update operator panel.
 * Example of 'typeext' is: SIP/500 */ 
function updateAllClientsForOpWithTypeExt(typeext){
	// get new state of the extension typeext
	logger.debug('updateAllClientsForOpWithTypeExt('+typeext+')');
	var newState = modop.getExtStatusWithTypeExt(typeext);	
	// send update to all clients with the new state of the typeext for op (operator panel)
	logger.debug('update all clients (with typeext)...');
        for(key in clients){
                var c = clients[key];
                var msg = "state of " + newState.Label + " has changed: update ext new state";
                var response = new ResponseMessage(c.id, "update_ext_new_state_op", msg);
                response.extNewState = newState;
		response.typeExt = typeext;
		if(profiler.checkPrivacyPermit(c.extension)){
	                response.priv = '1';
	        } else {
			response.priv = '0';
		}
                c.emit('message',response);
                logger.debug("RESP 'update_ext_new_state_op' has been sent to client [" + key + "] id '" + c.id + "'");
        }
}
// Update all clients with modified chat association between extensions and its chat identifier jid
function updateAllClientsForChatAssociation(){
	for(key in clients){
                var c = clients[key];
                var response = new ResponseMessage(c.id, "update_chat_assoc", "");
                response.chatAssoc = chatAssociation;
                c.emit('message',response);
                logger.debug("RESP 'update_chat_assoc' has been sent to client [" + key + "] id '" + c.id + "'");
        }
}

/* This function update all clients with the new state of 'ext'. 
 * So the clients can update their operator panel.
 * 'ext' must be in the form: '500' */
function updateAllClientsForOpWithExt(ext){
        // get new state of the extension ext
        logger.debug('FUNCTION \'updateAllClientsForOpWithExt(ext)\': \'modop.getExtStatusWithExt(ext)\' with ext = \'' + ext + '\'');
        var newState = modop.getExtStatusWithExt(ext);
        logger.debug('obtained newState: ' + sys.inspect(newState));
        // send update to all clients with the new state
        logger.debug('update all clients (with ext)...');
        for(key in clients){
                var c = clients[key];
                var msg = "state of " + newState.Label + " has changed: update ext new state";
                var response = new ResponseMessage(c.id, "update_ext_new_state_op", msg);
                response.extNewState = newState;
		if(profiler.checkPrivacyPermit(c.extension)){
			response.priv = '1';	
		} else {
			response.priv = '0';
		}
                c.emit('message',response);
                logger.debug("RESP 'update_ext_new_state_op' has been sent to [" + key + "] id '" + c.id + "'");
        }
}

/* Tells all clients that extFrom has started a call out from his CTI. So all clients can update
 * their OP with ringing icon. This is because asterisk.js don't generate 'newState' ringing event until
 * the user has pickup his phone */
function sendAllClientAckCalloutFromCti(extFrom){
	logger.debug('FUNCTION \'sendAllClientAckCalloutFromCti(extFrom)\' for extFrom [' + extFrom + '] to update ringin ball on OP')
	for(key in clients){
                var c = clients[key]
                var msg = "[" + extFrom + "] has started a callout from CTI"
                var response = new ResponseMessage(c.id, "ack_callout_from_cti", msg)
		response.extFrom = extFrom
                c.emit('message',response);
                logger.debug("RESP 'ack_callout_from_cti' has been sent to [" + key + "] id '" + c.id + "'")
        }
}

/* This function create the response for the client with the history call
 * that the client has been requested.
 */
function createHistoryCallResponse(results){
	var res = [];

/* An example of result obtained by the database of history call
[ { calldate: Tue, 26 Apr 2011 11:38:12 GMT,
    clid: 'CTI500',
    src: '',
    dst: '501',
    dcontext: 'from-internal',
    channel: 'SIP/500-00000012',
    dstchannel: 'SIP/501-00000013',
    lastapp: 'Dial',
    lastdata: 'SIP/501,"",tr',
    duration: 35,
    billsec: 16,
    disposition: 'ANSWERED',
    amaflags: 3,
    accountcode: '501',
    uniqueid: '1303810692.18',
    userfield: '' },
    ...] */
	for(i=0; i<results.length; i++){		
		var currRes = results[i];
		var temp = {};
		temp.date = currRes.date;
		temp.time = currRes.time;
		temp.clid = currRes.clid;
		temp.src = currRes.src;
		temp.dst = currRes.dst;
		temp.duration = currRes.duration;
		temp.billsec = currRes.billsec;
		temp.disposition = currRes.disposition;
		temp.uniqueid = currRes.uniqueid;
		if(audioFileList[currRes.uniqueid]!==undefined){
			temp.recording = true;
		} else {
			temp.recording = false;
		}
		res.push(temp);
	}
	return res;
}

// Format date from gg/mm/yyyy to yyyy-mm-dd
function formatDate(date){
	var ar = date.split('/');	
	var result = ar[2] + "-";
	result += ar[1] + "-";
	result += ar[0];
	return result;
}

// Remove client with specified id
removeClient = function(id){
	for(client in clients){
		if( (clients[client].id)==id )
			delete clients[client];
	}
}

// Check if the user exten already present in memory. 
testAlreadyLoggedExten = function(exten){
	if(clients[exten]!=undefined) return true;
	return false;
}


// Check if the user id already present in memory.
testAlreadyLoggedSessionId = function(id){
	for(client in clients){
		if(clients[client].id==id)
			return true;
	}
	return false;
}

getCCTemplate = function(type){
	var typeFilename = ''; // ex. decorator_cc_00_default.ejs
	for(key in cc_templates){
		typeFilename = key.split('.')[0].split('_')[3];
		if(typeFilename===type){
			return cc_templates[key]; // return ejs template
		}
	}
}

/* Create html code to return to the client after when he receive calling. This code is 
 * the customer card of the calling user */
createCustomerCardHTML = function(cc,type,from){ // ex. cc = { default: [ [Object] ] } or { calls: [ [Object] ] }
	if(type==='calls'){
		var arr = cc.calls;
		for(var i=0, call; call=arr[i]; i++){
			res = modop.getNameIntern('SIP/'+call.dst);
			if(res!==undefined){
				cc.calls[i].dst = res;
			}
		}
	}
	var typeFromFilename = '';
	var htmlResult = '';
	var obj = {};
	var localsObj = {};
	for(filenameEjs in cc_templates){
		typeFromFilename = filenameEjs.split('.')[0].split('_')[3];
		if(typeFromFilename===type){
			obj = {};
			localsObj = {};
			obj.results = cc[type];
			localsObj.locals = obj;
			htmlResult += ejs.render(cc_templates[filenameEjs],localsObj);
		}
	}
	return htmlResult;
}



/* Create the html code for viewing result of searching contacts in phonebook.
 * It read template html file and personalize it with the parameter results. */
function createResultSearchContactsPhonebook(results){
	var HTMLresult = '';
	var currentUser = '';
	var temp = '';
	var template = '';
	for(var i=0; i<results.length; i++){
		currentUser = results[i];
		currentUser.server_address = "http://" + hostname + ":" + port;
	}
	HTMLresult = ejs.render(cc_templates["decorator_vcard.ejs"],{ 
			locals: {
				results: results
			}
		}
	);
	return HTMLresult;
}

//
function printLoggedClients(){
	logger.debug("logged in clients:");
	for(key in clients)
		logger.debug("\t[" + key + "] - IP '" + clients[key].handshake.address.address + "' - id '" + clients[key].id + "'");
}

/*
 * end of section relative to functions
 *************************************************************************************/




// capture any uncaught exceptions
process.on('uncaughtException', function(err){
	logger.error('*********************************************');
	logger.error('Uncaught EXCEPTION: ');
	logger.error(sys.inspect(err));
	logger.error("STACK:");
	logger.error(err.stack);
	logger.error('*********************************************');
});<|MERGE_RESOLUTION|>--- conflicted
+++ resolved
@@ -154,10 +154,6 @@
 });
 controller.addListener('change_vm_dir', function(dir){ // ex dir: '/var/spool/asterisk/voicemail/default/272/INBOX'
 	logger.debug("event 'change_vm_dir'");
-<<<<<<< HEAD
-=======
-	voicemail.updateVoicemailList(dir); // update voicemail list of the extension obtained from dir
->>>>>>> e0ff856f
         var ext = dir.split('/')[6]
         var actionMailboxCount = {
 		Action: 'MailboxCount',
@@ -178,7 +174,6 @@
 	} catch(err) {
 	        logger.warn("no connection to asterisk: "+err);
 	}
-<<<<<<< HEAD
 	// send info of new voicemail to all clients
 	voicemail.updateVoicemailList(dir); // update voicemail list of the extension obtained from dir
 	var count = voicemail.getCountVoicemailNewx(ext);
@@ -193,8 +188,6 @@
                 c.emit('message',response);
                 logger.debug("RESP 'new_voicemail' has been sent to client [" + key + "] id '" + c.id + "'");
         }
-=======
->>>>>>> e0ff856f
 });
 /*
 controller.addListener('change_vm_personal_dir', function(dir){
@@ -2386,14 +2379,9 @@
 			case actions.GET_VOICEMAIL_LIST:
 				var res = profiler.checkActionVoicemailPermit(extFrom);
 				if(res){
-<<<<<<< HEAD
 					var vm = message.voicemail;
 					var respMsg = new ResponseMessage(client.id, "ack_voicemail_list", '');
 					respMsg.voicemailList = voicemail.getVoicemailList(vm);
-=======
-					var respMsg = new ResponseMessage(client.id, "ack_voicemail_list", '');
-					respMsg.voicemailList = voicemail.getVoicemailList(extFrom);
->>>>>>> e0ff856f
 					client.emit('message',respMsg);
 					logger.debug("RESP 'ack_voicemail_list' has been sent to [" + extFrom + "] id '" + client.id + "'");
 				} else {
