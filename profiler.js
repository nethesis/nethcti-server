--- conflicted
+++ resolved
@@ -17,11 +17,8 @@
 const SMS = "SMS";
 const CHAT = "CHAT";
 const PHONE_SERVICE = "PHONE_SERVICE";
-<<<<<<< HEAD
 const VOICEMAIL = "VOICEMAIL";
-=======
 const STREAMING = "STREAMING";
->>>>>>> c239a3ec
 const ALL = "all"
 /* logger that write in output console and file
  * the level is (ALL) TRACE, DEBUG, INFO, WARN, ERROR, FATAL (OFF) */
