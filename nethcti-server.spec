Name:		nethcti-server
<<<<<<< HEAD
Version: 2.4.8
Release: 1%{?dist}
=======
Version:	2.4.6
Release:	1%{?dist}
>>>>>>> 85c6b722
Summary:	Nodejs Asterisk proxy for NethCTI 2

Group:		Network	
License:	GPLv2
Source0:	%{name}.tar.gz
Source1:	nethcti-server-source.tar.gz

BuildRequires:	nethserver-devtools
Requires:	nodejs010-nodejs
Requires:       nethvoice-module-nethcti >= 2.4.1
AutoReq:	no


%description
Nodejs Asterisk proxy used for NethCTI 2

%prep
%setup -n nethcti-server

%build
perl -w createlinks

# clean the nethcti-server source directory
rm -rf root/usr/lib/node/nethcti-server
mkdir -p root/usr/lib/node/nethcti-server
# put the nethcti-server source code
tar xzvf %{SOURCE1} -C root/usr/lib/node/nethcti-server/
mkdir -p root/etc/nethcti
mkdir -p root/var/lib/asterisk/bin
mkdir -p root/var/spool/asterisk/monitor
mkdir -p root/var/spool/nethcti/sms
mkdir -p root/var/lib/nethserver/nethcti/upload
mkdir -p root/var/lib/nethserver/nethcti/templates/notification_manager
mkdir -p root/var/lib/nethserver/nethcti/templates/customer_card
mkdir -p root/var/lib/nethserver/nethcti/static
mkdir -p root/usr/lib/node/nethcti-server/store
mv root/usr/lib/node/nethcti-server/nethserver_node_modules/* root/usr/lib/node/nethcti-server/node_modules
rm -rf root/usr/lib/node/nethcti-server/nethservice_node_modules
rm -rf root/usr/lib/node/nethcti-server/nethserver_node_modules

# clean the nodejs npm modules
find root/usr/lib/node/nethcti-server/node_modules -iname readme.\* -o -iname benchmark\* -o -iname sample\* -o -iname test\* -o -iname example\* -o -iname changelog\* -o -iname docs -o -iname component.json -o -iname \*.md -o -iname \*.bat -o -iname \*.tgz | xargs rm -rf

%install
rm -rf $RPM_BUILD_ROOT
(cd root; find . -depth -print | cpio -dump $RPM_BUILD_ROOT)
mv root/usr/lib/node/nethcti-server/plugins/com_static_http/static/img  $RPM_BUILD_ROOT/var/lib/nethserver/nethcti/static/
mv root/usr/lib/node/nethcti-server/plugins/com_static_http/static/templates  $RPM_BUILD_ROOT/var/lib/nethserver/nethcti/static/
/sbin/e-smith/genfilelist \
--file /usr/lib/node/nethcti-server/script/sendsms.php 'attr(0755,root,root)' \
--file /usr/lib/node/nethcti-server/sql/update.sh 'attr(0755,root,root)' \
--dir /var/spool/asterisk/monitor 'attr(0775,asterisk,asterisk)' \
--dir /var/spool/nethcti/sms 'attr(0775,asterisk,asterisk)' \
--dir /etc/nethcti 'attr(0775,asterisk,asterisk)' \
--dir /var/lib/nethserver/nethcti/static 'attr(0775,asterisk,asterisk)' \
--dir /var/lib/asterisk 'attr(0775,asterisk,asterisk)' \
--dir /var/lib/nethserver/nethcti/upload 'attr(0775,asterisk,asterisk)' \
--dir /var/lib/asterisk/bin 'attr(0775,asterisk,asterisk)' $RPM_BUILD_ROOT > %{name}-%{version}-filelist

%clean
rm -rf $RPM_BUILD_ROOT

%files -f %{name}-%{version}-filelist
%defattr(-,root,root,-)

%doc

%changelog
<<<<<<< HEAD
* Fri Nov 06 2015 Stefano Fancello <stefano.fancello@nethesis.it> - 2.4.8-1
=======
* Thu Oct 22 2015 Alessandro Polidori <alessandro.polidori@nethesis.it> 2.4.6-1
- Release for NethServer 6.7
- Fea #3912: removed unused template for lokkit rules
>>>>>>> 85c6b722

* Wed Sep 30 2015 Alessandro Polidori <alessandro.polidori@nethesis.it> 2.4.5-1
- Fea #3830: new permissions admin_call, admin_parkings & admin_answer
- Fea #3827: new push notification service for mobile
- Bug #3807: wrong default extension into nethcti2.user_settings db

* Mon Jul 06 2015 Alessandro Polidori <alessandro.polidori@nethesis.it> 2.4.3-1
- Fea #3797: add asterisk callback call support
- Fea #3784: new rest api to modify a post-it

* Mon Jun 22 2015 Alessandro Polidori <alessandro.polidori@nethesis.it> 2.4.2-1
- Bug #3775: mssql customer cards does not work

* Wed Jun 10 2015 Alessandro Polidori <alessandro.polidori@nethesis.it> 2.4.1-1
- Enh #3743: add favicon file into http static component

* Fri May 15 2015 Alessandro Polidori <alessandro.polidori@nethesis.it> 2.4-1
- Fea #3588: new support to specify a stun server address
- Fea #3552: new asterisk action command to record a new audio file by phone
- Fea #3498: new upload service
- Fea #3447: extend database component to be pluggable
- Fea #363: new "offhour" service for night service customization
- Enh #3686: rpm: removed requires of nethcti
- Enh #3667: new fragment template to open websocket secure port (8181) with lokkit and shorewall firewall
- Enh #3641: always set mysql password for nethcti2 db when signal-event nethcti-server-update
- Enh #3621: histcallswitch rest api must returns also the trunk names list
- Bug #3671: wrong status of user in the operator panel when setting dnd from the phone
- Bug #3633: server cti does not restart when certificate-update event.
- Bug #3602: wrong default extension
- Bug #3575: phonebook problems with null values
- Bug #3491: no sip phone webrtc audio ringing

* Wed Feb 18 2015 Alessandro Polidori <alessandro.polidori@nethesis.it> 2.3-1
- Fea #3403: new Rest Api to send DTMF tones
- Fea #3342: add old removed feature to execute an external script on "cdr" asterisk event
- Enh #3392: add boolean "useWebsocket" data to all extensions
- Enh #3386: replace "ip" with "hostname" in /etc/nethcti/nethcti.json
- Enh #3342: sort phonebook search results only by company
- Bug #3384: an existent and not configured user login causes many error messages into the log file
- Bug #3331: sometimes "user_prefs.json" has one or more braces that causes malformed JSON file
- Bug #3330: adapt all mysql command to use "--defaults-file=/root/.my.cnf" option
- Bug #3321: on domain modify on NethService NG NethCTI does not update config files
- Bug #3218: with no voicemail configured cti tries anyway to get voicemail number
- Bug #3188: call wait and duration in call center phone bar is wrong
- Bug #3176: wrong queue agent "paused" value

* Wed Dec 17 2014 Alessandro Polidori <alessandro.polidori@nethesis.it> 2.2.3-1
- Fea #3355: migration from NethService 8.2 to NethServer

* Wed Dec 03 2014 Alessandro Polidori <alessandro.polidori@nethesis.it> 2.2.2-1
- Bug #3332: some configuration files does not belong to the backup

* Tue Oct 28 2014 Alessandro Polidori <alessandro.polidori@nethesis.it> 2.2.1-1
- Fea #3187: add last call time in /astproxy/queues_qos
- Fea #3184: write an entry in queue_log database each time login/logout/pause/unpause in/from the queue
- Fea #3145: new rest api to save two user options: automatic queue login/logout
- Fea #3140: logout from cti, browser tab closure if possible and browser closure if possible, must logout also from queue for dynamic agent
- Fea #3120: add the names of the parts involved in the trunks conversations
- Fea #3112: MSSQL support for NethServer
- Fea #3098: different privacy for Call Center Supervisior
- Fea #2991: new rest api to retrieve the customer cards in JSON format
- Fea #2896: new heartbeat ping to enable KeepAlive for Nethifier
- Fea #2888: stats: provides server status information through REST API
- Fea #2845: add open CTI / CTI cust card / CTI stream to windows popup notification templates
- Fea #2547: TCP layer communication to broadcast the extension ringing events for windows popup notifications
- Fea #2471: logout action for dynamic queue agents
- Fea #2470: login action for dynamic queue agents
- Enh #3167: new method to calculate queues connected calls
- Enh #3125: add "offline" notification method
- Enh #3117: add new configuration "profiling" section into the /etc/nethcti/services.json file
- Enh #3106: NethCTI contacts appear duplicated
- Enh #3079: better output for error and warning logs
- Enh #2788: adapt astproxy/answer to support or not a specific extension to use
- Bug #3216: login to a queue from cti does not allow the pbx to monitor extension state
- Bug #3177: automatic logout from queues when logout from oppanel or queueman
- Bug #3159: wrong CTI presence for /configmanager/alluserendpoints REST API
- Bug #3148: when a call is transferred from an extension to a queue, the call is not managed
- Bug #3131: waiting calls position is not updated
- Bug #3121: with privacy enabled the waiting caller names of the queues are clear
- Bug #3067: configured prefix is not used with automatic click2call
- Bug #3063: asterisk "join" event does not checks for "unknown" caller name
- Bug #3057: client requests streaming sources and operator panel groups also without permission
- Bug #3051: log wrong sms configuration when it is empty
- Bug #3035: sendsms.php send an empty email to admin every 5 minutes

* Wed Aug 6 2014 Alessandro Polidori <alessandro.polidori@nethesis.it> 2.1.9-1
- Fea #2979: add the number of connected calls to the queues.
- Enh #3024: secure Ldap authentication.
- Enh #2069: add "Service Level Percentage" data for each queue.
- Enh #2968: add "Service Level Time Period" data for each queue.
- Bug #3100: http proxy server does not works together with sogo installation.
- Bug #3096: total failed call of a queue shows always 0.
- Bug #3040: nethcti-server does not start at the boot of the NethServer system.
- Bug #3039: manual click2call with Snom 715 does not works.
- Bug #3028: MSSQL strings is all undefined.
- Bug #3025: pickup doesn't work with a call in a ring group with more than one member
- Bug #3011: click on customer card on Nethifier popup does not search the customer card.

* Fri Jul 11 2014 Alessandro Polidori <alessandro.polidori@nethesis.it> 2.1.8-1
- Bug #3039: manual click2call with Snom 715 does not works.

* Wed Jul 9 2014 Alessandro Polidori <alessandro.polidori@nethesis.it> 2.1.7-1
- Fea #2979: add the number of connected calls to the queues.
- Fea #2975: the data about the queues are update in real time.
- Enh #3024: secure LDAP authentication.
- Enh #2995: history post-it also returns those for which the user is the recipient.
- Enh #2969: "Service Level Percentage" data has been added to each queue.
- Enh #2968: "Service Level Time Period" data has been added to each queue.
- Bug #3040: nethcti-server does not start at the boot of the NethServer system.
- Bug #3028: different implementation of MSSQL using 'mssql' module.
- Bug #3025: pickup conversations does not work.
- Bug #3019: no display more than one MSSQL customer card.
- Bug #3011: click on customer card on Nethifier popup does not search the customer card.

* Thu Jun 05 2014 Giacomo Sanchietti <giacomo.sanchietti@nethesis.it> 2.1.3-1
- Fea #2878: remove ejabberd dependency
- Fea #2878: refactor events

* Tue Jun 3 2014 Alessandro Polidori <alessandro.polidori@nethesis.it> 2.1.2-1
- Bug #2960: fix image cache on nethifier streaming popup.

* Mon May 26 2014 Alessandro Polidori <alessandro.polidori@nethesis.it> 2.1-1
- Enh #2859: obscure history call clid when privacy is enabled.
- Fea #2850: new rest api to retrieve all users permissions.
- Fea #2906 #2907: more data about queues.
- Fea #2685: new rest api to support legacy third-party applications.
- Fea #2547: windows integration with desktop notifications.
- Fea #2495: support for MSSQL customer cards.
- Bug #2918: fix some bugs about the privacy.
- Bug #2886: obfuscated numbers in the operator panel with privacy disabled.
- Bug #2872: the "open door" streaming does not work with "MOBOTIX T24 mx10-13-20-46".
- Some template customer card examples.
- Other bugs.

* Tue Mar 25 2014 Alessandro Polidori <alessandro.polidori@nethesis.it> 2.0.1-1
- Increase the version to 2.0.1 final release.
- Enh #2862: http_proxy listen in http 8179 and https 8180 ports.
- Enh #2861: group all tcp ports in nethcti-server TCPPorts property.
- Enh #2184: WebSocket listen on https 8181 and http 8183 ports.

* Fri Mar 07 2014 Alessandro Polidori <alessandro.polidori@nethesis.it> 1.9.24-1
- Enh #2824: new rest api astproxy/is_autoc2c_supported/:endpoint.
- Fea #2828: new rest api astproxy/call_echo.

* Thu Mar 06 2014 Alessandro Polidori <alessandro.polidori@nethesis.it> 1.9.23-1
- Removed static file nethcti-server/root/etc/nethcti/asterisk.json (it is only a template)

* Tue Mar 04 2014 Alessandro Polidori <alessandro.polidori@nethesis.it> 1.9.22-2
- Re-add %config directive for /etc/nethcti/* path.

* Mon Mar 03 2014 Alessandro Polidori <alessandro.polidori@nethesis.it> 1.9.22-1
- First RC release
- Bug #2763 #2497: add privacy in the switchboard history queries.
- Bug #2756: fix multiple login.
- Bug #2755: hide call number of extension conversations when the user has the privacy enabled.
- Enh #2759: automatic remove expired authentication token each interval time.
- Enh #2724: move asterisk.json to a template.
- Fea #2776: add support for automatic click2call.
- Fea #2777: new rest api to directly answer on the phone (astproxy/answer).
- Fea #2726: new rest api to get the prefix number configured in the server (astproxy/prefix).
- Fea #2605 #2606: add support for prefix number to be added to all outgoing calls.
- Fea #2146: add support to chose the default extension endpoint associated with the user.

* Mon Feb 10 2014 Alessandro Polidori <alessandro.polidori@nethesis.it> 1.9.21-1
- Beta3 release.
- Bug #2713: write log output only in /var/log/asterisk/nethcti.log.
- Bug #2712: fix current date time in the log file.
- Bug #2615: fix customer card null values.
- Enh #2654: IAX trunk support.
- Enh #2657 #2633: new "recording" and "maxChannels" properties to trunk objects.
- Fea #2623: Active Directory login support.
- New package dependency "freepbx >= 2.10.43"

* Fri Jan 31 2014 Alessandro Polidori <alessandro.polidori@nethesis.it> 1.9.20-1
- Release for neth-oppanel beta3 version
- New REST api astproxy/force_hangup #2671

* Wed Jan 29 2014 Alessandro Polidori <alessandro.polidori@nethesis.it> 1.9.19-1
- Manage trunks to display them in the client #2335
- Adapt "recording" property of extension conversations to manage also "mute" status #2630
- Supply agents/queues stats #2475

* Tue Jan 21 2014 Alessandro Polidori <alessandro.polidori@nethesis.it> 1.9.18-1
- Beta2 release
- Automatic ldap reconnection #2498
- Automatic asterisk reconnection #2562
- Fix call recording and add new rest api to mute/unmute. Refs #2284

* Thu Jan 16 2014 Alessandro Polidori <alessandro.polidori@nethesis.it> 1.9.17-1
- New Alpha2 release with new functions for neth-oppanel beta2 release
- Update sequelize library: better performance #2602
- New call forward to voicemail property for extensions #2565
- Relaxed permission for REST api astproxy/txfer_tovm #2610

* Mon Jan 13 2014 Alessandro Polidori <alessandro.polidori@nethesis.it> 1.9.16-1
- Alpha2 release with new functions #2512 #2222 #2557 for neth-oppanel beta2 release

* Tue Jan 08 2014 Giacomo Sanchietti <giacomo.sanchietti@nethesis.it> 1.9.13-1
- Fix installation problem #2555

* Fri Nov 13 2013  Giacomo Sanchietti <giacomo.sanchietti@nethesis.it> 1.9.0-1
- Alpha1 release

<|MERGE_RESOLUTION|>--- conflicted
+++ resolved
@@ -1,11 +1,6 @@
 Name:		nethcti-server
-<<<<<<< HEAD
 Version: 2.4.8
 Release: 1%{?dist}
-=======
-Version:	2.4.6
-Release:	1%{?dist}
->>>>>>> 85c6b722
 Summary:	Nodejs Asterisk proxy for NethCTI 2
 
 Group:		Network	
@@ -74,13 +69,11 @@
 %doc
 
 %changelog
-<<<<<<< HEAD
 * Fri Nov 06 2015 Stefano Fancello <stefano.fancello@nethesis.it> - 2.4.8-1
-=======
+
 * Thu Oct 22 2015 Alessandro Polidori <alessandro.polidori@nethesis.it> 2.4.6-1
 - Release for NethServer 6.7
 - Fea #3912: removed unused template for lokkit rules
->>>>>>> 85c6b722
 
 * Wed Sep 30 2015 Alessandro Polidori <alessandro.polidori@nethesis.it> 2.4.5-1
 - Fea #3830: new permissions admin_call, admin_parkings & admin_answer
